// storage-adapter-import-placeholder
import { mongooseAdapter } from '@payloadcms/db-mongodb'
import { betterAuthPlugin } from 'payload-auth/better-auth'

import sharp from 'sharp' // sharp-import
import path from 'path'
import { buildConfig, PayloadRequest, APIError } from 'payload'
import { fileURLToPath } from 'url'

import { Categories } from './collections/Categories'
import { AllowedUsers } from './collections/AllowedUsers'
import { Media } from './collections/Media'
import { Pages } from './collections/Pages'
import { Articles } from './collections/Articles'
<<<<<<< HEAD
import { Users } from './collections/Users'
import { Events } from './collections/Events'
import { Profiles } from './collections/Profiles'
=======
>>>>>>> 1f2d01a5
import { Footer } from './Footer/config'
import { Header } from './Header/config'
import { plugins } from './plugins'
import { defaultLexical } from '@/fields/defaultLexical'
import { getServerSideURL } from './utilities/getURL'
<<<<<<< HEAD
import {
  importFedSyncEndpoint,
  importFedSyncStatusEndpoint,
} from './payload/endpoints/import-fedsync'
=======
import { createBetterAuthOptions } from './lib/better-auth/auth-options'
>>>>>>> 1f2d01a5

const filename = fileURLToPath(import.meta.url)
const dirname = path.dirname(filename)

const config = buildConfig({
  serverURL: process.env.NEXT_PUBLIC_SERVER_URL || 'http://localhost:3026',
  admin: {
    components: {
      // The `BeforeLogin` component renders a message that you see while logging into your admin panel.
      // Feel free to delete this at any time. Simply remove the line below.
      beforeLogin: ['@/components/BeforeLogin'],
      // The `BeforeDashboard` component renders the 'welcome' block that you see after logging into your admin panel.
      // Feel free to delete this at any time. Simply remove the line below.
      beforeDashboard: ['@/components/BeforeDashboard'],
      // Custom navigation links
      afterNavLinks: ['@/components/CustomNavLinks'],
      views: {
        fedSyncImport: {
          Component: '@/admin/views/FedSyncImportView#default',
          path: '/fedsync-import',
        },
        importJobStatus: {
          Component: '@/admin/views/ImportJobStatusView#default',
          path: '/import-job-status',
        },
      },
    },
    importMap: {
      baseDir: path.resolve(dirname),
    },
    user: 'users',
    // White-label meta configuration
    meta: {
      titleSuffix: `- ${process.env.SITE_NAME || 'Payload CMS'} Admin`,
    },
    // Admin panel theme
    theme: 'all', // 'all', 'light', or 'dark'
    livePreview: {
      breakpoints: [
        {
          label: 'Mobile',
          name: 'mobile',
          width: 375,
          height: 667,
        },
        {
          label: 'Tablet',
          name: 'tablet',
          width: 768,
          height: 1024,
        },
        {
          label: 'Desktop',
          name: 'desktop',
          width: 1440,
          height: 900,
        },
      ],
    },
  },
  // This config helps us configure global or default features that the other editors can inherit
  editor: defaultLexical,
  db: mongooseAdapter({
    url: process.env.DATABASE_URI || '',
  }),
<<<<<<< HEAD
  collections: [Pages, Articles, Media, Categories, Users, Events, Profiles],
=======
  collections: [Pages, Articles, Media, Categories, AllowedUsers],
>>>>>>> 1f2d01a5
  cors: [getServerSideURL()].filter(Boolean),
  globals: [Header, Footer],
  plugins: [
    ...plugins,
    betterAuthPlugin({
      betterAuthOptions: createBetterAuthOptions(),
      hidePluginCollections: true, // Hide system collections by default
      disableDefaultPayloadAuth: true, // Use Better Auth exclusively like example
      users: {
        slug: 'users',
        hidden: false, // Keep users visible in admin like example
        adminRoles: ['admin', 'content-editor'], // Allow content-editor to access admin panel
        allowedFields: ['name', 'role'], // Allow role field but with admin-only access
        blockFirstBetterAuthVerificationEmail: true, // Prevent duplicate emails like example
        collectionOverrides: ({ collection }) => ({
          ...collection,
          // Match example pattern - preserve auth config
          auth: {
            ...(typeof collection?.auth === 'object' ? collection.auth : {}),
          },
          hooks: {
            beforeChange: [
              async ({ data, operation, req }) => {
                // Only check on create (new users)
                if (operation === 'create' && data.email && req.payload) {
                  try {
                    // Check if this is the first user (no users exist yet)
                    const userCount = await req.payload.count({
                      collection: 'users',
                    })
                    
                    // If no users exist, allow the first user to be created as admin
                    if (userCount.totalDocs === 0) {
                      console.log('Creating first admin user:', data.email)
                      data.role = 'admin'
                      return data
                    }
                    
                    const { findMatchingPattern } = await import('@/utils/email-matcher')
                    
                    // Check if email matches any allowed pattern
                    const matchingPattern = await findMatchingPattern(data.email, req.payload)
                    
                    if (!matchingPattern) {
                      throw new APIError(
                        'Access denied. Your email is not authorized for SSO access. ' +
                        'Please contact an administrator to request access.',
                        403
                      )
                    }
                    
                    // Set role based on the matching pattern
                    data.role = matchingPattern.defaultRole || 'authenticated'
                    data.allowedPattern = matchingPattern.id
                    
                    // Update the pattern's usage stats
                    await req.payload.update({
                      collection: 'allowed-users',
                      id: matchingPattern.id,
                      data: {
                        matchCount: (matchingPattern.matchCount || 0) + 1,
                        lastMatched: new Date(),
                      },
                    })
                  } catch (error) {
                    console.error('Error in beforeChange hook:', error)
                    throw error
                  }
                }
                
                return data
              },
            ],
            beforeLogin: [
              async ({ user, req }) => {
                if (req.payload && user.email) {
                  try {
                    const { findMatchingPattern } = await import('@/utils/email-matcher')
                    
                    // Double-check on every login that the user is still allowed
                    const stillAllowed = await findMatchingPattern(user.email, req.payload)
                    
                    if (!stillAllowed) {
                      throw new APIError(
                        'Your access has been revoked. Please contact an administrator.',
                        403
                      )
                    }
                    
                    // Update last matched timestamp
                    await req.payload.update({
                      collection: 'allowed-users',
                      id: stillAllowed.id,
                      data: { lastMatched: new Date() },
                    })
                  } catch (error) {
                    console.error('Error in beforeLogin hook:', error)
                    throw error
                  }
                }
                
                return user
              },
            ],
          },
          // Restrict access to users collection - admins can manage all, users can manage themselves
          access: {
            create: ({ req: { user } }) => user?.role === 'admin',
            delete: ({ req: { user } }) => {
              if (user?.role === 'admin') return true
              // Users can delete their own account
              return {
                id: {
                  equals: user?.id,
                },
              }
            },
            read: ({ req: { user } }) => {
              if (user?.role === 'admin') return true
              // Users can read their own profile
              return {
                id: {
                  equals: user?.id,
                },
              }
            },
            update: ({ req: { user } }) => {
              if (user?.role === 'admin') return true
              // Users can update their own profile
              return {
                id: {
                  equals: user?.id,
                },
              }
            },
          },
          fields: [
            ...(collection.fields || []).map((field) => {
              // Add admin-only access control to the role field
              if (field.type === 'select' && field.name === 'role') {
                return {
                  ...field,
                  access: {
                    create: ({ req: { user } }) => user?.role === 'admin',
                    update: ({ req: { user } }) => user?.role === 'admin',
                  },
                }
              }
              return field
            }),
            // Add allowedPattern field
            {
              name: 'allowedPattern',
              type: 'relationship',
              relationTo: 'allowed-users',
              admin: {
                readOnly: true,
                description: 'The pattern that authorized this user',
              },
            },
          ],
        }),
      },
      // Define collection slugs and restrict all to admin-only access
      accounts: {
        slug: 'accounts',
        hidden: false,
        collectionOverrides: ({ collection }) => ({
          ...collection,
          access: {
            create: ({ req: { user } }) => user?.role === 'admin',
            read: ({ req: { user } }) => user?.role === 'admin',
            update: ({ req: { user } }) => user?.role === 'admin',
            delete: ({ req: { user } }) => user?.role === 'admin',
          },
          admin: {
            ...collection.admin,
            hidden: ({ user }) => user?.role !== 'admin',
          },
        }),
      },
      sessions: {
        slug: 'sessions',
        hidden: false,
        collectionOverrides: ({ collection }) => ({
          ...collection,
          access: {
            create: ({ req: { user } }) => user?.role === 'admin',
            read: ({ req: { user } }) => user?.role === 'admin',
            update: ({ req: { user } }) => user?.role === 'admin',
            delete: ({ req: { user } }) => user?.role === 'admin',
          },
          admin: {
            ...collection.admin,
            hidden: ({ user }) => user?.role !== 'admin',
          },
        }),
      },
      verifications: {
        slug: 'verifications',
        hidden: false,
        collectionOverrides: ({ collection }) => ({
          ...collection,
          access: {
            create: ({ req: { user } }) => user?.role === 'admin',
            read: ({ req: { user } }) => user?.role === 'admin',
            update: ({ req: { user } }) => user?.role === 'admin',
            delete: ({ req: { user } }) => user?.role === 'admin',
          },
          admin: {
            ...collection.admin,
            hidden: ({ user }) => user?.role !== 'admin',
          },
        }),
      },
      adminInvitations: {
        slug: 'admin-invitations',
        hidden: false,
        collectionOverrides: ({ collection }) => ({
          ...collection,
          access: {
            create: ({ req: { user } }) => user?.role === 'admin',
            read: ({ req: { user } }) => user?.role === 'admin',
            update: ({ req: { user } }) => user?.role === 'admin',
            delete: ({ req: { user } }) => user?.role === 'admin',
          },
          admin: {
            ...collection.admin,
            hidden: ({ user }) => user?.role !== 'admin',
          },
        }),
      },
      // Organizations plugin collections
      organizations: {
        slug: 'organizations',
        hidden: false,
        collectionOverrides: ({ collection }) => ({
          ...collection,
          access: {
            create: ({ req: { user } }) => user?.role === 'admin',
            read: ({ req: { user } }) => user?.role === 'admin',
            update: ({ req: { user } }) => user?.role === 'admin',
            delete: ({ req: { user } }) => user?.role === 'admin',
          },
          admin: {
            ...collection.admin,
            hidden: ({ user }) => user?.role !== 'admin',
          },
        }),
      },
      members: {
        slug: 'members',
        hidden: false,
        collectionOverrides: ({ collection }) => ({
          ...collection,
          access: {
            create: ({ req: { user } }) => user?.role === 'admin',
            read: ({ req: { user } }) => user?.role === 'admin',
            update: ({ req: { user } }) => user?.role === 'admin',
            delete: ({ req: { user } }) => user?.role === 'admin',
          },
          admin: {
            ...collection.admin,
            hidden: ({ user }) => user?.role !== 'admin',
          },
        }),
      },
      invitations: {
        slug: 'invitations',
        hidden: false,
        collectionOverrides: ({ collection }) => ({
          ...collection,
          access: {
            create: ({ req: { user } }) => user?.role === 'admin',
            read: ({ req: { user } }) => user?.role === 'admin',
            update: ({ req: { user } }) => user?.role === 'admin',
            delete: ({ req: { user } }) => user?.role === 'admin',
          },
          admin: {
            ...collection.admin,
            hidden: ({ user }) => user?.role !== 'admin',
          },
        }),
      },
      // Two-factor plugin collection
      twoFactors: {
        slug: 'twoFactors',
        hidden: false,
        collectionOverrides: ({ collection }) => ({
          ...collection,
          access: {
            create: ({ req: { user } }) => user?.role === 'admin',
            read: ({ req: { user } }) => user?.role === 'admin',
            update: ({ req: { user } }) => user?.role === 'admin',
            delete: ({ req: { user } }) => user?.role === 'admin',
          },
          admin: {
            ...collection.admin,
            hidden: ({ user }) => user?.role !== 'admin',
          },
        }),
      },
      // Passkey plugin collection
      passkeys: {
        slug: 'passkeys',
        hidden: false,
        collectionOverrides: ({ collection }) => ({
          ...collection,
          access: {
            create: ({ req: { user } }) => user?.role === 'admin',
            read: ({ req: { user } }) => user?.role === 'admin',
            update: ({ req: { user } }) => user?.role === 'admin',
            delete: ({ req: { user } }) => user?.role === 'admin',
          },
          admin: {
            ...collection.admin,
            hidden: ({ user }) => user?.role !== 'admin',
          },
        }),
      },
    }),
    // storage-adapter-placeholder
  ],
  secret: process.env.PAYLOAD_SECRET,
  sharp,
  typescript: {
    outputFile: path.resolve(dirname, 'payload-types.ts'),
  },
  endpoints: [importFedSyncEndpoint, importFedSyncStatusEndpoint],
  jobs: {
    access: {
      run: ({ req }: { req: PayloadRequest }): boolean => {
        // Allow logged in users to execute this endpoint (default)
        if (req.user) return true

        // If there is no logged in user, then check
        // for the Vercel Cron secret to be present as an
        // Authorization header:
        const authHeader = req.headers.get('authorization')
        return authHeader === `Bearer ${process.env.CRON_SECRET}`
      },
    },
    tasks: [],
  },
})

export default config<|MERGE_RESOLUTION|>--- conflicted
+++ resolved
@@ -12,25 +12,18 @@
 import { Media } from './collections/Media'
 import { Pages } from './collections/Pages'
 import { Articles } from './collections/Articles'
-<<<<<<< HEAD
-import { Users } from './collections/Users'
 import { Events } from './collections/Events'
 import { Profiles } from './collections/Profiles'
-=======
->>>>>>> 1f2d01a5
 import { Footer } from './Footer/config'
 import { Header } from './Header/config'
 import { plugins } from './plugins'
 import { defaultLexical } from '@/fields/defaultLexical'
 import { getServerSideURL } from './utilities/getURL'
-<<<<<<< HEAD
 import {
   importFedSyncEndpoint,
   importFedSyncStatusEndpoint,
 } from './payload/endpoints/import-fedsync'
-=======
 import { createBetterAuthOptions } from './lib/better-auth/auth-options'
->>>>>>> 1f2d01a5
 
 const filename = fileURLToPath(import.meta.url)
 const dirname = path.dirname(filename)
@@ -96,11 +89,7 @@
   db: mongooseAdapter({
     url: process.env.DATABASE_URI || '',
   }),
-<<<<<<< HEAD
-  collections: [Pages, Articles, Media, Categories, Users, Events, Profiles],
-=======
-  collections: [Pages, Articles, Media, Categories, AllowedUsers],
->>>>>>> 1f2d01a5
+  collections: [Pages, Articles, Media, Categories, AllowedUsers, Events, Profiles],
   cors: [getServerSideURL()].filter(Boolean),
   globals: [Header, Footer],
   plugins: [
@@ -131,31 +120,31 @@
                     const userCount = await req.payload.count({
                       collection: 'users',
                     })
-                    
+
                     // If no users exist, allow the first user to be created as admin
                     if (userCount.totalDocs === 0) {
                       console.log('Creating first admin user:', data.email)
                       data.role = 'admin'
                       return data
                     }
-                    
+
                     const { findMatchingPattern } = await import('@/utils/email-matcher')
-                    
+
                     // Check if email matches any allowed pattern
                     const matchingPattern = await findMatchingPattern(data.email, req.payload)
-                    
+
                     if (!matchingPattern) {
                       throw new APIError(
                         'Access denied. Your email is not authorized for SSO access. ' +
-                        'Please contact an administrator to request access.',
-                        403
+                          'Please contact an administrator to request access.',
+                        403,
                       )
                     }
-                    
+
                     // Set role based on the matching pattern
                     data.role = matchingPattern.defaultRole || 'authenticated'
                     data.allowedPattern = matchingPattern.id
-                    
+
                     // Update the pattern's usage stats
                     await req.payload.update({
                       collection: 'allowed-users',
@@ -170,7 +159,7 @@
                     throw error
                   }
                 }
-                
+
                 return data
               },
             ],
@@ -179,17 +168,17 @@
                 if (req.payload && user.email) {
                   try {
                     const { findMatchingPattern } = await import('@/utils/email-matcher')
-                    
+
                     // Double-check on every login that the user is still allowed
                     const stillAllowed = await findMatchingPattern(user.email, req.payload)
-                    
+
                     if (!stillAllowed) {
                       throw new APIError(
                         'Your access has been revoked. Please contact an administrator.',
-                        403
+                        403,
                       )
                     }
-                    
+
                     // Update last matched timestamp
                     await req.payload.update({
                       collection: 'allowed-users',
@@ -201,7 +190,7 @@
                     throw error
                   }
                 }
-                
+
                 return user
               },
             ],
