lockfileVersion: '9.0'

settings:
  autoInstallPeers: true
  excludeLinksFromLockfile: false

importers:

  .:
    dependencies:
      '@better-auth/client':
        specifier: 0.0.2-alpha.3
        version: 0.0.2-alpha.3(@types/react@19.1.0)(react@19.1.0)
      '@daveyplate/better-auth-ui':
        specifier: ^1.4.7
        version: 1.4.7(34e8c882f52c0553829cbf8f44ada7a4)
      '@payloadcms/admin-bar':
        specifier: 3.45.0
        version: 3.45.0(react-dom@19.1.0(react@19.1.0))(react@19.1.0)
      '@payloadcms/db-mongodb':
        specifier: 3.45.0
        version: 3.45.0(@aws-sdk/credential-providers@3.840.0)(payload@3.45.0(graphql@16.11.0)(typescript@5.7.3))
      '@payloadcms/live-preview-react':
        specifier: 3.45.0
        version: 3.45.0(react-dom@19.1.0(react@19.1.0))(react@19.1.0)
      '@payloadcms/next':
        specifier: 3.45.0
        version: 3.45.0(@types/react@19.1.0)(graphql@16.11.0)(monaco-editor@0.52.2)(next@15.3.3(@babel/core@7.28.0)(@playwright/test@1.50.0)(react-dom@19.1.0(react@19.1.0))(react@19.1.0)(sass@1.77.4))(payload@3.45.0(graphql@16.11.0)(typescript@5.7.3))(react-dom@19.1.0(react@19.1.0))(react@19.1.0)(typescript@5.7.3)
      '@payloadcms/payload-cloud':
        specifier: 3.45.0
        version: 3.45.0(payload@3.45.0(graphql@16.11.0)(typescript@5.7.3))
      '@payloadcms/plugin-form-builder':
        specifier: 3.45.0
        version: 3.45.0(@types/react@19.1.0)(monaco-editor@0.52.2)(next@15.3.3(@babel/core@7.28.0)(@playwright/test@1.50.0)(react-dom@19.1.0(react@19.1.0))(react@19.1.0)(sass@1.77.4))(payload@3.45.0(graphql@16.11.0)(typescript@5.7.3))(react-dom@19.1.0(react@19.1.0))(react@19.1.0)(typescript@5.7.3)
      '@payloadcms/plugin-nested-docs':
        specifier: 3.45.0
        version: 3.45.0(payload@3.45.0(graphql@16.11.0)(typescript@5.7.3))
      '@payloadcms/plugin-redirects':
        specifier: 3.45.0
        version: 3.45.0(payload@3.45.0(graphql@16.11.0)(typescript@5.7.3))
      '@payloadcms/plugin-search':
        specifier: 3.45.0
        version: 3.45.0(@types/react@19.1.0)(graphql@16.11.0)(monaco-editor@0.52.2)(next@15.3.3(@babel/core@7.28.0)(@playwright/test@1.50.0)(react-dom@19.1.0(react@19.1.0))(react@19.1.0)(sass@1.77.4))(payload@3.45.0(graphql@16.11.0)(typescript@5.7.3))(react-dom@19.1.0(react@19.1.0))(react@19.1.0)(typescript@5.7.3)
      '@payloadcms/plugin-seo':
        specifier: 3.45.0
        version: 3.45.0(@types/react@19.1.0)(monaco-editor@0.52.2)(next@15.3.3(@babel/core@7.28.0)(@playwright/test@1.50.0)(react-dom@19.1.0(react@19.1.0))(react@19.1.0)(sass@1.77.4))(payload@3.45.0(graphql@16.11.0)(typescript@5.7.3))(react-dom@19.1.0(react@19.1.0))(react@19.1.0)(typescript@5.7.3)
      '@payloadcms/richtext-lexical':
        specifier: 3.45.0
        version: 3.45.0(@faceless-ui/modal@3.0.0-beta.2(react-dom@19.1.0(react@19.1.0))(react@19.1.0))(@faceless-ui/scroll-info@2.0.0(react-dom@19.1.0(react@19.1.0))(react@19.1.0))(@payloadcms/next@3.45.0(@types/react@19.1.0)(graphql@16.11.0)(monaco-editor@0.52.2)(next@15.3.3(@babel/core@7.28.0)(@playwright/test@1.50.0)(react-dom@19.1.0(react@19.1.0))(react@19.1.0)(sass@1.77.4))(payload@3.45.0(graphql@16.11.0)(typescript@5.7.3))(react-dom@19.1.0(react@19.1.0))(react@19.1.0)(typescript@5.7.3))(@types/react@19.1.0)(monaco-editor@0.52.2)(next@15.3.3(@babel/core@7.28.0)(@playwright/test@1.50.0)(react-dom@19.1.0(react@19.1.0))(react@19.1.0)(sass@1.77.4))(payload@3.45.0(graphql@16.11.0)(typescript@5.7.3))(react-dom@19.1.0(react@19.1.0))(react@19.1.0)(typescript@5.7.3)(yjs@13.6.27)
      '@payloadcms/ui':
        specifier: 3.45.0
        version: 3.45.0(@types/react@19.1.0)(monaco-editor@0.52.2)(next@15.3.3(@babel/core@7.28.0)(@playwright/test@1.50.0)(react-dom@19.1.0(react@19.1.0))(react@19.1.0)(sass@1.77.4))(payload@3.45.0(graphql@16.11.0)(typescript@5.7.3))(react-dom@19.1.0(react@19.1.0))(react@19.1.0)(typescript@5.7.3)
      '@radix-ui/react-checkbox':
        specifier: ^1.0.4
        version: 1.3.2(@types/react-dom@19.1.2(@types/react@19.1.0))(@types/react@19.1.0)(react-dom@19.1.0(react@19.1.0))(react@19.1.0)
      '@radix-ui/react-label':
        specifier: ^2.0.2
        version: 2.1.7(@types/react-dom@19.1.2(@types/react@19.1.0))(@types/react@19.1.0)(react-dom@19.1.0(react@19.1.0))(react@19.1.0)
      '@radix-ui/react-select':
        specifier: ^2.0.0
        version: 2.2.5(@types/react-dom@19.1.2(@types/react@19.1.0))(@types/react@19.1.0)(react-dom@19.1.0(react@19.1.0))(react@19.1.0)
      '@radix-ui/react-slot':
        specifier: ^1.0.2
        version: 1.2.3(@types/react@19.1.0)(react@19.1.0)
<<<<<<< HEAD
      chalk:
        specifier: ^5.4.1
        version: 5.4.1
=======
      '@tanstack/react-query':
        specifier: ^5.83.0
        version: 5.83.0(react@19.1.0)
      better-auth:
        specifier: ^1.3.4
        version: 1.3.4(react-dom@19.1.0(react@19.1.0))(react@19.1.0)
      better-auth-harmony:
        specifier: ^1.2.5
        version: 1.2.5(better-auth@1.3.4(react-dom@19.1.0(react@19.1.0))(react@19.1.0))
>>>>>>> 1f2d01a5
      class-variance-authority:
        specifier: ^0.7.0
        version: 0.7.1
      clsx:
        specifier: ^2.1.1
        version: 2.1.1
      commander:
        specifier: ^14.0.0
        version: 14.0.0
      cross-env:
        specifier: ^7.0.3
        version: 7.0.3
      dotenv:
        specifier: 16.4.7
        version: 16.4.7
      fedsync-standalone:
        specifier: github:erawk26/fedsync
        version: git+https://git@github.com:erawk26/fedsync.git#5eca49ab9a7216dc12359fc4884db7ef7988519b
      geist:
        specifier: ^1.3.0
        version: 1.4.2(next@15.3.3(@babel/core@7.28.0)(@playwright/test@1.50.0)(react-dom@19.1.0(react@19.1.0))(react@19.1.0)(sass@1.77.4))
      graphql:
        specifier: ^16.8.2
        version: 16.11.0
      jsonwebtoken:
        specifier: ^9.0.2
        version: 9.0.2
      lucide-react:
        specifier: ^0.378.0
        version: 0.378.0(react@19.1.0)
      next:
        specifier: 15.3.3
        version: 15.3.3(@babel/core@7.28.0)(@playwright/test@1.50.0)(react-dom@19.1.0(react@19.1.0))(react@19.1.0)(sass@1.77.4)
      next-sitemap:
        specifier: ^4.2.3
        version: 4.2.3(next@15.3.3(@babel/core@7.28.0)(@playwright/test@1.50.0)(react-dom@19.1.0(react@19.1.0))(react@19.1.0)(sass@1.77.4))
      ora:
        specifier: ^8.2.0
        version: 8.2.0
      p-limit:
        specifier: ^6.2.0
        version: 6.2.0
      payload:
        specifier: 3.45.0
        version: 3.45.0(graphql@16.11.0)(typescript@5.7.3)
      payload-auth:
        specifier: ^1.6.4
        version: 1.6.4(@payloadcms/ui@3.45.0(@types/react@19.1.0)(monaco-editor@0.52.2)(next@15.3.3(@babel/core@7.28.0)(@playwright/test@1.50.0)(react-dom@19.1.0(react@19.1.0))(react@19.1.0)(sass@1.77.4))(payload@3.45.0(graphql@16.11.0)(typescript@5.7.3))(react-dom@19.1.0(react@19.1.0))(react@19.1.0)(typescript@5.7.3))(@types/react@19.1.0)(better-auth@1.3.4(react-dom@19.1.0(react@19.1.0))(react@19.1.0))(next@15.3.3(@babel/core@7.28.0)(@playwright/test@1.50.0)(react-dom@19.1.0(react@19.1.0))(react@19.1.0)(sass@1.77.4))(payload@3.45.0(graphql@16.11.0)(typescript@5.7.3))(react-dom@19.1.0(react@19.1.0))(react@19.1.0)(zod@4.0.10)
      prism-react-renderer:
        specifier: ^2.3.1
        version: 2.4.1(react@19.1.0)
      react:
        specifier: 19.1.0
        version: 19.1.0
      react-dom:
        specifier: 19.1.0
        version: 19.1.0(react@19.1.0)
      react-hook-form:
        specifier: 7.45.4
        version: 7.45.4(react@19.1.0)
      sharp:
        specifier: 0.32.6
        version: 0.32.6
      sonner:
        specifier: ^2.0.6
        version: 2.0.6(react-dom@19.1.0(react@19.1.0))(react@19.1.0)
      tailwind-merge:
        specifier: ^2.3.0
        version: 2.6.0
      tailwindcss-animate:
        specifier: ^1.0.7
        version: 1.0.7(tailwindcss@3.4.17)
      zod:
        specifier: ^4.0.5
        version: 4.0.5
    devDependencies:
      '@eslint/eslintrc':
        specifier: ^3.2.0
        version: 3.3.1
      '@playwright/test':
        specifier: 1.50.0
        version: 1.50.0
      '@tailwindcss/typography':
        specifier: ^0.5.13
        version: 0.5.16(tailwindcss@3.4.17)
      '@testing-library/react':
        specifier: 16.3.0
        version: 16.3.0(@testing-library/dom@10.4.0)(@types/react-dom@19.1.2(@types/react@19.1.0))(@types/react@19.1.0)(react-dom@19.1.0(react@19.1.0))(react@19.1.0)
      '@types/escape-html':
        specifier: ^1.0.2
        version: 1.0.4
      '@types/jsonwebtoken':
        specifier: ^9.0.10
        version: 9.0.10
      '@types/node':
        specifier: 22.5.4
        version: 22.5.4
      '@types/react':
        specifier: 19.1.0
        version: 19.1.0
      '@types/react-dom':
        specifier: 19.1.2
        version: 19.1.2(@types/react@19.1.0)
      '@vitejs/plugin-react':
        specifier: 4.5.2
        version: 4.5.2(vite@7.0.2(@types/node@22.5.4)(jiti@1.21.7)(sass@1.77.4)(tsx@4.19.2)(yaml@2.8.0))
      '@vitest/ui':
        specifier: ^3.2.4
        version: 3.2.4(vitest@3.2.3)
      autoprefixer:
        specifier: ^10.4.19
        version: 10.4.21(postcss@8.5.6)
      copyfiles:
        specifier: ^2.4.1
        version: 2.4.1
      eslint:
        specifier: ^9.16.0
        version: 9.30.1(jiti@1.21.7)
      eslint-config-next:
        specifier: 15.3.0
        version: 15.3.0(eslint@9.30.1(jiti@1.21.7))(typescript@5.7.3)
      jsdom:
        specifier: 26.1.0
        version: 26.1.0
      mongodb:
        specifier: ^6.17.0
        version: 6.17.0(@aws-sdk/credential-providers@3.840.0)
      playwright:
        specifier: 1.50.0
        version: 1.50.0
      playwright-core:
        specifier: 1.50.0
        version: 1.50.0
      postcss:
        specifier: ^8.4.38
        version: 8.5.6
      prettier:
        specifier: ^3.4.2
        version: 3.6.2
      tailwindcss:
        specifier: ^3.4.3
        version: 3.4.17
      typescript:
        specifier: 5.7.3
        version: 5.7.3
      vite-tsconfig-paths:
        specifier: 5.1.4
        version: 5.1.4(typescript@5.7.3)(vite@7.0.2(@types/node@22.5.4)(jiti@1.21.7)(sass@1.77.4)(tsx@4.19.2)(yaml@2.8.0))
      vitest:
        specifier: 3.2.3
        version: 3.2.3(@types/debug@4.1.12)(@types/node@22.5.4)(@vitest/ui@3.2.4)(jiti@1.21.7)(jsdom@26.1.0)(sass@1.77.4)(tsx@4.19.2)(yaml@2.8.0)

packages:

  '@alloc/quick-lru@5.2.0':
    resolution: {integrity: sha512-UrcABB+4bUrFABwbluTIBErXwvbsU/V7TZWfmbgJfbkwiBuziS9gxdODUyuiecfdGQ85jglMW6juS3+z5TsKLw==}
    engines: {node: '>=10'}

  '@ampproject/remapping@2.3.0':
    resolution: {integrity: sha512-30iZtAPgz+LTIYoeivqYo853f02jBYSd5uGnGpkFV0M3xOt9aN73erkgYAmZU43x4VfqcnLxW9Kpg3R5LC4YYw==}
    engines: {node: '>=6.0.0'}

  '@apidevtools/json-schema-ref-parser@11.9.3':
    resolution: {integrity: sha512-60vepv88RwcJtSHrD6MjIL6Ta3SOYbgfnkHb+ppAVK+o9mXprRtulx7VlRl3lN3bbvysAfCS7WMVfhUYemB0IQ==}
    engines: {node: '>= 16'}

  '@asamuzakjp/css-color@3.2.0':
    resolution: {integrity: sha512-K1A6z8tS3XsmCMM86xoWdn7Fkdn9m6RSVtocUrJYIwZnFVkng/PvkEoWtOWmP+Scc6saYWHWZYbndEEXxl24jw==}

  '@aws-crypto/crc32@5.2.0':
    resolution: {integrity: sha512-nLbCWqQNgUiwwtFsen1AdzAtvuLRsQS8rYgMuxCrdKf9kOssamGLuPwyTY9wyYblNr9+1XM8v6zoDTPPSIeANg==}
    engines: {node: '>=16.0.0'}

  '@aws-crypto/crc32c@5.2.0':
    resolution: {integrity: sha512-+iWb8qaHLYKrNvGRbiYRHSdKRWhto5XlZUEBwDjYNf+ly5SVYG6zEoYIdxvf5R3zyeP16w4PLBn3rH1xc74Rag==}

  '@aws-crypto/sha1-browser@5.2.0':
    resolution: {integrity: sha512-OH6lveCFfcDjX4dbAvCFSYUjJZjDr/3XJ3xHtjn3Oj5b9RjojQo8npoLeA/bNwkOkrSQ0wgrHzXk4tDRxGKJeg==}

  '@aws-crypto/sha256-browser@5.2.0':
    resolution: {integrity: sha512-AXfN/lGotSQwu6HNcEsIASo7kWXZ5HYWvfOmSNKDsEqC4OashTp8alTmaz+F7TC2L083SFv5RdB+qU3Vs1kZqw==}

  '@aws-crypto/sha256-js@1.2.2':
    resolution: {integrity: sha512-Nr1QJIbW/afYYGzYvrF70LtaHrIRtd4TNAglX8BvlfxJLZ45SAmueIKYl5tWoNBPzp65ymXGFK0Bb1vZUpuc9g==}

  '@aws-crypto/sha256-js@5.2.0':
    resolution: {integrity: sha512-FFQQyu7edu4ufvIZ+OadFpHHOt+eSTBaYaki44c+akjg7qZg9oOQeLlk77F6tSYqjDAFClrHJk9tMf0HdVyOvA==}
    engines: {node: '>=16.0.0'}

  '@aws-crypto/supports-web-crypto@5.2.0':
    resolution: {integrity: sha512-iAvUotm021kM33eCdNfwIN//F77/IADDSs58i+MDaOqFrVjZo9bAal0NK7HurRuWLLpF1iLX7gbWrjHjeo+YFg==}

  '@aws-crypto/util@1.2.2':
    resolution: {integrity: sha512-H8PjG5WJ4wz0UXAFXeJjWCW1vkvIJ3qUUD+rGRwJ2/hj+xT58Qle2MTql/2MGzkU+1JLAFuR6aJpLAjHwhmwwg==}

  '@aws-crypto/util@5.2.0':
    resolution: {integrity: sha512-4RkU9EsI6ZpBve5fseQlGNUWKMa1RLPQ1dnjnQoe07ldfIzcsGb5hC5W0Dm7u423KWzawlrpbjXBrXCEv9zazQ==}

  '@aws-sdk/client-cognito-identity@3.840.0':
    resolution: {integrity: sha512-0sn/X63Xqqh5D1FYmdSHiS9SkDzTitoGO++/8IFik4xf/jpn4ZQkIoDPvpxFZcLvebMuUa6jAQs4ap4RusKGkg==}
    engines: {node: '>=18.0.0'}

  '@aws-sdk/client-s3@3.842.0':
    resolution: {integrity: sha512-T5Rh72Rcq1xIaM8KkTr1Wpr7/WPCYO++KrM+/Em0rq2jxpjMMhj77ITpgH7eEmNxWmwIndTwqpgfmbpNfk7Gbw==}
    engines: {node: '>=18.0.0'}

  '@aws-sdk/client-sso@3.840.0':
    resolution: {integrity: sha512-3Zp+FWN2hhmKdpS0Ragi5V2ZPsZNScE3jlbgoJjzjI/roHZqO+e3/+XFN4TlM0DsPKYJNp+1TAjmhxN6rOnfYA==}
    engines: {node: '>=18.0.0'}

  '@aws-sdk/core@3.840.0':
    resolution: {integrity: sha512-x3Zgb39tF1h2XpU+yA4OAAQlW6LVEfXNlSedSYJ7HGKXqA/E9h3rWQVpYfhXXVVsLdYXdNw5KBUkoAoruoZSZA==}
    engines: {node: '>=18.0.0'}

  '@aws-sdk/credential-provider-cognito-identity@3.840.0':
    resolution: {integrity: sha512-p1RaMVd6+6ruYjKsWRCZT/jWhrYfDKbXY+/ScIYTvcaOOf9ArMtVnhFk3egewrC7kPXFGRYhg2GPmxRotNYMng==}
    engines: {node: '>=18.0.0'}

  '@aws-sdk/credential-provider-env@3.840.0':
    resolution: {integrity: sha512-EzF6VcJK7XvQ/G15AVEfJzN2mNXU8fcVpXo4bRyr1S6t2q5zx6UPH/XjDbn18xyUmOq01t+r8gG+TmHEVo18fA==}
    engines: {node: '>=18.0.0'}

  '@aws-sdk/credential-provider-http@3.840.0':
    resolution: {integrity: sha512-wbnUiPGLVea6mXbUh04fu+VJmGkQvmToPeTYdHE8eRZq3NRDi3t3WltT+jArLBKD/4NppRpMjf2ju4coMCz91g==}
    engines: {node: '>=18.0.0'}

  '@aws-sdk/credential-provider-ini@3.840.0':
    resolution: {integrity: sha512-7F290BsWydShHb+7InXd+IjJc3mlEIm9I0R57F/Pjl1xZB69MdkhVGCnuETWoBt4g53ktJd6NEjzm/iAhFXFmw==}
    engines: {node: '>=18.0.0'}

  '@aws-sdk/credential-provider-node@3.840.0':
    resolution: {integrity: sha512-KufP8JnxA31wxklLm63evUPSFApGcH8X86z3mv9SRbpCm5ycgWIGVCTXpTOdgq6rPZrwT9pftzv2/b4mV/9clg==}
    engines: {node: '>=18.0.0'}

  '@aws-sdk/credential-provider-process@3.840.0':
    resolution: {integrity: sha512-HkDQWHy8tCI4A0Ps2NVtuVYMv9cB4y/IuD/TdOsqeRIAT12h8jDb98BwQPNLAImAOwOWzZJ8Cu0xtSpX7CQhMw==}
    engines: {node: '>=18.0.0'}

  '@aws-sdk/credential-provider-sso@3.840.0':
    resolution: {integrity: sha512-2qgdtdd6R0Z1y0KL8gzzwFUGmhBHSUx4zy85L2XV1CXhpRNwV71SVWJqLDVV5RVWVf9mg50Pm3AWrUC0xb0pcA==}
    engines: {node: '>=18.0.0'}

  '@aws-sdk/credential-provider-web-identity@3.840.0':
    resolution: {integrity: sha512-dpEeVXG8uNZSmVXReE4WP0lwoioX2gstk4RnUgrdUE3YaPq8A+hJiVAyc3h+cjDeIqfbsQbZm9qFetKC2LF9dQ==}
    engines: {node: '>=18.0.0'}

  '@aws-sdk/credential-providers@3.840.0':
    resolution: {integrity: sha512-+CxYdGd+uM4NZ9VUvFTU1c/H61qhDB4q362k8xKU+bz24g//LDQ5Mpwksv8OUD1en44v4fUwgZ4SthPZMs+eFQ==}
    engines: {node: '>=18.0.0'}

  '@aws-sdk/lib-storage@3.842.0':
    resolution: {integrity: sha512-QRWu+/I6Sgy4Kj2gq9srdw0/YSDiybSiMiQMUgcw4iI4mgWUcEwRPw7rGUFRWwdZUAhYGUv1T37Ydz2GXDFnJQ==}
    engines: {node: '>=18.0.0'}
    peerDependencies:
      '@aws-sdk/client-s3': ^3.842.0

  '@aws-sdk/middleware-bucket-endpoint@3.840.0':
    resolution: {integrity: sha512-+gkQNtPwcSMmlwBHFd4saVVS11In6ID1HczNzpM3MXKXRBfSlbZJbCt6wN//AZ8HMklZEik4tcEOG0qa9UY8SQ==}
    engines: {node: '>=18.0.0'}

  '@aws-sdk/middleware-expect-continue@3.840.0':
    resolution: {integrity: sha512-iJg2r6FKsKKvdiU4oCOuCf7Ro/YE0Q2BT/QyEZN3/Rt8Nr4SAZiQOlcBXOCpGvuIKOEAhvDOUnW3aDHL01PdVw==}
    engines: {node: '>=18.0.0'}

  '@aws-sdk/middleware-flexible-checksums@3.840.0':
    resolution: {integrity: sha512-Kg/o2G6o72sdoRH0J+avdcf668gM1bp6O4VeEXpXwUj/urQnV5qiB2q1EYT110INHUKWOLXPND3sQAqh6sTqHw==}
    engines: {node: '>=18.0.0'}

  '@aws-sdk/middleware-host-header@3.840.0':
    resolution: {integrity: sha512-ub+hXJAbAje94+Ya6c6eL7sYujoE8D4Bumu1NUI8TXjUhVVn0HzVWQjpRLshdLsUp1AW7XyeJaxyajRaJQ8+Xg==}
    engines: {node: '>=18.0.0'}

  '@aws-sdk/middleware-location-constraint@3.840.0':
    resolution: {integrity: sha512-KVLD0u0YMF3aQkVF8bdyHAGWSUY6N1Du89htTLgqCcIhSxxAJ9qifrosVZ9jkAzqRW99hcufyt2LylcVU2yoKQ==}
    engines: {node: '>=18.0.0'}

  '@aws-sdk/middleware-logger@3.840.0':
    resolution: {integrity: sha512-lSV8FvjpdllpGaRspywss4CtXV8M7NNNH+2/j86vMH+YCOZ6fu2T/TyFd/tHwZ92vDfHctWkRbQxg0bagqwovA==}
    engines: {node: '>=18.0.0'}

  '@aws-sdk/middleware-recursion-detection@3.840.0':
    resolution: {integrity: sha512-Gu7lGDyfddyhIkj1Z1JtrY5NHb5+x/CRiB87GjaSrKxkDaydtX2CU977JIABtt69l9wLbcGDIQ+W0uJ5xPof7g==}
    engines: {node: '>=18.0.0'}

  '@aws-sdk/middleware-sdk-s3@3.840.0':
    resolution: {integrity: sha512-rOUji7CayWN3O09zvvgLzDVQe0HiJdZkxoTS6vzOS3WbbdT7joGdVtAJHtn+x776QT3hHzbKU5gnfhel0o6gQA==}
    engines: {node: '>=18.0.0'}

  '@aws-sdk/middleware-ssec@3.840.0':
    resolution: {integrity: sha512-CBZP9t1QbjDFGOrtnUEHL1oAvmnCUUm7p0aPNbIdSzNtH42TNKjPRN3TuEIJDGjkrqpL3MXyDSmNayDcw/XW7Q==}
    engines: {node: '>=18.0.0'}

  '@aws-sdk/middleware-user-agent@3.840.0':
    resolution: {integrity: sha512-hiiMf7BP5ZkAFAvWRcK67Mw/g55ar7OCrvrynC92hunx/xhMkrgSLM0EXIZ1oTn3uql9kH/qqGF0nqsK6K555A==}
    engines: {node: '>=18.0.0'}

  '@aws-sdk/nested-clients@3.840.0':
    resolution: {integrity: sha512-LXYYo9+n4hRqnRSIMXLBb+BLz+cEmjMtTudwK1BF6Bn2RfdDv29KuyeDRrPCS3TwKl7ZKmXUmE9n5UuHAPfBpA==}
    engines: {node: '>=18.0.0'}

  '@aws-sdk/region-config-resolver@3.840.0':
    resolution: {integrity: sha512-Qjnxd/yDv9KpIMWr90ZDPtRj0v75AqGC92Lm9+oHXZ8p1MjG5JE2CW0HL8JRgK9iKzgKBL7pPQRXI8FkvEVfrA==}
    engines: {node: '>=18.0.0'}

  '@aws-sdk/signature-v4-multi-region@3.840.0':
    resolution: {integrity: sha512-8AoVgHrkSfhvGPtwx23hIUO4MmMnux2pjnso1lrLZGqxfElM6jm2w4jTNLlNXk8uKHGyX89HaAIuT0lL6dJj9g==}
    engines: {node: '>=18.0.0'}

  '@aws-sdk/token-providers@3.840.0':
    resolution: {integrity: sha512-6BuTOLTXvmgwjK7ve7aTg9JaWFdM5UoMolLVPMyh3wTv9Ufalh8oklxYHUBIxsKkBGO2WiHXytveuxH6tAgTYg==}
    engines: {node: '>=18.0.0'}

  '@aws-sdk/types@3.840.0':
    resolution: {integrity: sha512-xliuHaUFZxEx1NSXeLLZ9Dyu6+EJVQKEoD+yM+zqUo3YDZ7medKJWY6fIOKiPX/N7XbLdBYwajb15Q7IL8KkeA==}
    engines: {node: '>=18.0.0'}

  '@aws-sdk/util-arn-parser@3.804.0':
    resolution: {integrity: sha512-wmBJqn1DRXnZu3b4EkE6CWnoWMo1ZMvlfkqU5zPz67xx1GMaXlDCchFvKAXMjk4jn/L1O3tKnoFDNsoLV1kgNQ==}
    engines: {node: '>=18.0.0'}

  '@aws-sdk/util-endpoints@3.840.0':
    resolution: {integrity: sha512-eqE9ROdg/Kk0rj3poutyRCFauPDXIf/WSvCqFiRDDVi6QOnCv/M0g2XW8/jSvkJlOyaXkNCptapIp6BeeFFGYw==}
    engines: {node: '>=18.0.0'}

  '@aws-sdk/util-locate-window@3.804.0':
    resolution: {integrity: sha512-zVoRfpmBVPodYlnMjgVjfGoEZagyRF5IPn3Uo6ZvOZp24chnW/FRstH7ESDHDDRga4z3V+ElUQHKpFDXWyBW5A==}
    engines: {node: '>=18.0.0'}

  '@aws-sdk/util-user-agent-browser@3.840.0':
    resolution: {integrity: sha512-JdyZM3EhhL4PqwFpttZu1afDpPJCCc3eyZOLi+srpX11LsGj6sThf47TYQN75HT1CarZ7cCdQHGzP2uy3/xHfQ==}

  '@aws-sdk/util-user-agent-node@3.840.0':
    resolution: {integrity: sha512-Fy5JUEDQU1tPm2Yw/YqRYYc27W5+QD/J4mYvQvdWjUGZLB5q3eLFMGD35Uc28ZFoGMufPr4OCxK/bRfWROBRHQ==}
    engines: {node: '>=18.0.0'}
    peerDependencies:
      aws-crt: '>=1.0.0'
    peerDependenciesMeta:
      aws-crt:
        optional: true

  '@aws-sdk/util-utf8-browser@3.259.0':
    resolution: {integrity: sha512-UvFa/vR+e19XookZF8RzFZBrw2EUkQWxiBW0yYQAhvk3C+QVGl0H3ouca8LDBlBfQKXwmW3huo/59H8rwb1wJw==}

  '@aws-sdk/xml-builder@3.821.0':
    resolution: {integrity: sha512-DIIotRnefVL6DiaHtO6/21DhJ4JZnnIwdNbpwiAhdt/AVbttcE4yw925gsjur0OGv5BTYXQXU3YnANBYnZjuQA==}
    engines: {node: '>=18.0.0'}

  '@babel/code-frame@7.27.1':
    resolution: {integrity: sha512-cjQ7ZlQ0Mv3b47hABuTevyTuYN4i+loJKGeV9flcCgIK37cCXRh+L1bd3iBHlynerhQ7BhCkn2BPbQUL+rGqFg==}
    engines: {node: '>=6.9.0'}

  '@babel/compat-data@7.28.0':
    resolution: {integrity: sha512-60X7qkglvrap8mn1lh2ebxXdZYtUcpd7gsmy9kLaBJ4i/WdY8PqTSdxyA8qraikqKQK5C1KRBKXqznrVapyNaw==}
    engines: {node: '>=6.9.0'}

  '@babel/core@7.28.0':
    resolution: {integrity: sha512-UlLAnTPrFdNGoFtbSXwcGFQBtQZJCNjaN6hQNP3UPvuNXT1i82N26KL3dZeIpNalWywr9IuQuncaAfUaS1g6sQ==}
    engines: {node: '>=6.9.0'}

  '@babel/generator@7.28.0':
    resolution: {integrity: sha512-lJjzvrbEeWrhB4P3QBsH7tey117PjLZnDbLiQEKjQ/fNJTjuq4HSqgFA+UNSwZT8D7dxxbnuSBMsa1lrWzKlQg==}
    engines: {node: '>=6.9.0'}

  '@babel/helper-compilation-targets@7.27.2':
    resolution: {integrity: sha512-2+1thGUUWWjLTYTHZWK1n8Yga0ijBz1XAhUXcKy81rd5g6yh7hGqMp45v7cadSbEHc9G3OTv45SyneRN3ps4DQ==}
    engines: {node: '>=6.9.0'}

  '@babel/helper-globals@7.28.0':
    resolution: {integrity: sha512-+W6cISkXFa1jXsDEdYA8HeevQT/FULhxzR99pxphltZcVaugps53THCeiWA8SguxxpSp3gKPiuYfSWopkLQ4hw==}
    engines: {node: '>=6.9.0'}

  '@babel/helper-module-imports@7.27.1':
    resolution: {integrity: sha512-0gSFWUPNXNopqtIPQvlD5WgXYI5GY2kP2cCvoT8kczjbfcfuIljTbcWrulD1CIPIX2gt1wghbDy08yE1p+/r3w==}
    engines: {node: '>=6.9.0'}

  '@babel/helper-module-transforms@7.27.3':
    resolution: {integrity: sha512-dSOvYwvyLsWBeIRyOeHXp5vPj5l1I011r52FM1+r1jCERv+aFXYk4whgQccYEGYxK2H3ZAIA8nuPkQ0HaUo3qg==}
    engines: {node: '>=6.9.0'}
    peerDependencies:
      '@babel/core': ^7.0.0

  '@babel/helper-plugin-utils@7.27.1':
    resolution: {integrity: sha512-1gn1Up5YXka3YYAHGKpbideQ5Yjf1tDa9qYcgysz+cNCXukyLl6DjPXhD3VRwSb8c0J9tA4b2+rHEZtc6R0tlw==}
    engines: {node: '>=6.9.0'}

  '@babel/helper-string-parser@7.27.1':
    resolution: {integrity: sha512-qMlSxKbpRlAridDExk92nSobyDdpPijUq2DW6oDnUqd0iOGxmQjyqhMIihI9+zv4LPyZdRje2cavWPbCbWm3eA==}
    engines: {node: '>=6.9.0'}

  '@babel/helper-validator-identifier@7.27.1':
    resolution: {integrity: sha512-D2hP9eA+Sqx1kBZgzxZh0y1trbuU+JoDkiEwqhQ36nodYqJwyEIhPSdMNd7lOm/4io72luTPWH20Yda0xOuUow==}
    engines: {node: '>=6.9.0'}

  '@babel/helper-validator-option@7.27.1':
    resolution: {integrity: sha512-YvjJow9FxbhFFKDSuFnVCe2WxXk1zWc22fFePVNEaWJEu8IrZVlda6N0uHwzZrUM1il7NC9Mlp4MaJYbYd9JSg==}
    engines: {node: '>=6.9.0'}

  '@babel/helpers@7.27.6':
    resolution: {integrity: sha512-muE8Tt8M22638HU31A3CgfSUciwz1fhATfoVai05aPXGor//CdWDCbnlY1yvBPo07njuVOCNGCSp/GTt12lIug==}
    engines: {node: '>=6.9.0'}

  '@babel/parser@7.28.0':
    resolution: {integrity: sha512-jVZGvOxOuNSsuQuLRTh13nU0AogFlw32w/MT+LV6D3sP5WdbW61E77RnkbaO2dUvmPAYrBDJXGn5gGS6tH4j8g==}
    engines: {node: '>=6.0.0'}
    hasBin: true

  '@babel/plugin-transform-react-jsx-self@7.27.1':
    resolution: {integrity: sha512-6UzkCs+ejGdZ5mFFC/OCUrv028ab2fp1znZmCZjAOBKiBK2jXD1O+BPSfX8X2qjJ75fZBMSnQn3Rq2mrBJK2mw==}
    engines: {node: '>=6.9.0'}
    peerDependencies:
      '@babel/core': ^7.0.0-0

  '@babel/plugin-transform-react-jsx-source@7.27.1':
    resolution: {integrity: sha512-zbwoTsBruTeKB9hSq73ha66iFeJHuaFkUbwvqElnygoNbj/jHRsSeokowZFN3CZ64IvEqcmmkVe89OPXc7ldAw==}
    engines: {node: '>=6.9.0'}
    peerDependencies:
      '@babel/core': ^7.0.0-0

  '@babel/runtime@7.27.6':
    resolution: {integrity: sha512-vbavdySgbTTrmFE+EsiqUTzlOr5bzlnJtUv9PynGCAKvfQqjIXbvFdumPM/GxMDfyuGMJaJAU6TO4zc1Jf1i8Q==}
    engines: {node: '>=6.9.0'}

  '@babel/template@7.27.2':
    resolution: {integrity: sha512-LPDZ85aEJyYSd18/DkjNh4/y1ntkE5KwUHWTiqgRxruuZL2F1yuHligVHLvcHY2vMHXttKFpJn6LwfI7cw7ODw==}
    engines: {node: '>=6.9.0'}

  '@babel/traverse@7.28.0':
    resolution: {integrity: sha512-mGe7UK5wWyh0bKRfupsUchrQGqvDbZDbKJw+kcRGSmdHVYrv+ltd0pnpDTVpiTqnaBru9iEvA8pz8W46v0Amwg==}
    engines: {node: '>=6.9.0'}

  '@babel/types@7.28.0':
    resolution: {integrity: sha512-jYnje+JyZG5YThjHiF28oT4SIZLnYOcSBb6+SDaFIyzDVSkXQmQQYclJ2R+YxcdmK0AX6x1E5OQNtuh3jHDrUg==}
    engines: {node: '>=6.9.0'}

  '@better-auth/client@0.0.2-alpha.3':
    resolution: {integrity: sha512-onSsx9Dj0swtQQqD3C/9d73r27T+86aihYQRZcGQVQQVIF4uVhaJSH0jQxF/Be8Hy6VX+br0lIl6oIHYlOseFg==}

  '@better-auth/stripe@1.2.7':
    resolution: {integrity: sha512-MPZ9dSSHPiFfa4KCACu3AzbCjfqEDZM9tWJZYU5W4vUrmt1izzDOfTXH0gALKN0CXZM4yQImGeafy3h9nqK0ww==}

  '@better-auth/utils@0.2.4':
    resolution: {integrity: sha512-ayiX87Xd5sCHEplAdeMgwkA0FgnXsEZBgDn890XHHwSWNqqRZDYOq3uj2Ei2leTv1I2KbG5HHn60Ah1i2JWZjQ==}

  '@better-auth/utils@0.2.5':
    resolution: {integrity: sha512-uI2+/8h/zVsH8RrYdG8eUErbuGBk16rZKQfz8CjxQOyCE6v7BqFYEbFwvOkvl1KbUdxhqOnXp78+uE5h8qVEgQ==}

  '@better-fetch/fetch@0.0.1':
    resolution: {integrity: sha512-Ut1vj03InePRz4svv4ZASgVO+TEtO+sty3hedv/6nf10qwYcVBLFypAA6i0HlUC3r+0KXbniJS2sAdoEY31HhQ==}

  '@better-fetch/fetch@1.1.18':
    resolution: {integrity: sha512-rEFOE1MYIsBmoMJtQbl32PGHHXuG2hDxvEd7rUHE0vCBoFQVSDqaVs9hkZEtHCxRoY+CljXKFCOuJ8uxqw1LcA==}

  '@clerk/backend@1.34.0':
    resolution: {integrity: sha512-9rZ8hQJVpX5KX2bEpiuVXfpjhojQCiqCWADJDdCI0PCeKxn58Ep0JPYiIcczg4VKUc3a7jve9vXylykG2XajLQ==}
    engines: {node: '>=18.17.0'}
    peerDependencies:
      svix: ^1.62.0
    peerDependenciesMeta:
      svix:
        optional: true

  '@clerk/backend@2.6.0':
    resolution: {integrity: sha512-E/2VUl3UEmhlVA05hAZi0FkapyN/V4Siri9oOqtF5x0eiA9o4uvghT8hWuRbm5154exj2Ouh3nNBHfBlmFFFOw==}
    engines: {node: '>=18.17.0'}

  '@clerk/clerk-js@5.77.0':
    resolution: {integrity: sha512-MVhkbWY5lBQhgbKn5F7dDXemYCyCh/+TmewP2scQTEMDWYALBTMzJ073ORRzrps3QoPkaOvANqRmOaoIrm0H3A==}
    engines: {node: '>=18.17.0'}
    peerDependencies:
      react: ^18.0.0 || ^19.0.0 || ^19.0.0-0
      react-dom: ^18.0.0 || ^19.0.0 || ^19.0.0-0

  '@clerk/clerk-react@5.37.0':
    resolution: {integrity: sha512-jJ7xSE8aqTmxzdAsz7UeBEIXXTTwpWJjMhxcuTDc8iTgR7RVKqmTtx910da+F0ewGE26RrgdR3PfTCF+0Fgj1A==}
    engines: {node: '>=18.17.0'}
    peerDependencies:
      react: ^18.0.0 || ^19.0.0 || ^19.0.0-0
      react-dom: ^18.0.0 || ^19.0.0 || ^19.0.0-0

  '@clerk/localizations@3.20.4':
    resolution: {integrity: sha512-R5oK0X7JfcGDZobOFbTIU5T/YD0O48dHCwcRZ8Vl5u7NpDMqGRkapxOG9WlTeKUBqOJEHGnC3NizxoegnnSIfQ==}
    engines: {node: '>=18.17.0'}

  '@clerk/nextjs@6.27.1':
    resolution: {integrity: sha512-33DP0oyLKA89GRfTRoDKJpYCVR4KIX7LT2QcsSXb183SNqc16oC8ibH0PQuRO/rsGIfWYeXEwSPy1Brv6ZFZ2g==}
    engines: {node: '>=18.17.0'}
    peerDependencies:
      next: ^13.5.7 || ^14.2.25 || ^15.2.3
      react: ^18.0.0 || ^19.0.0 || ^19.0.0-0
      react-dom: ^18.0.0 || ^19.0.0 || ^19.0.0-0

  '@clerk/shared@3.15.1':
    resolution: {integrity: sha512-5k4ooQ5EsiboShv9W9LV1bK4PWiqqgqyBNxz5/GRnsdE+Ng2i+nbd0jP9eqCJSGIaar3Q9a1iE/zttIB8Uxi3Q==}
    engines: {node: '>=18.17.0'}
    peerDependencies:
      react: ^18.0.0 || ^19.0.0 || ^19.0.0-0
      react-dom: ^18.0.0 || ^19.0.0 || ^19.0.0-0
    peerDependenciesMeta:
      react:
        optional: true
      react-dom:
        optional: true

  '@clerk/types@4.70.1':
    resolution: {integrity: sha512-AfaNAxVQlH+ekHUa2TLRsTkqkE01bxwK1xw07/uE4qzx2rs5oaH76AnZVBoiBIUQK7cCnZ2Tk2s563RJIK6kSA==}
    engines: {node: '>=18.17.0'}

  '@coinbase/wallet-sdk@4.3.0':
    resolution: {integrity: sha512-T3+SNmiCw4HzDm4we9wCHCxlP0pqCiwKe4sOwPH3YAK2KSKjxPRydKu6UQJrdONFVLG7ujXvbd/6ZqmvJb8rkw==}

  '@corex/deepmerge@4.0.43':
    resolution: {integrity: sha512-N8uEMrMPL0cu/bdboEWpQYb/0i2K5Qn8eCsxzOmxSggJbbQte7ljMRoXm917AbntqTGOzdTu+vP3KOOzoC70HQ==}

  '@csstools/color-helpers@5.0.2':
    resolution: {integrity: sha512-JqWH1vsgdGcw2RR6VliXXdA0/59LttzlU8UlRT/iUUsEeWfYq8I+K0yhihEUTTHLRm1EXvpsCx3083EU15ecsA==}
    engines: {node: '>=18'}

  '@csstools/css-calc@2.1.4':
    resolution: {integrity: sha512-3N8oaj+0juUw/1H3YwmDDJXCgTB1gKU6Hc/bB502u9zR0q2vd786XJH9QfrKIEgFlZmhZiq6epXl4rHqhzsIgQ==}
    engines: {node: '>=18'}
    peerDependencies:
      '@csstools/css-parser-algorithms': ^3.0.5
      '@csstools/css-tokenizer': ^3.0.4

  '@csstools/css-color-parser@3.0.10':
    resolution: {integrity: sha512-TiJ5Ajr6WRd1r8HSiwJvZBiJOqtH86aHpUjq5aEKWHiII2Qfjqd/HCWKPOW8EP4vcspXbHnXrwIDlu5savQipg==}
    engines: {node: '>=18'}
    peerDependencies:
      '@csstools/css-parser-algorithms': ^3.0.5
      '@csstools/css-tokenizer': ^3.0.4

  '@csstools/css-parser-algorithms@3.0.5':
    resolution: {integrity: sha512-DaDeUkXZKjdGhgYaHNJTV9pV7Y9B3b644jCLs9Upc3VeNGg6LWARAT6O+Q+/COo+2gg/bM5rhpMAtf70WqfBdQ==}
    engines: {node: '>=18'}
    peerDependencies:
      '@csstools/css-tokenizer': ^3.0.4

  '@csstools/css-tokenizer@3.0.4':
    resolution: {integrity: sha512-Vd/9EVDiu6PPJt9yAh6roZP6El1xHrdvIVGjyBsHR0RYwNHgL7FJPyIIW4fANJNG6FtyZfvlRPpFI4ZM/lubvw==}
    engines: {node: '>=18'}

  '@date-fns/tz@1.2.0':
    resolution: {integrity: sha512-LBrd7MiJZ9McsOgxqWX7AaxrDjcFVjWH/tIKJd7pnR7McaslGYOP1QmmiBXdJH/H/yLCT+rcQ7FaPBUxRGUtrg==}

  '@daveyplate/better-auth-tanstack@1.3.6':
    resolution: {integrity: sha512-GvIGdbjRMZCEfAffU7LeWpGpie4vSli8V9jmNFCQOziZZMEFbO4cd53HBFmAushC9oEYIyhSNZBgV2ADzW94Ww==}
    peerDependencies:
      '@tanstack/query-core': '>=5.65.0'
      '@tanstack/react-query': '>=5.65.0'
      better-auth: '>=1.2.8'
      react: '>=18.0.0'
      react-dom: '>=18.0.0'

  '@daveyplate/better-auth-ui@1.4.7':
    resolution: {integrity: sha512-2b9Mgt51pdizaj49ezZ29wPCdCcM1jJLe1URNitKPaOxycaKkGWgaTipdReHHDcorSIuasIJAiOE1eoYTRT43Q==}
    peerDependencies:
      '@better-fetch/fetch': '>=1.1.0'
      '@daveyplate/better-auth-tanstack': ^1.3.3
      '@instantdb/react': '>=0.18.0'
      '@radix-ui/react-avatar': '>=1.1.0'
      '@radix-ui/react-checkbox': '>=1.1.0'
      '@radix-ui/react-context': '>=1.1.0'
      '@radix-ui/react-dialog': '>=1.1.0'
      '@radix-ui/react-dropdown-menu': '>=2.1.0'
      '@radix-ui/react-label': '>=2.1.0'
      '@radix-ui/react-primitive': '>=2.0.0'
      '@radix-ui/react-separator': '>=1.1.0'
      '@radix-ui/react-slot': '>=1.1.0'
      '@radix-ui/react-tabs': '>=1.1.0'
      '@radix-ui/react-use-callback-ref': '>=1.1.0'
      '@radix-ui/react-use-layout-effect': '>=1.1.0'
      '@react-email/components': '>=0.0.33'
      '@tanstack/react-query': '>=5.66.0'
      better-auth: ^1.2.4
      class-variance-authority: '>=0.7.0'
      clsx: '>=2.1.0'
      input-otp: '>=1.4.0'
      lucide-react: '>=0.469.0'
      react: '>=18.0.0'
      react-dom: '>=18.0.0'
      react-qr-code: '>=2.0.0'
      sonner: '>=1.7.0'
      tailwind-merge: '>=2.6.0'
      tailwindcss: '>=3.0.0'
      ua-parser-js: '>=2.0.0'

  '@dnd-kit/accessibility@3.1.1':
    resolution: {integrity: sha512-2P+YgaXF+gRsIihwwY1gCsQSYnu9Zyj2py8kY5fFvUM1qm2WA2u639R6YNVfU4GWr+ZM5mqEsfHZZLoRONbemw==}
    peerDependencies:
      react: '>=16.8.0'

  '@dnd-kit/core@6.0.8':
    resolution: {integrity: sha512-lYaoP8yHTQSLlZe6Rr9qogouGUz9oRUj4AHhDQGQzq/hqaJRpFo65X+JKsdHf8oUFBzx5A+SJPUvxAwTF2OabA==}
    peerDependencies:
      react: '>=16.8.0'
      react-dom: '>=16.8.0'

  '@dnd-kit/sortable@7.0.2':
    resolution: {integrity: sha512-wDkBHHf9iCi1veM834Gbk1429bd4lHX4RpAwT0y2cHLf246GAvU2sVw/oxWNpPKQNQRQaeGXhAVgrOl1IT+iyA==}
    peerDependencies:
      '@dnd-kit/core': ^6.0.7
      react: '>=16.8.0'

  '@dnd-kit/utilities@3.2.2':
    resolution: {integrity: sha512-+MKAJEOfaBe5SmV6t34p80MMKhjvUz0vRrvVJbPT0WElzaOJ/1xs+D+KDv+tD/NE5ujfrChEcshd4fLn0wpiqg==}
    peerDependencies:
      react: '>=16.8.0'

  '@emnapi/core@1.4.3':
    resolution: {integrity: sha512-4m62DuCE07lw01soJwPiBGC0nAww0Q+RY70VZ+n49yDIO13yyinhbWCeNnaob0lakDtWQzSdtNWzJeOJt2ma+g==}

  '@emnapi/runtime@1.4.3':
    resolution: {integrity: sha512-pBPWdu6MLKROBX05wSNKcNb++m5Er+KQ9QkB+WVM+pW2Kx9hoSrVTnu3BdkI5eBLZoKu/J6mW/B6i6bJB2ytXQ==}

  '@emnapi/wasi-threads@1.0.2':
    resolution: {integrity: sha512-5n3nTJblwRi8LlXkJ9eBzu+kZR8Yxcc7ubakyQTFzPMtIhFpUBRbsnc2Dv88IZDIbCDlBiWrknhB4Lsz7mg6BA==}

  '@emotion/babel-plugin@11.13.5':
    resolution: {integrity: sha512-pxHCpT2ex+0q+HH91/zsdHkw/lXd468DIN2zvfvLtPKLLMo6gQj7oLObq8PhkrxOZb/gGCq03S3Z7PDhS8pduQ==}

  '@emotion/cache@11.11.0':
    resolution: {integrity: sha512-P34z9ssTCBi3e9EI1ZsWpNHcfY1r09ZO0rZbRO2ob3ZQMnFI35jB536qoXbkdesr5EUhYi22anuEJuyxifaqAQ==}

  '@emotion/cache@11.14.0':
    resolution: {integrity: sha512-L/B1lc/TViYk4DcpGxtAVbx0ZyiKM5ktoIyafGkH6zg/tj+mA+NE//aPYKG0k8kCHSHVJrpLpcAlOBEXQ3SavA==}

  '@emotion/hash@0.9.2':
    resolution: {integrity: sha512-MyqliTZGuOm3+5ZRSaaBGP3USLw6+EGykkwZns2EPC5g8jJ4z9OrdZY9apkl3+UP9+sdz76YYkwCKP5gh8iY3g==}

  '@emotion/memoize@0.8.1':
    resolution: {integrity: sha512-W2P2c/VRW1/1tLox0mVUalvnWXxavmv/Oum2aPsRcoDJuob75FC3Y8FbpfLwUegRcxINtGUMPq0tFCvYNTBXNA==}

  '@emotion/memoize@0.9.0':
    resolution: {integrity: sha512-30FAj7/EoJ5mwVPOWhAyCX+FPfMDrVecJAM+Iw9NRoSl4BBAQeqj4cApHHUXOVvIPgLVDsCFoz/hGD+5QQD1GQ==}

  '@emotion/react@11.11.1':
    resolution: {integrity: sha512-5mlW1DquU5HaxjLkfkGN1GA/fvVGdyHURRiX/0FHl2cfIfRxSOfmxEH5YS43edp0OldZrZ+dkBKbngxcNCdZvA==}
    peerDependencies:
      '@types/react': '*'
      react: '>=16.8.0'
    peerDependenciesMeta:
      '@types/react':
        optional: true

  '@emotion/react@11.14.0':
    resolution: {integrity: sha512-O000MLDBDdk/EohJPFUqvnp4qnHeYkVP5B0xEG0D/L7cOKP9kefu2DXn8dj74cQfsEzUqh+sr1RzFqiL1o+PpA==}
    peerDependencies:
      '@types/react': '*'
      react: '>=16.8.0'
    peerDependenciesMeta:
      '@types/react':
        optional: true

  '@emotion/serialize@1.3.3':
    resolution: {integrity: sha512-EISGqt7sSNWHGI76hC7x1CksiXPahbxEOrC5RjmFRJTqLyEK9/9hZvBbiYn70dw4wuwMKiEMCUlR6ZXTSWQqxA==}

  '@emotion/sheet@1.4.0':
    resolution: {integrity: sha512-fTBW9/8r2w3dXWYM4HCB1Rdp8NLibOw2+XELH5m5+AkWiL/KqYX6dc0kKYlaYyKjrQ6ds33MCdMPEwgs2z1rqg==}

  '@emotion/unitless@0.10.0':
    resolution: {integrity: sha512-dFoMUuQA20zvtVTuxZww6OHoJYgrzfKM1t52mVySDJnMSEa08ruEvdYQbhvyu6soU+NeLVd3yKfTfT0NeV6qGg==}

  '@emotion/use-insertion-effect-with-fallbacks@1.2.0':
    resolution: {integrity: sha512-yJMtVdH59sxi/aVJBpk9FQq+OR8ll5GT8oWd57UpeaKEVGab41JWaCFA7FRLoMLloOZF/c/wsPoe+bfGmRKgDg==}
    peerDependencies:
      react: '>=16.8.0'

  '@emotion/utils@1.4.2':
    resolution: {integrity: sha512-3vLclRofFziIa3J2wDh9jjbkUz9qk5Vi3IZ/FSTKViB0k+ef0fPV7dYrUIugbgupYDx7v9ud/SjrtEP8Y4xLoA==}

  '@emotion/weak-memoize@0.3.1':
    resolution: {integrity: sha512-EsBwpc7hBUJWAsNPBmJy4hxWx12v6bshQsldrVmjxJoc3isbxhOrF2IcCpaXxfvq03NwkI7sbsOLXbYuqF/8Ww==}

  '@emotion/weak-memoize@0.4.0':
    resolution: {integrity: sha512-snKqtPW01tN0ui7yu9rGv69aJXr/a/Ywvl11sUjNtEcRc+ng/mQriFL0wLXMef74iHa/EkftbDzU9F8iFbH+zg==}

  '@esbuild/aix-ppc64@0.23.1':
    resolution: {integrity: sha512-6VhYk1diRqrhBAqpJEdjASR/+WVRtfjpqKuNw11cLiaWpAT/Uu+nokB+UJnevzy/P9C/ty6AOe0dwueMrGh/iQ==}
    engines: {node: '>=18'}
    cpu: [ppc64]
    os: [aix]

  '@esbuild/aix-ppc64@0.25.5':
    resolution: {integrity: sha512-9o3TMmpmftaCMepOdA5k/yDw8SfInyzWWTjYTFCX3kPSDJMROQTb8jg+h9Cnwnmm1vOzvxN7gIfB5V2ewpjtGA==}
    engines: {node: '>=18'}
    cpu: [ppc64]
    os: [aix]

  '@esbuild/android-arm64@0.23.1':
    resolution: {integrity: sha512-xw50ipykXcLstLeWH7WRdQuysJqejuAGPd30vd1i5zSyKK3WE+ijzHmLKxdiCMtH1pHz78rOg0BKSYOSB/2Khw==}
    engines: {node: '>=18'}
    cpu: [arm64]
    os: [android]

  '@esbuild/android-arm64@0.25.5':
    resolution: {integrity: sha512-VGzGhj4lJO+TVGV1v8ntCZWJktV7SGCs3Pn1GRWI1SBFtRALoomm8k5E9Pmwg3HOAal2VDc2F9+PM/rEY6oIDg==}
    engines: {node: '>=18'}
    cpu: [arm64]
    os: [android]

  '@esbuild/android-arm@0.23.1':
    resolution: {integrity: sha512-uz6/tEy2IFm9RYOyvKl88zdzZfwEfKZmnX9Cj1BHjeSGNuGLuMD1kR8y5bteYmwqKm1tj8m4cb/aKEorr6fHWQ==}
    engines: {node: '>=18'}
    cpu: [arm]
    os: [android]

  '@esbuild/android-arm@0.25.5':
    resolution: {integrity: sha512-AdJKSPeEHgi7/ZhuIPtcQKr5RQdo6OO2IL87JkianiMYMPbCtot9fxPbrMiBADOWWm3T2si9stAiVsGbTQFkbA==}
    engines: {node: '>=18'}
    cpu: [arm]
    os: [android]

  '@esbuild/android-x64@0.23.1':
    resolution: {integrity: sha512-nlN9B69St9BwUoB+jkyU090bru8L0NA3yFvAd7k8dNsVH8bi9a8cUAUSEcEEgTp2z3dbEDGJGfP6VUnkQnlReg==}
    engines: {node: '>=18'}
    cpu: [x64]
    os: [android]

  '@esbuild/android-x64@0.25.5':
    resolution: {integrity: sha512-D2GyJT1kjvO//drbRT3Hib9XPwQeWd9vZoBJn+bu/lVsOZ13cqNdDeqIF/xQ5/VmWvMduP6AmXvylO/PIc2isw==}
    engines: {node: '>=18'}
    cpu: [x64]
    os: [android]

  '@esbuild/darwin-arm64@0.23.1':
    resolution: {integrity: sha512-YsS2e3Wtgnw7Wq53XXBLcV6JhRsEq8hkfg91ESVadIrzr9wO6jJDMZnCQbHm1Guc5t/CdDiFSSfWP58FNuvT3Q==}
    engines: {node: '>=18'}
    cpu: [arm64]
    os: [darwin]

  '@esbuild/darwin-arm64@0.25.5':
    resolution: {integrity: sha512-GtaBgammVvdF7aPIgH2jxMDdivezgFu6iKpmT+48+F8Hhg5J/sfnDieg0aeG/jfSvkYQU2/pceFPDKlqZzwnfQ==}
    engines: {node: '>=18'}
    cpu: [arm64]
    os: [darwin]

  '@esbuild/darwin-x64@0.23.1':
    resolution: {integrity: sha512-aClqdgTDVPSEGgoCS8QDG37Gu8yc9lTHNAQlsztQ6ENetKEO//b8y31MMu2ZaPbn4kVsIABzVLXYLhCGekGDqw==}
    engines: {node: '>=18'}
    cpu: [x64]
    os: [darwin]

  '@esbuild/darwin-x64@0.25.5':
    resolution: {integrity: sha512-1iT4FVL0dJ76/q1wd7XDsXrSW+oLoquptvh4CLR4kITDtqi2e/xwXwdCVH8hVHU43wgJdsq7Gxuzcs6Iq/7bxQ==}
    engines: {node: '>=18'}
    cpu: [x64]
    os: [darwin]

  '@esbuild/freebsd-arm64@0.23.1':
    resolution: {integrity: sha512-h1k6yS8/pN/NHlMl5+v4XPfikhJulk4G+tKGFIOwURBSFzE8bixw1ebjluLOjfwtLqY0kewfjLSrO6tN2MgIhA==}
    engines: {node: '>=18'}
    cpu: [arm64]
    os: [freebsd]

  '@esbuild/freebsd-arm64@0.25.5':
    resolution: {integrity: sha512-nk4tGP3JThz4La38Uy/gzyXtpkPW8zSAmoUhK9xKKXdBCzKODMc2adkB2+8om9BDYugz+uGV7sLmpTYzvmz6Sw==}
    engines: {node: '>=18'}
    cpu: [arm64]
    os: [freebsd]

  '@esbuild/freebsd-x64@0.23.1':
    resolution: {integrity: sha512-lK1eJeyk1ZX8UklqFd/3A60UuZ/6UVfGT2LuGo3Wp4/z7eRTRYY+0xOu2kpClP+vMTi9wKOfXi2vjUpO1Ro76g==}
    engines: {node: '>=18'}
    cpu: [x64]
    os: [freebsd]

  '@esbuild/freebsd-x64@0.25.5':
    resolution: {integrity: sha512-PrikaNjiXdR2laW6OIjlbeuCPrPaAl0IwPIaRv+SMV8CiM8i2LqVUHFC1+8eORgWyY7yhQY+2U2fA55mBzReaw==}
    engines: {node: '>=18'}
    cpu: [x64]
    os: [freebsd]

  '@esbuild/linux-arm64@0.23.1':
    resolution: {integrity: sha512-/93bf2yxencYDnItMYV/v116zff6UyTjo4EtEQjUBeGiVpMmffDNUyD9UN2zV+V3LRV3/on4xdZ26NKzn6754g==}
    engines: {node: '>=18'}
    cpu: [arm64]
    os: [linux]

  '@esbuild/linux-arm64@0.25.5':
    resolution: {integrity: sha512-Z9kfb1v6ZlGbWj8EJk9T6czVEjjq2ntSYLY2cw6pAZl4oKtfgQuS4HOq41M/BcoLPzrUbNd+R4BXFyH//nHxVg==}
    engines: {node: '>=18'}
    cpu: [arm64]
    os: [linux]

  '@esbuild/linux-arm@0.23.1':
    resolution: {integrity: sha512-CXXkzgn+dXAPs3WBwE+Kvnrf4WECwBdfjfeYHpMeVxWE0EceB6vhWGShs6wi0IYEqMSIzdOF1XjQ/Mkm5d7ZdQ==}
    engines: {node: '>=18'}
    cpu: [arm]
    os: [linux]

  '@esbuild/linux-arm@0.25.5':
    resolution: {integrity: sha512-cPzojwW2okgh7ZlRpcBEtsX7WBuqbLrNXqLU89GxWbNt6uIg78ET82qifUy3W6OVww6ZWobWub5oqZOVtwolfw==}
    engines: {node: '>=18'}
    cpu: [arm]
    os: [linux]

  '@esbuild/linux-ia32@0.23.1':
    resolution: {integrity: sha512-VTN4EuOHwXEkXzX5nTvVY4s7E/Krz7COC8xkftbbKRYAl96vPiUssGkeMELQMOnLOJ8k3BY1+ZY52tttZnHcXQ==}
    engines: {node: '>=18'}
    cpu: [ia32]
    os: [linux]

  '@esbuild/linux-ia32@0.25.5':
    resolution: {integrity: sha512-sQ7l00M8bSv36GLV95BVAdhJ2QsIbCuCjh/uYrWiMQSUuV+LpXwIqhgJDcvMTj+VsQmqAHL2yYaasENvJ7CDKA==}
    engines: {node: '>=18'}
    cpu: [ia32]
    os: [linux]

  '@esbuild/linux-loong64@0.23.1':
    resolution: {integrity: sha512-Vx09LzEoBa5zDnieH8LSMRToj7ir/Jeq0Gu6qJ/1GcBq9GkfoEAoXvLiW1U9J1qE/Y/Oyaq33w5p2ZWrNNHNEw==}
    engines: {node: '>=18'}
    cpu: [loong64]
    os: [linux]

  '@esbuild/linux-loong64@0.25.5':
    resolution: {integrity: sha512-0ur7ae16hDUC4OL5iEnDb0tZHDxYmuQyhKhsPBV8f99f6Z9KQM02g33f93rNH5A30agMS46u2HP6qTdEt6Q1kg==}
    engines: {node: '>=18'}
    cpu: [loong64]
    os: [linux]

  '@esbuild/linux-mips64el@0.23.1':
    resolution: {integrity: sha512-nrFzzMQ7W4WRLNUOU5dlWAqa6yVeI0P78WKGUo7lg2HShq/yx+UYkeNSE0SSfSure0SqgnsxPvmAUu/vu0E+3Q==}
    engines: {node: '>=18'}
    cpu: [mips64el]
    os: [linux]

  '@esbuild/linux-mips64el@0.25.5':
    resolution: {integrity: sha512-kB/66P1OsHO5zLz0i6X0RxlQ+3cu0mkxS3TKFvkb5lin6uwZ/ttOkP3Z8lfR9mJOBk14ZwZ9182SIIWFGNmqmg==}
    engines: {node: '>=18'}
    cpu: [mips64el]
    os: [linux]

  '@esbuild/linux-ppc64@0.23.1':
    resolution: {integrity: sha512-dKN8fgVqd0vUIjxuJI6P/9SSSe/mB9rvA98CSH2sJnlZ/OCZWO1DJvxj8jvKTfYUdGfcq2dDxoKaC6bHuTlgcw==}
    engines: {node: '>=18'}
    cpu: [ppc64]
    os: [linux]

  '@esbuild/linux-ppc64@0.25.5':
    resolution: {integrity: sha512-UZCmJ7r9X2fe2D6jBmkLBMQetXPXIsZjQJCjgwpVDz+YMcS6oFR27alkgGv3Oqkv07bxdvw7fyB71/olceJhkQ==}
    engines: {node: '>=18'}
    cpu: [ppc64]
    os: [linux]

  '@esbuild/linux-riscv64@0.23.1':
    resolution: {integrity: sha512-5AV4Pzp80fhHL83JM6LoA6pTQVWgB1HovMBsLQ9OZWLDqVY8MVobBXNSmAJi//Csh6tcY7e7Lny2Hg1tElMjIA==}
    engines: {node: '>=18'}
    cpu: [riscv64]
    os: [linux]

  '@esbuild/linux-riscv64@0.25.5':
    resolution: {integrity: sha512-kTxwu4mLyeOlsVIFPfQo+fQJAV9mh24xL+y+Bm6ej067sYANjyEw1dNHmvoqxJUCMnkBdKpvOn0Ahql6+4VyeA==}
    engines: {node: '>=18'}
    cpu: [riscv64]
    os: [linux]

  '@esbuild/linux-s390x@0.23.1':
    resolution: {integrity: sha512-9ygs73tuFCe6f6m/Tb+9LtYxWR4c9yg7zjt2cYkjDbDpV/xVn+68cQxMXCjUpYwEkze2RcU/rMnfIXNRFmSoDw==}
    engines: {node: '>=18'}
    cpu: [s390x]
    os: [linux]

  '@esbuild/linux-s390x@0.25.5':
    resolution: {integrity: sha512-K2dSKTKfmdh78uJ3NcWFiqyRrimfdinS5ErLSn3vluHNeHVnBAFWC8a4X5N+7FgVE1EjXS1QDZbpqZBjfrqMTQ==}
    engines: {node: '>=18'}
    cpu: [s390x]
    os: [linux]

  '@esbuild/linux-x64@0.23.1':
    resolution: {integrity: sha512-EV6+ovTsEXCPAp58g2dD68LxoP/wK5pRvgy0J/HxPGB009omFPv3Yet0HiaqvrIrgPTBuC6wCH1LTOY91EO5hQ==}
    engines: {node: '>=18'}
    cpu: [x64]
    os: [linux]

  '@esbuild/linux-x64@0.25.5':
    resolution: {integrity: sha512-uhj8N2obKTE6pSZ+aMUbqq+1nXxNjZIIjCjGLfsWvVpy7gKCOL6rsY1MhRh9zLtUtAI7vpgLMK6DxjO8Qm9lJw==}
    engines: {node: '>=18'}
    cpu: [x64]
    os: [linux]

  '@esbuild/netbsd-arm64@0.25.5':
    resolution: {integrity: sha512-pwHtMP9viAy1oHPvgxtOv+OkduK5ugofNTVDilIzBLpoWAM16r7b/mxBvfpuQDpRQFMfuVr5aLcn4yveGvBZvw==}
    engines: {node: '>=18'}
    cpu: [arm64]
    os: [netbsd]

  '@esbuild/netbsd-x64@0.23.1':
    resolution: {integrity: sha512-aevEkCNu7KlPRpYLjwmdcuNz6bDFiE7Z8XC4CPqExjTvrHugh28QzUXVOZtiYghciKUacNktqxdpymplil1beA==}
    engines: {node: '>=18'}
    cpu: [x64]
    os: [netbsd]

  '@esbuild/netbsd-x64@0.25.5':
    resolution: {integrity: sha512-WOb5fKrvVTRMfWFNCroYWWklbnXH0Q5rZppjq0vQIdlsQKuw6mdSihwSo4RV/YdQ5UCKKvBy7/0ZZYLBZKIbwQ==}
    engines: {node: '>=18'}
    cpu: [x64]
    os: [netbsd]

  '@esbuild/openbsd-arm64@0.23.1':
    resolution: {integrity: sha512-3x37szhLexNA4bXhLrCC/LImN/YtWis6WXr1VESlfVtVeoFJBRINPJ3f0a/6LV8zpikqoUg4hyXw0sFBt5Cr+Q==}
    engines: {node: '>=18'}
    cpu: [arm64]
    os: [openbsd]

  '@esbuild/openbsd-arm64@0.25.5':
    resolution: {integrity: sha512-7A208+uQKgTxHd0G0uqZO8UjK2R0DDb4fDmERtARjSHWxqMTye4Erz4zZafx7Di9Cv+lNHYuncAkiGFySoD+Mw==}
    engines: {node: '>=18'}
    cpu: [arm64]
    os: [openbsd]

  '@esbuild/openbsd-x64@0.23.1':
    resolution: {integrity: sha512-aY2gMmKmPhxfU+0EdnN+XNtGbjfQgwZj43k8G3fyrDM/UdZww6xrWxmDkuz2eCZchqVeABjV5BpildOrUbBTqA==}
    engines: {node: '>=18'}
    cpu: [x64]
    os: [openbsd]

  '@esbuild/openbsd-x64@0.25.5':
    resolution: {integrity: sha512-G4hE405ErTWraiZ8UiSoesH8DaCsMm0Cay4fsFWOOUcz8b8rC6uCvnagr+gnioEjWn0wC+o1/TAHt+It+MpIMg==}
    engines: {node: '>=18'}
    cpu: [x64]
    os: [openbsd]

  '@esbuild/sunos-x64@0.23.1':
    resolution: {integrity: sha512-RBRT2gqEl0IKQABT4XTj78tpk9v7ehp+mazn2HbUeZl1YMdaGAQqhapjGTCe7uw7y0frDi4gS0uHzhvpFuI1sA==}
    engines: {node: '>=18'}
    cpu: [x64]
    os: [sunos]

  '@esbuild/sunos-x64@0.25.5':
    resolution: {integrity: sha512-l+azKShMy7FxzY0Rj4RCt5VD/q8mG/e+mDivgspo+yL8zW7qEwctQ6YqKX34DTEleFAvCIUviCFX1SDZRSyMQA==}
    engines: {node: '>=18'}
    cpu: [x64]
    os: [sunos]

  '@esbuild/win32-arm64@0.23.1':
    resolution: {integrity: sha512-4O+gPR5rEBe2FpKOVyiJ7wNDPA8nGzDuJ6gN4okSA1gEOYZ67N8JPk58tkWtdtPeLz7lBnY6I5L3jdsr3S+A6A==}
    engines: {node: '>=18'}
    cpu: [arm64]
    os: [win32]

  '@esbuild/win32-arm64@0.25.5':
    resolution: {integrity: sha512-O2S7SNZzdcFG7eFKgvwUEZ2VG9D/sn/eIiz8XRZ1Q/DO5a3s76Xv0mdBzVM5j5R639lXQmPmSo0iRpHqUUrsxw==}
    engines: {node: '>=18'}
    cpu: [arm64]
    os: [win32]

  '@esbuild/win32-ia32@0.23.1':
    resolution: {integrity: sha512-BcaL0Vn6QwCwre3Y717nVHZbAa4UBEigzFm6VdsVdT/MbZ38xoj1X9HPkZhbmaBGUD1W8vxAfffbDe8bA6AKnQ==}
    engines: {node: '>=18'}
    cpu: [ia32]
    os: [win32]

  '@esbuild/win32-ia32@0.25.5':
    resolution: {integrity: sha512-onOJ02pqs9h1iMJ1PQphR+VZv8qBMQ77Klcsqv9CNW2w6yLqoURLcgERAIurY6QE63bbLuqgP9ATqajFLK5AMQ==}
    engines: {node: '>=18'}
    cpu: [ia32]
    os: [win32]

  '@esbuild/win32-x64@0.23.1':
    resolution: {integrity: sha512-BHpFFeslkWrXWyUPnbKm+xYYVYruCinGcftSBaa8zoF9hZO4BcSCFUvHVTtzpIY6YzUnYtuEhZ+C9iEXjxnasg==}
    engines: {node: '>=18'}
    cpu: [x64]
    os: [win32]

  '@esbuild/win32-x64@0.25.5':
    resolution: {integrity: sha512-TXv6YnJ8ZMVdX+SXWVBo/0p8LTcrUYngpWjvm91TMjjBQii7Oz11Lw5lbDV5Y0TzuhSJHwiH4hEtC1I42mMS0g==}
    engines: {node: '>=18'}
    cpu: [x64]
    os: [win32]

  '@eslint-community/eslint-utils@4.7.0':
    resolution: {integrity: sha512-dyybb3AcajC7uha6CvhdVRJqaKyn7w2YKqKyAN37NKYgZT36w+iRb0Dymmc5qEJ549c/S31cMMSFd75bteCpCw==}
    engines: {node: ^12.22.0 || ^14.17.0 || >=16.0.0}
    peerDependencies:
      eslint: ^6.0.0 || ^7.0.0 || >=8.0.0

  '@eslint-community/regexpp@4.12.1':
    resolution: {integrity: sha512-CCZCDJuduB9OUkFkY2IgppNZMi2lBQgD2qzwXkEia16cge2pijY/aXi96CJMquDMn3nJdlPV1A5KrJEXwfLNzQ==}
    engines: {node: ^12.0.0 || ^14.0.0 || >=16.0.0}

  '@eslint/config-array@0.21.0':
    resolution: {integrity: sha512-ENIdc4iLu0d93HeYirvKmrzshzofPw6VkZRKQGe9Nv46ZnWUzcF1xV01dcvEg/1wXUR61OmmlSfyeyO7EvjLxQ==}
    engines: {node: ^18.18.0 || ^20.9.0 || >=21.1.0}

  '@eslint/config-helpers@0.3.0':
    resolution: {integrity: sha512-ViuymvFmcJi04qdZeDc2whTHryouGcDlaxPqarTD0ZE10ISpxGUVZGZDx4w01upyIynL3iu6IXH2bS1NhclQMw==}
    engines: {node: ^18.18.0 || ^20.9.0 || >=21.1.0}

  '@eslint/core@0.14.0':
    resolution: {integrity: sha512-qIbV0/JZr7iSDjqAc60IqbLdsj9GDt16xQtWD+B78d/HAlvysGdZZ6rpJHGAc2T0FQx1X6thsSPdnoiGKdNtdg==}
    engines: {node: ^18.18.0 || ^20.9.0 || >=21.1.0}

  '@eslint/core@0.15.1':
    resolution: {integrity: sha512-bkOp+iumZCCbt1K1CmWf0R9pM5yKpDv+ZXtvSyQpudrI9kuFLp+bM2WOPXImuD/ceQuaa8f5pj93Y7zyECIGNA==}
    engines: {node: ^18.18.0 || ^20.9.0 || >=21.1.0}

  '@eslint/eslintrc@3.3.1':
    resolution: {integrity: sha512-gtF186CXhIl1p4pJNGZw8Yc6RlshoePRvE0X91oPGb3vZ8pM3qOS9W9NGPat9LziaBV7XrJWGylNQXkGcnM3IQ==}
    engines: {node: ^18.18.0 || ^20.9.0 || >=21.1.0}

  '@eslint/js@9.30.1':
    resolution: {integrity: sha512-zXhuECFlyep42KZUhWjfvsmXGX39W8K8LFb8AWXM9gSV9dQB+MrJGLKvW6Zw0Ggnbpw0VHTtrhFXYe3Gym18jg==}
    engines: {node: ^18.18.0 || ^20.9.0 || >=21.1.0}

  '@eslint/object-schema@2.1.6':
    resolution: {integrity: sha512-RBMg5FRL0I0gs51M/guSAj5/e14VQ4tpZnQNWwuDT66P14I43ItmPfIZRhO9fUVIPOAQXU47atlywZ/czoqFPA==}
    engines: {node: ^18.18.0 || ^20.9.0 || >=21.1.0}

  '@eslint/plugin-kit@0.3.3':
    resolution: {integrity: sha512-1+WqvgNMhmlAambTvT3KPtCl/Ibr68VldY2XY40SL1CE0ZXiakFR/cbTspaF5HsnpDMvcYYoJHfl4980NBjGag==}
    engines: {node: ^18.18.0 || ^20.9.0 || >=21.1.0}

  '@faceless-ui/modal@3.0.0-beta.2':
    resolution: {integrity: sha512-UmXvz7Iw3KMO4Pm3llZczU4uc5pPQDb6rdqwoBvYDFgWvkraOAHKx0HxSZgwqQvqOhn8joEFBfFp6/Do2562ow==}
    peerDependencies:
      react: ^16.8.0 || ^17.0.0 || ^18.0.0 || ^19.0.0-rc.0
      react-dom: ^16.8.0 || ^17.0.0 || ^18.0.0 || ^19.0.0-rc.0

  '@faceless-ui/scroll-info@2.0.0':
    resolution: {integrity: sha512-BkyJ9OQ4bzpKjE3UhI8BhcG36ZgfB4run8TmlaR4oMFUbl59dfyarNfjveyimrxIso9RhFEja/AJ5nQmbcR9hw==}
    peerDependencies:
      react: ^16.8.0 || ^17.0.0 || ^18.0.0 || ^19.0.0
      react-dom: ^16.8.0 || ^17.0.0 || ^18.0.0 || ^19.0.0

  '@faceless-ui/window-info@3.0.1':
    resolution: {integrity: sha512-uPjdJYE/j7hqVNelE9CRUNOeXuXDdPxR4DMe+oz3xwyZi2Y4CxsfpfdPTqqwmNAZa1P33O+ZiCyIkBEeNed0kw==}
    peerDependencies:
      react: ^16.8.0 || ^17.0.0 || ^18.0.0 || ^19.0.0
      react-dom: ^16.8.0 || ^17.0.0 || ^18.0.0 || ^19.0.0

  '@floating-ui/core@1.7.2':
    resolution: {integrity: sha512-wNB5ooIKHQc+Kui96jE/n69rHFWAVoxn5CAzL1Xdd8FG03cgY3MLO+GF9U3W737fYDSgPWA6MReKhBQBop6Pcw==}

  '@floating-ui/dom@1.7.2':
    resolution: {integrity: sha512-7cfaOQuCS27HD7DX+6ib2OrnW+b4ZBwDNnCcT0uTyidcmyWb03FnQqJybDBoCnpdxwBSfA94UAYlRCt7mV+TbA==}

  '@floating-ui/react-dom@2.1.4':
    resolution: {integrity: sha512-JbbpPhp38UmXDDAu60RJmbeme37Jbgsm7NrHGgzYYFKmblzRUh6Pa641dII6LsjwF4XlScDrde2UAzDo/b9KPw==}
    peerDependencies:
      react: '>=16.8.0'
      react-dom: '>=16.8.0'

  '@floating-ui/react@0.27.12':
    resolution: {integrity: sha512-kKlWNrpIQxF1B/a2MZvE0/uyKby4960yjO91W7nVyNKmmfNi62xU9HCjL1M1eWzx/LFj/VPSwJVbwQk9Pq/68A==}
    peerDependencies:
      react: '>=17.0.0'
      react-dom: '>=17.0.0'

  '@floating-ui/react@0.27.13':
    resolution: {integrity: sha512-Qmj6t9TjgWAvbygNEu1hj4dbHI9CY0ziCMIJrmYoDIn9TUAH5lRmiIeZmRd4c6QEZkzdoH7jNnoNyoY1AIESiA==}
    peerDependencies:
      react: '>=17.0.0'
      react-dom: '>=17.0.0'

  '@floating-ui/utils@0.2.10':
    resolution: {integrity: sha512-aGTxbpbg8/b5JfU1HXSrbH3wXZuLPJcNEcZQFMxLs3oSzgtVu6nFPkbbGGUvBcUjKV2YyB9Wxxabo+HEH9tcRQ==}

  '@formkit/auto-animate@0.8.2':
    resolution: {integrity: sha512-SwPWfeRa5veb1hOIBMdzI+73te5puUBHmqqaF1Bu7FjvxlYSz/kJcZKSa9Cg60zL0uRNeJL2SbRxV6Jp6Q1nFQ==}

  '@hexagon/base64@1.1.28':
    resolution: {integrity: sha512-lhqDEAvWixy3bZ+UOYbPwUbBkwBq5C1LAJ/xPC8Oi+lL54oyakv/npbA0aU2hgCsx/1NUd4IBvV03+aUBWxerw==}

  '@humanfs/core@0.19.1':
    resolution: {integrity: sha512-5DyQ4+1JEUzejeK1JGICcideyfUbGixgS9jNgex5nqkW+cY7WZhxBigmieN5Qnw9ZosSNVC9KQKyb+GUaGyKUA==}
    engines: {node: '>=18.18.0'}

  '@humanfs/node@0.16.6':
    resolution: {integrity: sha512-YuI2ZHQL78Q5HbhDiBA1X4LmYdXCKCMQIfw0pw7piHJwyREFebJUvrQN4cMssyES6x+vfUbx1CIpaQUKYdQZOw==}
    engines: {node: '>=18.18.0'}

  '@humanwhocodes/module-importer@1.0.1':
    resolution: {integrity: sha512-bxveV4V8v5Yb4ncFTT3rPSgZBOpCkjfK0y4oVVVJwIuDVBRMDXrPyXRL988i5ap9m9bnyEEjWfm5WkBmtffLfA==}
    engines: {node: '>=12.22'}

  '@humanwhocodes/retry@0.3.1':
    resolution: {integrity: sha512-JBxkERygn7Bv/GbN5Rv8Ul6LVknS+5Bp6RgDC/O8gEBU/yeH5Ui5C/OlWrTb6qct7LjjfT6Re2NxB0ln0yYybA==}
    engines: {node: '>=18.18'}

  '@humanwhocodes/retry@0.4.3':
    resolution: {integrity: sha512-bV0Tgo9K4hfPCek+aMAn81RppFKv2ySDQeMoSZuvTASywNTnVJCArCZE2FWqpvIatKu7VMRLWlR1EazvVhDyhQ==}
    engines: {node: '>=18.18'}

  '@img/sharp-darwin-arm64@0.34.2':
    resolution: {integrity: sha512-OfXHZPppddivUJnqyKoi5YVeHRkkNE2zUFT2gbpKxp/JZCFYEYubnMg+gOp6lWfasPrTS+KPosKqdI+ELYVDtg==}
    engines: {node: ^18.17.0 || ^20.3.0 || >=21.0.0}
    cpu: [arm64]
    os: [darwin]

  '@img/sharp-darwin-x64@0.34.2':
    resolution: {integrity: sha512-dYvWqmjU9VxqXmjEtjmvHnGqF8GrVjM2Epj9rJ6BUIXvk8slvNDJbhGFvIoXzkDhrJC2jUxNLz/GUjjvSzfw+g==}
    engines: {node: ^18.17.0 || ^20.3.0 || >=21.0.0}
    cpu: [x64]
    os: [darwin]

  '@img/sharp-libvips-darwin-arm64@1.1.0':
    resolution: {integrity: sha512-HZ/JUmPwrJSoM4DIQPv/BfNh9yrOA8tlBbqbLz4JZ5uew2+o22Ik+tHQJcih7QJuSa0zo5coHTfD5J8inqj9DA==}
    cpu: [arm64]
    os: [darwin]

  '@img/sharp-libvips-darwin-x64@1.1.0':
    resolution: {integrity: sha512-Xzc2ToEmHN+hfvsl9wja0RlnXEgpKNmftriQp6XzY/RaSfwD9th+MSh0WQKzUreLKKINb3afirxW7A0fz2YWuQ==}
    cpu: [x64]
    os: [darwin]

  '@img/sharp-libvips-linux-arm64@1.1.0':
    resolution: {integrity: sha512-IVfGJa7gjChDET1dK9SekxFFdflarnUB8PwW8aGwEoF3oAsSDuNUTYS+SKDOyOJxQyDC1aPFMuRYLoDInyV9Ew==}
    cpu: [arm64]
    os: [linux]

  '@img/sharp-libvips-linux-arm@1.1.0':
    resolution: {integrity: sha512-s8BAd0lwUIvYCJyRdFqvsj+BJIpDBSxs6ivrOPm/R7piTs5UIwY5OjXrP2bqXC9/moGsyRa37eYWYCOGVXxVrA==}
    cpu: [arm]
    os: [linux]

  '@img/sharp-libvips-linux-ppc64@1.1.0':
    resolution: {integrity: sha512-tiXxFZFbhnkWE2LA8oQj7KYR+bWBkiV2nilRldT7bqoEZ4HiDOcePr9wVDAZPi/Id5fT1oY9iGnDq20cwUz8lQ==}
    cpu: [ppc64]
    os: [linux]

  '@img/sharp-libvips-linux-s390x@1.1.0':
    resolution: {integrity: sha512-xukSwvhguw7COyzvmjydRb3x/09+21HykyapcZchiCUkTThEQEOMtBj9UhkaBRLuBrgLFzQ2wbxdeCCJW/jgJA==}
    cpu: [s390x]
    os: [linux]

  '@img/sharp-libvips-linux-x64@1.1.0':
    resolution: {integrity: sha512-yRj2+reB8iMg9W5sULM3S74jVS7zqSzHG3Ol/twnAAkAhnGQnpjj6e4ayUz7V+FpKypwgs82xbRdYtchTTUB+Q==}
    cpu: [x64]
    os: [linux]

  '@img/sharp-libvips-linuxmusl-arm64@1.1.0':
    resolution: {integrity: sha512-jYZdG+whg0MDK+q2COKbYidaqW/WTz0cc1E+tMAusiDygrM4ypmSCjOJPmFTvHHJ8j/6cAGyeDWZOsK06tP33w==}
    cpu: [arm64]
    os: [linux]

  '@img/sharp-libvips-linuxmusl-x64@1.1.0':
    resolution: {integrity: sha512-wK7SBdwrAiycjXdkPnGCPLjYb9lD4l6Ze2gSdAGVZrEL05AOUJESWU2lhlC+Ffn5/G+VKuSm6zzbQSzFX/P65A==}
    cpu: [x64]
    os: [linux]

  '@img/sharp-linux-arm64@0.34.2':
    resolution: {integrity: sha512-D8n8wgWmPDakc83LORcfJepdOSN6MvWNzzz2ux0MnIbOqdieRZwVYY32zxVx+IFUT8er5KPcyU3XXsn+GzG/0Q==}
    engines: {node: ^18.17.0 || ^20.3.0 || >=21.0.0}
    cpu: [arm64]
    os: [linux]

  '@img/sharp-linux-arm@0.34.2':
    resolution: {integrity: sha512-0DZzkvuEOqQUP9mo2kjjKNok5AmnOr1jB2XYjkaoNRwpAYMDzRmAqUIa1nRi58S2WswqSfPOWLNOr0FDT3H5RQ==}
    engines: {node: ^18.17.0 || ^20.3.0 || >=21.0.0}
    cpu: [arm]
    os: [linux]

  '@img/sharp-linux-s390x@0.34.2':
    resolution: {integrity: sha512-EGZ1xwhBI7dNISwxjChqBGELCWMGDvmxZXKjQRuqMrakhO8QoMgqCrdjnAqJq/CScxfRn+Bb7suXBElKQpPDiw==}
    engines: {node: ^18.17.0 || ^20.3.0 || >=21.0.0}
    cpu: [s390x]
    os: [linux]

  '@img/sharp-linux-x64@0.34.2':
    resolution: {integrity: sha512-sD7J+h5nFLMMmOXYH4DD9UtSNBD05tWSSdWAcEyzqW8Cn5UxXvsHAxmxSesYUsTOBmUnjtxghKDl15EvfqLFbQ==}
    engines: {node: ^18.17.0 || ^20.3.0 || >=21.0.0}
    cpu: [x64]
    os: [linux]

  '@img/sharp-linuxmusl-arm64@0.34.2':
    resolution: {integrity: sha512-NEE2vQ6wcxYav1/A22OOxoSOGiKnNmDzCYFOZ949xFmrWZOVII1Bp3NqVVpvj+3UeHMFyN5eP/V5hzViQ5CZNA==}
    engines: {node: ^18.17.0 || ^20.3.0 || >=21.0.0}
    cpu: [arm64]
    os: [linux]

  '@img/sharp-linuxmusl-x64@0.34.2':
    resolution: {integrity: sha512-DOYMrDm5E6/8bm/yQLCWyuDJwUnlevR8xtF8bs+gjZ7cyUNYXiSf/E8Kp0Ss5xasIaXSHzb888V1BE4i1hFhAA==}
    engines: {node: ^18.17.0 || ^20.3.0 || >=21.0.0}
    cpu: [x64]
    os: [linux]

  '@img/sharp-wasm32@0.34.2':
    resolution: {integrity: sha512-/VI4mdlJ9zkaq53MbIG6rZY+QRN3MLbR6usYlgITEzi4Rpx5S6LFKsycOQjkOGmqTNmkIdLjEvooFKwww6OpdQ==}
    engines: {node: ^18.17.0 || ^20.3.0 || >=21.0.0}
    cpu: [wasm32]

  '@img/sharp-win32-arm64@0.34.2':
    resolution: {integrity: sha512-cfP/r9FdS63VA5k0xiqaNaEoGxBg9k7uE+RQGzuK9fHt7jib4zAVVseR9LsE4gJcNWgT6APKMNnCcnyOtmSEUQ==}
    engines: {node: ^18.17.0 || ^20.3.0 || >=21.0.0}
    cpu: [arm64]
    os: [win32]

  '@img/sharp-win32-ia32@0.34.2':
    resolution: {integrity: sha512-QLjGGvAbj0X/FXl8n1WbtQ6iVBpWU7JO94u/P2M4a8CFYsvQi4GW2mRy/JqkRx0qpBzaOdKJKw8uc930EX2AHw==}
    engines: {node: ^18.17.0 || ^20.3.0 || >=21.0.0}
    cpu: [ia32]
    os: [win32]

  '@img/sharp-win32-x64@0.34.2':
    resolution: {integrity: sha512-aUdT6zEYtDKCaxkofmmJDJYGCf0+pJg3eU9/oBuqvEeoB9dKI6ZLc/1iLJCTuJQDO4ptntAlkUmHgGjyuobZbw==}
    engines: {node: ^18.17.0 || ^20.3.0 || >=21.0.0}
    cpu: [x64]
    os: [win32]

  '@instantdb/core@0.20.12':
    resolution: {integrity: sha512-Mz0sAqElarKCsJxWRVhzrXEy6P9QrNQ1HQqYVVDuE/hYzj+ms9k2nPH82OFdyCpOzUC4VnuDyFRZCnCZQTMBzQ==}

  '@instantdb/react@0.20.12':
    resolution: {integrity: sha512-gOosibMmNleJbWfVsRx5BUyrxe84MtQneT+OYcTV5QkSAWpJza9uumjsFbQ1wpTTUMZE7YnWfovGTAzRISwk6Q==}
    peerDependencies:
      react: '>=16'

  '@isaacs/cliui@8.0.2':
    resolution: {integrity: sha512-O8jcjabXaleOG9DQ0+ARXWZBTfnP4WNAqzuiJK7ll44AmxGKv/J2M4TPjxjY3znBCfvBXFzucm1twdyFybFqEA==}
    engines: {node: '>=12'}

  '@jridgewell/gen-mapping@0.3.12':
    resolution: {integrity: sha512-OuLGC46TjB5BbN1dH8JULVVZY4WTdkF7tV9Ys6wLL1rubZnCMstOhNHueU5bLCrnRuDhKPDM4g6sw4Bel5Gzqg==}

  '@jridgewell/resolve-uri@3.1.2':
    resolution: {integrity: sha512-bRISgCIjP20/tbWSPWMEi54QVPRZExkuD9lJL+UIxUKtwVJA8wW1Trb1jMs1RFXo1CBTNZ/5hpC9QvmKWdopKw==}
    engines: {node: '>=6.0.0'}

  '@jridgewell/sourcemap-codec@1.5.4':
    resolution: {integrity: sha512-VT2+G1VQs/9oz078bLrYbecdZKs912zQlkelYpuf+SXF+QvZDYJlbx/LSx+meSAwdDFnF8FVXW92AVjjkVmgFw==}

  '@jridgewell/trace-mapping@0.3.29':
    resolution: {integrity: sha512-uw6guiW/gcAGPDhLmd77/6lW8QLeiV5RUTsAX46Db6oLhGaVj4lhnPwb184s1bkc8kdVg/+h988dro8GRDpmYQ==}

  '@jsdevtools/ono@7.1.3':
    resolution: {integrity: sha512-4JQNk+3mVzK3xh2rqd6RB4J46qUR19azEHBneZyTZM+c456qOrbbM/5xcR8huNCCcbVt7+UmizG6GuUvPvKUYg==}

  '@levischuck/tiny-cbor@0.2.11':
    resolution: {integrity: sha512-llBRm4dT4Z89aRsm6u2oEZ8tfwL/2l6BwpZ7JcyieouniDECM5AqNgr/y08zalEIvW3RSK4upYyybDcmjXqAow==}

  '@lexical/clipboard@0.28.0':
    resolution: {integrity: sha512-LYqion+kAwFQJStA37JAEMxTL/m1WlZbotDfM/2WuONmlO0yWxiyRDI18oeCwhBD6LQQd9c3Ccxp9HFwUG1AVw==}

  '@lexical/code@0.28.0':
    resolution: {integrity: sha512-9LOKSWdRhxqAKRq5yveNC21XKtW4h2rmFNTucwMWZ9vLu9xteOHEwZdO1Qv82PFUmgCpAhg6EntmnZu9xD3K7Q==}

  '@lexical/devtools-core@0.28.0':
    resolution: {integrity: sha512-Fk4itAjZ+MqTYXN84aE5RDf+wQX67N5nyo3JVxQTFZGAghx7Ux1xLWHB25zzD0YfjMtJ0NQROAbE3xdecZzxcQ==}
    peerDependencies:
      react: '>=17.x'
      react-dom: '>=17.x'

  '@lexical/dragon@0.28.0':
    resolution: {integrity: sha512-T6T8YaHnhU863ruuqmRHTLUYa8sfg/ArYcrnNGZGfpvvFTfFjpWb/ELOvOWo8N6Y/4fnSLjQ20aXexVW1KcTBQ==}

  '@lexical/hashtag@0.28.0':
    resolution: {integrity: sha512-zcqX9Qna4lj96bAUfwSQSVEhYQ0O5erSjrIhOVqEgeQ5ubz0EvqnnMbbwNHIb2n6jzSwAvpD/3UZJZtolh+zVg==}

  '@lexical/headless@0.28.0':
    resolution: {integrity: sha512-btcaTfw9I/xQ/XYom6iKWgsPecmRawGd/5jOhP7QDtLUp7gxgM7/kiCZFYa8jDJO6j20rXuWTkc81ynVpKvjow==}

  '@lexical/history@0.28.0':
    resolution: {integrity: sha512-CHzDxaGDn6qCFFhU0YKP1B8sgEb++0Ksqsj6BfDL/6TMxoLNQwRQhP3BUNNXl1kvUhxTQZgk3b9MjJZRaFKG9Q==}

  '@lexical/html@0.28.0':
    resolution: {integrity: sha512-ayb0FPxr55Ko99/d9ewbfrApul4L0z+KpU2ZG03im7EvUPVLyIGLx4S0QguMDvQh0Vu+eJ7/EESuonDs5BCe3A==}

  '@lexical/link@0.28.0':
    resolution: {integrity: sha512-T5VKxpOnML5DcXv2lW3Le0vjNlcbdohZjS9f6PAvm6eX8EzBKDpLQCopr1/0KGdlLd1QrzQsykQrdU7ieC4LRg==}

  '@lexical/list@0.28.0':
    resolution: {integrity: sha512-3a8QcZ75n2TLxP+xkSPJ2V15jsysMLMe0YoObG+ew/sioVelIU8GciYsWBo5GgQmwSzJNQJeK5cJ9p1b71z2cg==}

  '@lexical/mark@0.28.0':
    resolution: {integrity: sha512-v5PzmTACsJrw3GvNZy2rgPxrNn9InLvLFoKqrSlNhhyvYNIAcuC4KVy00LKLja43Gw/fuB3QwKohYfAtM3yR3g==}

  '@lexical/markdown@0.28.0':
    resolution: {integrity: sha512-F3JXClqN4cjmXYLDK0IztxkbZuqkqS/AVbxnhGvnDYHQ9Gp8l7BonczhOiPwmJCDubJrAACP0L9LCqyt0jDRFw==}

  '@lexical/offset@0.28.0':
    resolution: {integrity: sha512-/SMDQgBPeWM936t04mtH6UAn3xAjP/meu9q136bcT3S7p7V8ew9JfNp9aznTPTx+2W3brJORAvUow7Xn1fSHmw==}

  '@lexical/overflow@0.28.0':
    resolution: {integrity: sha512-ppmhHXEZVicBm05w9EVflzwFavTVNAe4q0bkabWUeW0IoCT3Vg2A3JT7PC9ypmp+mboUD195foFEr1BBSv1Y8Q==}

  '@lexical/plain-text@0.28.0':
    resolution: {integrity: sha512-Jj2dCMDEfRuVetfDKcUes8J5jvAfZrLnILFlHxnu7y+lC+7R/NR403DYb3NJ8H7+lNiH1K15+U2K7ewbjxS6KQ==}

  '@lexical/react@0.28.0':
    resolution: {integrity: sha512-dWPnxrKrbQFjNqExqnaAsV0UEUgw/5M1ZYRWd5FGBGjHqVTCaX2jNHlKLMA68Od0VPIoOX2Zy1TYZ8ZKtsj5Dg==}
    peerDependencies:
      react: '>=17.x'
      react-dom: '>=17.x'

  '@lexical/rich-text@0.28.0':
    resolution: {integrity: sha512-y+vUWI+9uFupIb9UvssKU/DKcT9dFUZuQBu7utFkLadxCNyXQHeRjxzjzmvFiM3DBV0guPUDGu5VS5TPnIA+OA==}

  '@lexical/selection@0.28.0':
    resolution: {integrity: sha512-AJDi67Nsexyejzp4dEQSVoPov4P+FJ0t1v6DxUU+YmcvV56QyJQi6ue0i/xd8unr75ZufzLsAC0cDJJCEI7QDA==}

  '@lexical/table@0.28.0':
    resolution: {integrity: sha512-HMPCwXdj0sRWdlDzsHcNWRgbeKbEhn3L8LPhFnTq7q61gZ4YW2umdmuvQFKnIBcKq49drTH8cUwZoIwI8+AEEw==}

  '@lexical/text@0.28.0':
    resolution: {integrity: sha512-PT/A2RZv+ktn7SG/tJkOpGlYE6zjOND59VtRHnV/xciZ+jEJVaqAHtWjhbWibAIZQAkv/O7UouuDqzDaNTSGAA==}

  '@lexical/utils@0.28.0':
    resolution: {integrity: sha512-Qw00DjkS1nRK7DLSgqJpJ77Ti2AuiOQ6m5eM38YojoWXkVmoxqKAUMaIbVNVKqjFgrQvKFF46sXxIJPbUQkB0w==}

  '@lexical/yjs@0.28.0':
    resolution: {integrity: sha512-rKHpUEd3nrvMY7ghmOC0AeGSYT7YIviba+JViaOzrCX4/Wtv5C/3Sl7Io12Z9k+s1BKmy7C28bOdQHvRWaD7vQ==}
    peerDependencies:
      yjs: '>=13.5.22'

  '@monaco-editor/loader@1.5.0':
    resolution: {integrity: sha512-hKoGSM+7aAc7eRTRjpqAZucPmoNOC4UUbknb/VNoTkEIkCPhqV8LfbsgM1webRM7S/z21eHEx9Fkwx8Z/C/+Xw==}

  '@monaco-editor/react@4.7.0':
    resolution: {integrity: sha512-cyzXQCtO47ydzxpQtCGSQGOC8Gk3ZUeBXFAxD+CWXYFo5OqZyZUonFl0DwUlTyAfRHntBfw2p3w4s9R6oe1eCA==}
    peerDependencies:
      monaco-editor: '>= 0.25.0 < 1'
      react: ^16.8.0 || ^17.0.0 || ^18.0.0 || ^19.0.0
      react-dom: ^16.8.0 || ^17.0.0 || ^18.0.0 || ^19.0.0

  '@mongodb-js/saslprep@1.3.0':
    resolution: {integrity: sha512-zlayKCsIjYb7/IdfqxorK5+xUMyi4vOKcFy10wKJYc63NSdKI8mNME+uJqfatkPmOSMMUiojrL58IePKBm3gvQ==}

  '@napi-rs/wasm-runtime@0.2.11':
    resolution: {integrity: sha512-9DPkXtvHydrcOsopiYpUgPHpmj0HWZKMUnL2dZqpvC42lsratuBG06V5ipyno0fUek5VlFsNQ+AcFATSrJXgMA==}

  '@next/env@13.5.11':
    resolution: {integrity: sha512-fbb2C7HChgM7CemdCY+y3N1n8pcTKdqtQLbC7/EQtPdLvlMUT9JX/dBYl8MMZAtYG4uVMyPFHXckb68q/NRwqg==}

  '@next/env@15.3.3':
    resolution: {integrity: sha512-OdiMrzCl2Xi0VTjiQQUK0Xh7bJHnOuET2s+3V+Y40WJBAXrJeGA3f+I8MZJ/YQ3mVGi5XGR1L66oFlgqXhQ4Vw==}

  '@next/env@15.3.5':
    resolution: {integrity: sha512-7g06v8BUVtN2njAX/r8gheoVffhiKFVt4nx74Tt6G4Hqw9HCLYQVx/GkH2qHvPtAHZaUNZ0VXAa0pQP6v1wk7g==}

  '@next/eslint-plugin-next@15.3.0':
    resolution: {integrity: sha512-511UUcpWw5GWTyKfzW58U2F/bYJyjLE9e3SlnGK/zSXq7RqLlqFO8B9bitJjumLpj317fycC96KZ2RZsjGNfBw==}

  '@next/swc-darwin-arm64@15.3.3':
    resolution: {integrity: sha512-WRJERLuH+O3oYB4yZNVahSVFmtxRNjNF1I1c34tYMoJb0Pve+7/RaLAJJizyYiFhjYNGHRAE1Ri2Fd23zgDqhg==}
    engines: {node: '>= 10'}
    cpu: [arm64]
    os: [darwin]

  '@next/swc-darwin-x64@15.3.3':
    resolution: {integrity: sha512-XHdzH/yBc55lu78k/XwtuFR/ZXUTcflpRXcsu0nKmF45U96jt1tsOZhVrn5YH+paw66zOANpOnFQ9i6/j+UYvw==}
    engines: {node: '>= 10'}
    cpu: [x64]
    os: [darwin]

  '@next/swc-linux-arm64-gnu@15.3.3':
    resolution: {integrity: sha512-VZ3sYL2LXB8znNGcjhocikEkag/8xiLgnvQts41tq6i+wql63SMS1Q6N8RVXHw5pEUjiof+II3HkDd7GFcgkzw==}
    engines: {node: '>= 10'}
    cpu: [arm64]
    os: [linux]

  '@next/swc-linux-arm64-musl@15.3.3':
    resolution: {integrity: sha512-h6Y1fLU4RWAp1HPNJWDYBQ+e3G7sLckyBXhmH9ajn8l/RSMnhbuPBV/fXmy3muMcVwoJdHL+UtzRzs0nXOf9SA==}
    engines: {node: '>= 10'}
    cpu: [arm64]
    os: [linux]

  '@next/swc-linux-x64-gnu@15.3.3':
    resolution: {integrity: sha512-jJ8HRiF3N8Zw6hGlytCj5BiHyG/K+fnTKVDEKvUCyiQ/0r5tgwO7OgaRiOjjRoIx2vwLR+Rz8hQoPrnmFbJdfw==}
    engines: {node: '>= 10'}
    cpu: [x64]
    os: [linux]

  '@next/swc-linux-x64-musl@15.3.3':
    resolution: {integrity: sha512-HrUcTr4N+RgiiGn3jjeT6Oo208UT/7BuTr7K0mdKRBtTbT4v9zJqCDKO97DUqqoBK1qyzP1RwvrWTvU6EPh/Cw==}
    engines: {node: '>= 10'}
    cpu: [x64]
    os: [linux]

  '@next/swc-win32-arm64-msvc@15.3.3':
    resolution: {integrity: sha512-SxorONgi6K7ZUysMtRF3mIeHC5aA3IQLmKFQzU0OuhuUYwpOBc1ypaLJLP5Bf3M9k53KUUUj4vTPwzGvl/NwlQ==}
    engines: {node: '>= 10'}
    cpu: [arm64]
    os: [win32]

  '@next/swc-win32-x64-msvc@15.3.3':
    resolution: {integrity: sha512-4QZG6F8enl9/S2+yIiOiju0iCTFd93d8VC1q9LZS4p/Xuk81W2QDjCFeoogmrWWkAD59z8ZxepBQap2dKS5ruw==}
    engines: {node: '>= 10'}
    cpu: [x64]
    os: [win32]

  '@noble/ciphers@0.6.0':
    resolution: {integrity: sha512-mIbq/R9QXk5/cTfESb1OKtyFnk7oc1Om/8onA1158K9/OZUQFDEVy55jVTato+xmp3XX6F6Qh0zz0Nc1AxAlRQ==}

  '@noble/hashes@1.8.0':
    resolution: {integrity: sha512-jCs9ldd7NwzpgXDIf6P3+NrHh9/sD6CQdxHyjQI+h/6rDNo88ypBxxz45UDuZHz9r3tNz7N/VInSVoVdtXEI4A==}
    engines: {node: ^14.21.3 || >=16}

  '@nodelib/fs.scandir@2.1.5':
    resolution: {integrity: sha512-vq24Bq3ym5HEQm2NKCr3yXDwjc7vTsEThRDnkp2DK9p1uqLR+DHurm/NOTo0KG7HYHU7eppKZj3MyqYuMBf62g==}
    engines: {node: '>= 8'}

  '@nodelib/fs.stat@2.0.5':
    resolution: {integrity: sha512-RkhPPp2zrqDAQA/2jNhnztcPAlv64XdhIp7a7454A5ovI7Bukxgt7MX7udwAu3zg1DcpPU0rz3VV1SeaqvY4+A==}
    engines: {node: '>= 8'}

  '@nodelib/fs.walk@1.2.8':
    resolution: {integrity: sha512-oGB+UxlgWcgQkgwo8GcEGwemoTFt3FIO9ababBmaGwXIoBKZ+GTy0pP185beGg7Llih/NSHSV2XAs1lnznocSg==}
    engines: {node: '>= 8'}

  '@nolyfill/is-core-module@1.0.39':
    resolution: {integrity: sha512-nn5ozdjYQpUCZlWGuxcJY/KpxkWQs4DcbMCmKojjyrYDEAGy4Ce19NN4v5MduafTwJlbKc99UA8YhSVqq9yPZA==}
    engines: {node: '>=12.4.0'}

  '@payloadcms/admin-bar@3.45.0':
    resolution: {integrity: sha512-nBcm+1NR8iYAfpu+3UAEAb1rW6Umd+AREAce608EwhZ2CzQfi8+QkOroo4ouPgWhewzhWkac5mfk2VI6Gt794A==}
    peerDependencies:
      react: ^16.8.0 || ^17.0.0 || ^18.0.0 || ^19.0.0
      react-dom: ^16.8.0 || ^17.0.0 || ^18.0.0 || ^19.0.0

  '@payloadcms/db-mongodb@3.45.0':
    resolution: {integrity: sha512-Oahk6LJatrQW2+DG0OoSoaWnXSiJ2iBL+2l5WLD2xvRHOlJ3Ls1gUZCrsDItDe8veqwVGSLrMc7gxDwDaMICvg==}
    peerDependencies:
      payload: 3.45.0

  '@payloadcms/email-nodemailer@3.45.0':
    resolution: {integrity: sha512-af78THkBPgfMT4HShOl8jrLlKhmrmmhnNTctHezlXC90lbjyEG7unaLl7vVRKKHRPXqsMG7XQ+I6X6nLJKh/zg==}
    engines: {node: ^18.20.2 || >=20.9.0}
    peerDependencies:
      payload: 3.45.0

  '@payloadcms/graphql@3.45.0':
    resolution: {integrity: sha512-/doS3OzdZzK0k3jUVgnhQf0uakSFloy0eQ8a8YGVXzioCtdF4irDbDAVyVlae2z6sz0T/cC4BW2YvLvbt14WxQ==}
    hasBin: true
    peerDependencies:
      graphql: ^16.8.1
      payload: 3.45.0

  '@payloadcms/live-preview-react@3.45.0':
    resolution: {integrity: sha512-FNXeYXLYcB4tw62xitg8gNcZRwQB1CHnqTVr1U71cyVEKWZ/EM1GeXr8o6Cr3HyjYJX2m5HF+5trF8TaOtBBwA==}
    peerDependencies:
      react: ^16.8.0 || ^17.0.0 || ^18.0.0 || ^19.0.0 || ^19.0.0-rc-65a56d0e-20241020
      react-dom: ^16.8.0 || ^17.0.0 || ^18.0.0 || ^19.0.0 || ^19.0.0-rc-65a56d0e-20241020

  '@payloadcms/live-preview@3.45.0':
    resolution: {integrity: sha512-KMHi3fMx+zc9MuuP1bCOb7DkzBR2tR08PkUtJFm3S742cU+AYU2jtkpvxsE19XpWVwaKyEBiC64g6d2dTlT7lQ==}

  '@payloadcms/next@3.45.0':
    resolution: {integrity: sha512-dQXMlgYtHhFnyn8aawMw+0tWuAUpG+k9K4eQ8UGzwYc+QmpYN6nKJ9uFvS1eME+Y6ad+cjSvzg/HoloqDqv9ng==}
    engines: {node: ^18.20.2 || >=20.9.0}
    peerDependencies:
      graphql: ^16.8.1
      next: ^15.2.3
      payload: 3.45.0

  '@payloadcms/payload-cloud@3.45.0':
    resolution: {integrity: sha512-FZKgsKkW9OG8eUXcSYz2wolpUuChWTHQ7F28+RbSzcjJCNX3Fv2OC4UdvH9GUugXMDSNK5IBRBbkuNK8r8HCvA==}
    peerDependencies:
      payload: 3.45.0

  '@payloadcms/plugin-form-builder@3.45.0':
    resolution: {integrity: sha512-k4Z6x3tsA73BoxbgjtXit8bbplZrN17SP9AmCHeaoMCsiB7ZxBC9LXMqvam84xPTznZ+FNlT/maPzhbdbK+lnw==}
    peerDependencies:
      payload: 3.45.0
      react: ^19.0.0 || ^19.0.0-rc-65a56d0e-20241020
      react-dom: ^19.0.0 || ^19.0.0-rc-65a56d0e-20241020

  '@payloadcms/plugin-nested-docs@3.45.0':
    resolution: {integrity: sha512-Lsq0j/njODXe8sj0Gj1pY/a9BOSPcK5tl/SI4AiWX7Gp7VVpCsNLFGR27k95SsDvVaJDuWNTAr4Pr1rzYFzxAg==}
    peerDependencies:
      payload: 3.45.0

  '@payloadcms/plugin-redirects@3.45.0':
    resolution: {integrity: sha512-F5IPX8eNWmp05vkg9BliuYN5d8HFxJa1RFYe0G/eUktknhO6A/h9af3RQRCFoh4RNg3EX/ZYD6TVBPyp8hCTqg==}
    peerDependencies:
      payload: 3.45.0

  '@payloadcms/plugin-search@3.45.0':
    resolution: {integrity: sha512-3CDGbplFgJW3zAdOWablbr32MNI87B/PkG9jigpYfUpB2UWzEdTtxmOOLMcdDHeuuodcs+b3C9JUZMmpHrs7Xg==}
    peerDependencies:
      payload: 3.45.0
      react: ^19.0.0 || ^19.0.0-rc-65a56d0e-20241020
      react-dom: ^19.0.0 || ^19.0.0-rc-65a56d0e-20241020

  '@payloadcms/plugin-seo@3.45.0':
    resolution: {integrity: sha512-8k8yR8eMihkgeQSkl7BL5pHS8/i2pmZQF61wXM9JEhxWyQz526K8XGeeuzAuS5NNRC3zQE45Tlm/TnKPxh9lHA==}
    peerDependencies:
      payload: 3.45.0
      react: ^19.0.0 || ^19.0.0-rc-65a56d0e-20241020
      react-dom: ^19.0.0 || ^19.0.0-rc-65a56d0e-20241020

  '@payloadcms/richtext-lexical@3.45.0':
    resolution: {integrity: sha512-LHIWSmBqsAM1BmEADajjvQAnR0Db8RG5HFGoJvisf6H4DVvwzenJlav90MIH4+oLUX3OGced4gxYyVy8XGwFIQ==}
    engines: {node: ^18.20.2 || >=20.9.0}
    peerDependencies:
      '@faceless-ui/modal': 3.0.0-beta.2
      '@faceless-ui/scroll-info': 2.0.0
      '@payloadcms/next': 3.45.0
      payload: 3.45.0
      react: ^19.0.0 || ^19.0.0-rc-65a56d0e-20241020
      react-dom: ^19.0.0 || ^19.0.0-rc-65a56d0e-20241020

  '@payloadcms/translations@3.45.0':
    resolution: {integrity: sha512-mqeg6laqoWGX7fSeAciiMITc40LoWhfuH6Qr5pCcff1SLM+IoP1HSipyYLwcgnFDQ1JOZ9WLKTjC11cWTC0FCg==}

  '@payloadcms/ui@3.45.0':
    resolution: {integrity: sha512-5LlxzrF31ySJBmuaeS4AyIkduwHD3JVSEWBW+9VSOm6NSIKOdgIJatJF87oQLkFyutmuGTh5vbReQxRsbHbEyQ==}
    engines: {node: ^18.20.2 || >=20.9.0}
    peerDependencies:
      next: ^15.2.3
      payload: 3.45.0
      react: ^19.0.0 || ^19.0.0-rc-65a56d0e-20241020
      react-dom: ^19.0.0 || ^19.0.0-rc-65a56d0e-20241020

  '@peculiar/asn1-android@2.4.0':
    resolution: {integrity: sha512-YFueREq97CLslZZBI8dKzis7jMfEHSLxM+nr0Zdx1POiXFLjqqwoY5s0F1UimdBiEw/iKlHey2m56MRDv7Jtyg==}

  '@peculiar/asn1-ecc@2.4.0':
    resolution: {integrity: sha512-fJiYUBCJBDkjh347zZe5H81BdJ0+OGIg0X9z06v8xXUoql3MFeENUX0JsjCaVaU9A0L85PefLPGYkIoGpTnXLQ==}

  '@peculiar/asn1-rsa@2.4.0':
    resolution: {integrity: sha512-6PP75voaEnOSlWR9sD25iCQyLgFZHXbmxvUfnnDcfL6Zh5h2iHW38+bve4LfH7a60x7fkhZZNmiYqAlAff9Img==}

  '@peculiar/asn1-schema@2.4.0':
    resolution: {integrity: sha512-umbembjIWOrPSOzEGG5vxFLkeM8kzIhLkgigtsOrfLKnuzxWxejAcUX+q/SoZCdemlODOcr5WiYa7+dIEzBXZQ==}

  '@peculiar/asn1-x509@2.4.0':
    resolution: {integrity: sha512-F7mIZY2Eao2TaoVqigGMLv+NDdpwuBKU1fucHPONfzaBS4JXXCNCmfO0Z3dsy7JzKGqtDcYC1mr9JjaZQZNiuw==}

  '@pkgjs/parseargs@0.11.0':
    resolution: {integrity: sha512-+1VkjdD0QBLPodGrJUeqarH8VAIvQODIbwh9XpP5Syisf7YoQgsJKPNFoqqLQlu+VQ/tVSshMR6loPMn8U+dPg==}
    engines: {node: '>=14'}

  '@playwright/test@1.50.0':
    resolution: {integrity: sha512-ZGNXbt+d65EGjBORQHuYKj+XhCewlwpnSd/EDuLPZGSiEWmgOJB5RmMCCYGy5aMfTs9wx61RivfDKi8H/hcMvw==}
    engines: {node: '>=18'}
    hasBin: true

<<<<<<< HEAD
  '@polka/url@1.0.0-next.29':
    resolution: {integrity: sha512-wwQAWhWSuHaag8c4q/KN/vCoeOJYshAIvMQwD4GpSb3OiZklFfvAgmj0VCBBImRpuF/aFgIRzllXlVX93Jevww==}
=======
  '@polar-sh/better-auth@0.1.2':
    resolution: {integrity: sha512-vGutiT/TpctSe3zCJ7HXy+rk4FmgCTGqJcKmSRGmlrQK4KN21cAPrW1HIANIE+ADYuJt5CQZ934mDIcKiY+I0w==}
    engines: {node: '>=16'}
    peerDependencies:
      '@polar-sh/sdk': ^0.32.13
      better-auth: ^1.2.0

  '@polar-sh/sdk@0.32.16':
    resolution: {integrity: sha512-s+FvSJieNv9KcXGFNSbVzXpTY/hW8oYk8soa3Ow7NgWw/dY+pJ1py+qv+hNwxIuEmlHlpBIBHJVYQqPI9lLzCA==}
    hasBin: true
    peerDependencies:
      '@modelcontextprotocol/sdk': '>=1.5.0 <1.10.0'
      zod: '>= 3'
    peerDependenciesMeta:
      '@modelcontextprotocol/sdk':
        optional: true
>>>>>>> 1f2d01a5

  '@radix-ui/number@1.1.1':
    resolution: {integrity: sha512-MkKCwxlXTgz6CFoJx3pCwn07GKp36+aZyu/u2Ln2VrA5DcdyCZkASEDBTd8x5whTQQL5CiYf4prXKLcgQdv29g==}

  '@radix-ui/primitive@1.1.2':
    resolution: {integrity: sha512-XnbHrrprsNqZKQhStrSwgRUQzoCI1glLzdw79xiZPoofhGICeZRSQ3dIxAKH1gb3OHfNf4d6f+vAv3kil2eggA==}

  '@radix-ui/react-arrow@1.1.7':
    resolution: {integrity: sha512-F+M1tLhO+mlQaOWspE8Wstg+z6PwxwRd8oQ8IXceWz92kfAmalTRf0EjrouQeo7QssEPfCn05B4Ihs1K9WQ/7w==}
    peerDependencies:
      '@types/react': '*'
      '@types/react-dom': '*'
      react: ^16.8 || ^17.0 || ^18.0 || ^19.0 || ^19.0.0-rc
      react-dom: ^16.8 || ^17.0 || ^18.0 || ^19.0 || ^19.0.0-rc
    peerDependenciesMeta:
      '@types/react':
        optional: true
      '@types/react-dom':
        optional: true

  '@radix-ui/react-avatar@1.1.10':
    resolution: {integrity: sha512-V8piFfWapM5OmNCXTzVQY+E1rDa53zY+MQ4Y7356v4fFz6vqCyUtIz2rUD44ZEdwg78/jKmMJHj07+C/Z/rcog==}
    peerDependencies:
      '@types/react': '*'
      '@types/react-dom': '*'
      react: ^16.8 || ^17.0 || ^18.0 || ^19.0 || ^19.0.0-rc
      react-dom: ^16.8 || ^17.0 || ^18.0 || ^19.0 || ^19.0.0-rc
    peerDependenciesMeta:
      '@types/react':
        optional: true
      '@types/react-dom':
        optional: true

  '@radix-ui/react-checkbox@1.3.2':
    resolution: {integrity: sha512-yd+dI56KZqawxKZrJ31eENUwqc1QSqg4OZ15rybGjF2ZNwMO+wCyHzAVLRp9qoYJf7kYy0YpZ2b0JCzJ42HZpA==}
    peerDependencies:
      '@types/react': '*'
      '@types/react-dom': '*'
      react: ^16.8 || ^17.0 || ^18.0 || ^19.0 || ^19.0.0-rc
      react-dom: ^16.8 || ^17.0 || ^18.0 || ^19.0 || ^19.0.0-rc
    peerDependenciesMeta:
      '@types/react':
        optional: true
      '@types/react-dom':
        optional: true

  '@radix-ui/react-collection@1.1.7':
    resolution: {integrity: sha512-Fh9rGN0MoI4ZFUNyfFVNU4y9LUz93u9/0K+yLgA2bwRojxM8JU1DyvvMBabnZPBgMWREAJvU2jjVzq+LrFUglw==}
    peerDependencies:
      '@types/react': '*'
      '@types/react-dom': '*'
      react: ^16.8 || ^17.0 || ^18.0 || ^19.0 || ^19.0.0-rc
      react-dom: ^16.8 || ^17.0 || ^18.0 || ^19.0 || ^19.0.0-rc
    peerDependenciesMeta:
      '@types/react':
        optional: true
      '@types/react-dom':
        optional: true

  '@radix-ui/react-compose-refs@1.1.2':
    resolution: {integrity: sha512-z4eqJvfiNnFMHIIvXP3CY57y2WJs5g2v3X0zm9mEJkrkNv4rDxu+sg9Jh8EkXyeqBkB7SOcboo9dMVqhyrACIg==}
    peerDependencies:
      '@types/react': '*'
      react: ^16.8 || ^17.0 || ^18.0 || ^19.0 || ^19.0.0-rc
    peerDependenciesMeta:
      '@types/react':
        optional: true

  '@radix-ui/react-context@1.1.2':
    resolution: {integrity: sha512-jCi/QKUM2r1Ju5a3J64TH2A5SpKAgh0LpknyqdQ4m6DCV0xJ2HG1xARRwNGPQfi1SLdLWZ1OJz6F4OMBBNiGJA==}
    peerDependencies:
      '@types/react': '*'
      react: ^16.8 || ^17.0 || ^18.0 || ^19.0 || ^19.0.0-rc
    peerDependenciesMeta:
      '@types/react':
        optional: true

  '@radix-ui/react-dialog@1.1.14':
    resolution: {integrity: sha512-+CpweKjqpzTmwRwcYECQcNYbI8V9VSQt0SNFKeEBLgfucbsLssU6Ppq7wUdNXEGb573bMjFhVjKVll8rmV6zMw==}
    peerDependencies:
      '@types/react': '*'
      '@types/react-dom': '*'
      react: ^16.8 || ^17.0 || ^18.0 || ^19.0 || ^19.0.0-rc
      react-dom: ^16.8 || ^17.0 || ^18.0 || ^19.0 || ^19.0.0-rc
    peerDependenciesMeta:
      '@types/react':
        optional: true
      '@types/react-dom':
        optional: true

  '@radix-ui/react-direction@1.1.1':
    resolution: {integrity: sha512-1UEWRX6jnOA2y4H5WczZ44gOOjTEmlqv1uNW4GAJEO5+bauCBhv8snY65Iw5/VOS/ghKN9gr2KjnLKxrsvoMVw==}
    peerDependencies:
      '@types/react': '*'
      react: ^16.8 || ^17.0 || ^18.0 || ^19.0 || ^19.0.0-rc
    peerDependenciesMeta:
      '@types/react':
        optional: true

  '@radix-ui/react-dismissable-layer@1.1.10':
    resolution: {integrity: sha512-IM1zzRV4W3HtVgftdQiiOmA0AdJlCtMLe00FXaHwgt3rAnNsIyDqshvkIW3hj/iu5hu8ERP7KIYki6NkqDxAwQ==}
    peerDependencies:
      '@types/react': '*'
      '@types/react-dom': '*'
      react: ^16.8 || ^17.0 || ^18.0 || ^19.0 || ^19.0.0-rc
      react-dom: ^16.8 || ^17.0 || ^18.0 || ^19.0 || ^19.0.0-rc
    peerDependenciesMeta:
      '@types/react':
        optional: true
      '@types/react-dom':
        optional: true

  '@radix-ui/react-dropdown-menu@2.1.15':
    resolution: {integrity: sha512-mIBnOjgwo9AH3FyKaSWoSu/dYj6VdhJ7frEPiGTeXCdUFHjl9h3mFh2wwhEtINOmYXWhdpf1rY2minFsmaNgVQ==}
    peerDependencies:
      '@types/react': '*'
      '@types/react-dom': '*'
      react: ^16.8 || ^17.0 || ^18.0 || ^19.0 || ^19.0.0-rc
      react-dom: ^16.8 || ^17.0 || ^18.0 || ^19.0 || ^19.0.0-rc
    peerDependenciesMeta:
      '@types/react':
        optional: true
      '@types/react-dom':
        optional: true

  '@radix-ui/react-focus-guards@1.1.2':
    resolution: {integrity: sha512-fyjAACV62oPV925xFCrH8DR5xWhg9KYtJT4s3u54jxp+L/hbpTY2kIeEFFbFe+a/HCE94zGQMZLIpVTPVZDhaA==}
    peerDependencies:
      '@types/react': '*'
      react: ^16.8 || ^17.0 || ^18.0 || ^19.0 || ^19.0.0-rc
    peerDependenciesMeta:
      '@types/react':
        optional: true

  '@radix-ui/react-focus-scope@1.1.7':
    resolution: {integrity: sha512-t2ODlkXBQyn7jkl6TNaw/MtVEVvIGelJDCG41Okq/KwUsJBwQ4XVZsHAVUkK4mBv3ewiAS3PGuUWuY2BoK4ZUw==}
    peerDependencies:
      '@types/react': '*'
      '@types/react-dom': '*'
      react: ^16.8 || ^17.0 || ^18.0 || ^19.0 || ^19.0.0-rc
      react-dom: ^16.8 || ^17.0 || ^18.0 || ^19.0 || ^19.0.0-rc
    peerDependenciesMeta:
      '@types/react':
        optional: true
      '@types/react-dom':
        optional: true

  '@radix-ui/react-id@1.1.1':
    resolution: {integrity: sha512-kGkGegYIdQsOb4XjsfM97rXsiHaBwco+hFI66oO4s9LU+PLAC5oJ7khdOVFxkhsmlbpUqDAvXw11CluXP+jkHg==}
    peerDependencies:
      '@types/react': '*'
      react: ^16.8 || ^17.0 || ^18.0 || ^19.0 || ^19.0.0-rc
    peerDependenciesMeta:
      '@types/react':
        optional: true

  '@radix-ui/react-label@2.1.7':
    resolution: {integrity: sha512-YT1GqPSL8kJn20djelMX7/cTRp/Y9w5IZHvfxQTVHrOqa2yMl7i/UfMqKRU5V7mEyKTrUVgJXhNQPVCG8PBLoQ==}
    peerDependencies:
      '@types/react': '*'
      '@types/react-dom': '*'
      react: ^16.8 || ^17.0 || ^18.0 || ^19.0 || ^19.0.0-rc
      react-dom: ^16.8 || ^17.0 || ^18.0 || ^19.0 || ^19.0.0-rc
    peerDependenciesMeta:
      '@types/react':
        optional: true
      '@types/react-dom':
        optional: true

  '@radix-ui/react-menu@2.1.15':
    resolution: {integrity: sha512-tVlmA3Vb9n8SZSd+YSbuFR66l87Wiy4du+YE+0hzKQEANA+7cWKH1WgqcEX4pXqxUFQKrWQGHdvEfw00TjFiew==}
    peerDependencies:
      '@types/react': '*'
      '@types/react-dom': '*'
      react: ^16.8 || ^17.0 || ^18.0 || ^19.0 || ^19.0.0-rc
      react-dom: ^16.8 || ^17.0 || ^18.0 || ^19.0 || ^19.0.0-rc
    peerDependenciesMeta:
      '@types/react':
        optional: true
      '@types/react-dom':
        optional: true

  '@radix-ui/react-popper@1.2.7':
    resolution: {integrity: sha512-IUFAccz1JyKcf/RjB552PlWwxjeCJB8/4KxT7EhBHOJM+mN7LdW+B3kacJXILm32xawcMMjb2i0cIZpo+f9kiQ==}
    peerDependencies:
      '@types/react': '*'
      '@types/react-dom': '*'
      react: ^16.8 || ^17.0 || ^18.0 || ^19.0 || ^19.0.0-rc
      react-dom: ^16.8 || ^17.0 || ^18.0 || ^19.0 || ^19.0.0-rc
    peerDependenciesMeta:
      '@types/react':
        optional: true
      '@types/react-dom':
        optional: true

  '@radix-ui/react-portal@1.1.9':
    resolution: {integrity: sha512-bpIxvq03if6UNwXZ+HTK71JLh4APvnXntDc6XOX8UVq4XQOVl7lwok0AvIl+b8zgCw3fSaVTZMpAPPagXbKmHQ==}
    peerDependencies:
      '@types/react': '*'
      '@types/react-dom': '*'
      react: ^16.8 || ^17.0 || ^18.0 || ^19.0 || ^19.0.0-rc
      react-dom: ^16.8 || ^17.0 || ^18.0 || ^19.0 || ^19.0.0-rc
    peerDependenciesMeta:
      '@types/react':
        optional: true
      '@types/react-dom':
        optional: true

  '@radix-ui/react-presence@1.1.4':
    resolution: {integrity: sha512-ueDqRbdc4/bkaQT3GIpLQssRlFgWaL/U2z/S31qRwwLWoxHLgry3SIfCwhxeQNbirEUXFa+lq3RL3oBYXtcmIA==}
    peerDependencies:
      '@types/react': '*'
      '@types/react-dom': '*'
      react: ^16.8 || ^17.0 || ^18.0 || ^19.0 || ^19.0.0-rc
      react-dom: ^16.8 || ^17.0 || ^18.0 || ^19.0 || ^19.0.0-rc
    peerDependenciesMeta:
      '@types/react':
        optional: true
      '@types/react-dom':
        optional: true

  '@radix-ui/react-primitive@2.1.3':
    resolution: {integrity: sha512-m9gTwRkhy2lvCPe6QJp4d3G1TYEUHn/FzJUtq9MjH46an1wJU+GdoGC5VLof8RX8Ft/DlpshApkhswDLZzHIcQ==}
    peerDependencies:
      '@types/react': '*'
      '@types/react-dom': '*'
      react: ^16.8 || ^17.0 || ^18.0 || ^19.0 || ^19.0.0-rc
      react-dom: ^16.8 || ^17.0 || ^18.0 || ^19.0 || ^19.0.0-rc
    peerDependenciesMeta:
      '@types/react':
        optional: true
      '@types/react-dom':
        optional: true

  '@radix-ui/react-roving-focus@1.1.10':
    resolution: {integrity: sha512-dT9aOXUen9JSsxnMPv/0VqySQf5eDQ6LCk5Sw28kamz8wSOW2bJdlX2Bg5VUIIcV+6XlHpWTIuTPCf/UNIyq8Q==}
    peerDependencies:
      '@types/react': '*'
      '@types/react-dom': '*'
      react: ^16.8 || ^17.0 || ^18.0 || ^19.0 || ^19.0.0-rc
      react-dom: ^16.8 || ^17.0 || ^18.0 || ^19.0 || ^19.0.0-rc
    peerDependenciesMeta:
      '@types/react':
        optional: true
      '@types/react-dom':
        optional: true

  '@radix-ui/react-select@2.2.5':
    resolution: {integrity: sha512-HnMTdXEVuuyzx63ME0ut4+sEMYW6oouHWNGUZc7ddvUWIcfCva/AMoqEW/3wnEllriMWBa0RHspCYnfCWJQYmA==}
    peerDependencies:
      '@types/react': '*'
      '@types/react-dom': '*'
      react: ^16.8 || ^17.0 || ^18.0 || ^19.0 || ^19.0.0-rc
      react-dom: ^16.8 || ^17.0 || ^18.0 || ^19.0 || ^19.0.0-rc
    peerDependenciesMeta:
      '@types/react':
        optional: true
      '@types/react-dom':
        optional: true

  '@radix-ui/react-separator@1.1.7':
    resolution: {integrity: sha512-0HEb8R9E8A+jZjvmFCy/J4xhbXy3TV+9XSnGJ3KvTtjlIUy/YQ/p6UYZvi7YbeoeXdyU9+Y3scizK6hkY37baA==}
    peerDependencies:
      '@types/react': '*'
      '@types/react-dom': '*'
      react: ^16.8 || ^17.0 || ^18.0 || ^19.0 || ^19.0.0-rc
      react-dom: ^16.8 || ^17.0 || ^18.0 || ^19.0 || ^19.0.0-rc
    peerDependenciesMeta:
      '@types/react':
        optional: true
      '@types/react-dom':
        optional: true

  '@radix-ui/react-slot@1.2.3':
    resolution: {integrity: sha512-aeNmHnBxbi2St0au6VBVC7JXFlhLlOnvIIlePNniyUNAClzmtAUEY8/pBiK3iHjufOlwA+c20/8jngo7xcrg8A==}
    peerDependencies:
      '@types/react': '*'
      react: ^16.8 || ^17.0 || ^18.0 || ^19.0 || ^19.0.0-rc
    peerDependenciesMeta:
      '@types/react':
        optional: true

  '@radix-ui/react-tabs@1.1.12':
    resolution: {integrity: sha512-GTVAlRVrQrSw3cEARM0nAx73ixrWDPNZAruETn3oHCNP6SbZ/hNxdxp+u7VkIEv3/sFoLq1PfcHrl7Pnp0CDpw==}
    peerDependencies:
      '@types/react': '*'
      '@types/react-dom': '*'
      react: ^16.8 || ^17.0 || ^18.0 || ^19.0 || ^19.0.0-rc
      react-dom: ^16.8 || ^17.0 || ^18.0 || ^19.0 || ^19.0.0-rc
    peerDependenciesMeta:
      '@types/react':
        optional: true
      '@types/react-dom':
        optional: true

  '@radix-ui/react-use-callback-ref@1.1.1':
    resolution: {integrity: sha512-FkBMwD+qbGQeMu1cOHnuGB6x4yzPjho8ap5WtbEJ26umhgqVXbhekKUQO+hZEL1vU92a3wHwdp0HAcqAUF5iDg==}
    peerDependencies:
      '@types/react': '*'
      react: ^16.8 || ^17.0 || ^18.0 || ^19.0 || ^19.0.0-rc
    peerDependenciesMeta:
      '@types/react':
        optional: true

  '@radix-ui/react-use-controllable-state@1.2.2':
    resolution: {integrity: sha512-BjasUjixPFdS+NKkypcyyN5Pmg83Olst0+c6vGov0diwTEo6mgdqVR6hxcEgFuh4QrAs7Rc+9KuGJ9TVCj0Zzg==}
    peerDependencies:
      '@types/react': '*'
      react: ^16.8 || ^17.0 || ^18.0 || ^19.0 || ^19.0.0-rc
    peerDependenciesMeta:
      '@types/react':
        optional: true

  '@radix-ui/react-use-effect-event@0.0.2':
    resolution: {integrity: sha512-Qp8WbZOBe+blgpuUT+lw2xheLP8q0oatc9UpmiemEICxGvFLYmHm9QowVZGHtJlGbS6A6yJ3iViad/2cVjnOiA==}
    peerDependencies:
      '@types/react': '*'
      react: ^16.8 || ^17.0 || ^18.0 || ^19.0 || ^19.0.0-rc
    peerDependenciesMeta:
      '@types/react':
        optional: true

  '@radix-ui/react-use-escape-keydown@1.1.1':
    resolution: {integrity: sha512-Il0+boE7w/XebUHyBjroE+DbByORGR9KKmITzbR7MyQ4akpORYP/ZmbhAr0DG7RmmBqoOnZdy2QlvajJ2QA59g==}
    peerDependencies:
      '@types/react': '*'
      react: ^16.8 || ^17.0 || ^18.0 || ^19.0 || ^19.0.0-rc
    peerDependenciesMeta:
      '@types/react':
        optional: true

  '@radix-ui/react-use-is-hydrated@0.1.0':
    resolution: {integrity: sha512-U+UORVEq+cTnRIaostJv9AGdV3G6Y+zbVd+12e18jQ5A3c0xL03IhnHuiU4UV69wolOQp5GfR58NW/EgdQhwOA==}
    peerDependencies:
      '@types/react': '*'
      react: ^16.8 || ^17.0 || ^18.0 || ^19.0 || ^19.0.0-rc
    peerDependenciesMeta:
      '@types/react':
        optional: true

  '@radix-ui/react-use-layout-effect@1.1.1':
    resolution: {integrity: sha512-RbJRS4UWQFkzHTTwVymMTUv8EqYhOp8dOOviLj2ugtTiXRaRQS7GLGxZTLL1jWhMeoSCf5zmcZkqTl9IiYfXcQ==}
    peerDependencies:
      '@types/react': '*'
      react: ^16.8 || ^17.0 || ^18.0 || ^19.0 || ^19.0.0-rc
    peerDependenciesMeta:
      '@types/react':
        optional: true

  '@radix-ui/react-use-previous@1.1.1':
    resolution: {integrity: sha512-2dHfToCj/pzca2Ck724OZ5L0EVrr3eHRNsG/b3xQJLA2hZpVCS99bLAX+hm1IHXDEnzU6by5z/5MIY794/a8NQ==}
    peerDependencies:
      '@types/react': '*'
      react: ^16.8 || ^17.0 || ^18.0 || ^19.0 || ^19.0.0-rc
    peerDependenciesMeta:
      '@types/react':
        optional: true

  '@radix-ui/react-use-rect@1.1.1':
    resolution: {integrity: sha512-QTYuDesS0VtuHNNvMh+CjlKJ4LJickCMUAqjlE3+j8w+RlRpwyX3apEQKGFzbZGdo7XNG1tXa+bQqIE7HIXT2w==}
    peerDependencies:
      '@types/react': '*'
      react: ^16.8 || ^17.0 || ^18.0 || ^19.0 || ^19.0.0-rc
    peerDependenciesMeta:
      '@types/react':
        optional: true

  '@radix-ui/react-use-size@1.1.1':
    resolution: {integrity: sha512-ewrXRDTAqAXlkl6t/fkXWNAhFX9I+CkKlw6zjEwk86RSPKwZr3xpBRso655aqYafwtnbpHLj6toFzmd6xdVptQ==}
    peerDependencies:
      '@types/react': '*'
      react: ^16.8 || ^17.0 || ^18.0 || ^19.0 || ^19.0.0-rc
    peerDependenciesMeta:
      '@types/react':
        optional: true

  '@radix-ui/react-visually-hidden@1.2.3':
    resolution: {integrity: sha512-pzJq12tEaaIhqjbzpCuv/OypJY/BPavOofm+dbab+MHLajy277+1lLm6JFcGgF5eskJ6mquGirhXY2GD/8u8Ug==}
    peerDependencies:
      '@types/react': '*'
      '@types/react-dom': '*'
      react: ^16.8 || ^17.0 || ^18.0 || ^19.0 || ^19.0.0-rc
      react-dom: ^16.8 || ^17.0 || ^18.0 || ^19.0 || ^19.0.0-rc
    peerDependenciesMeta:
      '@types/react':
        optional: true
      '@types/react-dom':
        optional: true

  '@radix-ui/rect@1.1.1':
    resolution: {integrity: sha512-HPwpGIzkl28mWyZqG52jiqDJ12waP11Pa1lGoiyUkIEuMLBP0oeK/C89esbXrxsky5we7dfd8U58nm0SgAWpVw==}

  '@react-email/body@0.0.11':
    resolution: {integrity: sha512-ZSD2SxVSgUjHGrB0Wi+4tu3MEpB4fYSbezsFNEJk2xCWDBkFiOeEsjTmR5dvi+CxTK691hQTQlHv0XWuP7ENTg==}
    peerDependencies:
      react: ^18.0 || ^19.0 || ^19.0.0-rc

  '@react-email/button@0.2.0':
    resolution: {integrity: sha512-8i+v6cMxr2emz4ihCrRiYJPp2/sdYsNNsBzXStlcA+/B9Umpm5Jj3WJKYpgTPM+aeyiqlG/MMI1AucnBm4f1oQ==}
    engines: {node: '>=18.0.0'}
    peerDependencies:
      react: ^18.0 || ^19.0 || ^19.0.0-rc

  '@react-email/code-block@0.1.0':
    resolution: {integrity: sha512-jSpHFsgqnQXxDIssE4gvmdtFncaFQz5D6e22BnVjcCPk/udK+0A9jRwGFEG8JD2si9ZXBmU4WsuqQEczuZn4ww==}
    engines: {node: '>=18.0.0'}
    peerDependencies:
      react: ^18.0 || ^19.0 || ^19.0.0-rc

  '@react-email/code-inline@0.0.5':
    resolution: {integrity: sha512-MmAsOzdJpzsnY2cZoPHFPk6uDO/Ncpb4Kh1hAt9UZc1xOW3fIzpe1Pi9y9p6wwUmpaeeDalJxAxH6/fnTquinA==}
    engines: {node: '>=18.0.0'}
    peerDependencies:
      react: ^18.0 || ^19.0 || ^19.0.0-rc

  '@react-email/column@0.0.13':
    resolution: {integrity: sha512-Lqq17l7ShzJG/d3b1w/+lVO+gp2FM05ZUo/nW0rjxB8xBICXOVv6PqjDnn3FXKssvhO5qAV20lHM6S+spRhEwQ==}
    engines: {node: '>=18.0.0'}
    peerDependencies:
      react: ^18.0 || ^19.0 || ^19.0.0-rc

  '@react-email/components@0.3.2':
    resolution: {integrity: sha512-nVbo0KtBdZbj19lvfFpe0ZhjKPh6LE229+NyQLuTDt6dfaLzNRpSu/rHP+jlvdWBAk93slsoGyWDRldbqklpaA==}
    engines: {node: '>=18.0.0'}
    peerDependencies:
      react: ^18.0 || ^19.0 || ^19.0.0-rc

  '@react-email/container@0.0.15':
    resolution: {integrity: sha512-Qo2IQo0ru2kZq47REmHW3iXjAQaKu4tpeq/M8m1zHIVwKduL2vYOBQWbC2oDnMtWPmkBjej6XxgtZByxM6cCFg==}
    engines: {node: '>=18.0.0'}
    peerDependencies:
      react: ^18.0 || ^19.0 || ^19.0.0-rc

  '@react-email/font@0.0.9':
    resolution: {integrity: sha512-4zjq23oT9APXkerqeslPH3OZWuh5X4crHK6nx82mVHV2SrLba8+8dPEnWbaACWTNjOCbcLIzaC9unk7Wq2MIXw==}
    peerDependencies:
      react: ^18.0 || ^19.0 || ^19.0.0-rc

  '@react-email/head@0.0.12':
    resolution: {integrity: sha512-X2Ii6dDFMF+D4niNwMAHbTkeCjlYYnMsd7edXOsi0JByxt9wNyZ9EnhFiBoQdqkE+SMDcu8TlNNttMrf5sJeMA==}
    engines: {node: '>=18.0.0'}
    peerDependencies:
      react: ^18.0 || ^19.0 || ^19.0.0-rc

  '@react-email/heading@0.0.15':
    resolution: {integrity: sha512-xF2GqsvBrp/HbRHWEfOgSfRFX+Q8I5KBEIG5+Lv3Vb2R/NYr0s8A5JhHHGf2pWBMJdbP4B2WHgj/VUrhy8dkIg==}
    engines: {node: '>=18.0.0'}
    peerDependencies:
      react: ^18.0 || ^19.0 || ^19.0.0-rc

  '@react-email/hr@0.0.11':
    resolution: {integrity: sha512-S1gZHVhwOsd1Iad5IFhpfICwNPMGPJidG/Uysy1AwmspyoAP5a4Iw3OWEpINFdgh9MHladbxcLKO2AJO+cA9Lw==}
    engines: {node: '>=18.0.0'}
    peerDependencies:
      react: ^18.0 || ^19.0 || ^19.0.0-rc

  '@react-email/html@0.0.11':
    resolution: {integrity: sha512-qJhbOQy5VW5qzU74AimjAR9FRFQfrMa7dn4gkEXKMB/S9xZN8e1yC1uA9C15jkXI/PzmJ0muDIWmFwatm5/+VA==}
    engines: {node: '>=18.0.0'}
    peerDependencies:
      react: ^18.0 || ^19.0 || ^19.0.0-rc

  '@react-email/img@0.0.11':
    resolution: {integrity: sha512-aGc8Y6U5C3igoMaqAJKsCpkbm1XjguQ09Acd+YcTKwjnC2+0w3yGUJkjWB2vTx4tN8dCqQCXO8FmdJpMfOA9EQ==}
    engines: {node: '>=18.0.0'}
    peerDependencies:
      react: ^18.0 || ^19.0 || ^19.0.0-rc

  '@react-email/link@0.0.12':
    resolution: {integrity: sha512-vF+xxQk2fGS1CN7UPQDbzvcBGfffr+GjTPNiWM38fhBfsLv6A/YUfaqxWlmL7zLzVmo0K2cvvV9wxlSyNba1aQ==}
    engines: {node: '>=18.0.0'}
    peerDependencies:
      react: ^18.0 || ^19.0 || ^19.0.0-rc

  '@react-email/markdown@0.0.15':
    resolution: {integrity: sha512-UQA9pVm5sbflgtg3EX3FquUP4aMBzmLReLbGJ6DZQZnAskBF36aI56cRykDq1o+1jT+CKIK1CducPYziaXliag==}
    engines: {node: '>=18.0.0'}
    peerDependencies:
      react: ^18.0 || ^19.0 || ^19.0.0-rc

  '@react-email/preview@0.0.13':
    resolution: {integrity: sha512-F7j9FJ0JN/A4d7yr+aw28p4uX7VLWs7hTHtLo7WRyw4G+Lit6Zucq4UWKRxJC8lpsUdzVmG7aBJnKOT+urqs/w==}
    engines: {node: '>=18.0.0'}
    peerDependencies:
      react: ^18.0 || ^19.0 || ^19.0.0-rc

  '@react-email/render@1.1.3':
    resolution: {integrity: sha512-TjjF1tdTmOqYEIWWg9wMx5q9JbQRbWmnG7owQbSGEHkNfc/c/vBu7hjfrki907lgQEAkYac9KPTyIjOKhvhJCg==}
    engines: {node: '>=18.0.0'}
    peerDependencies:
      react: ^18.0 || ^19.0 || ^19.0.0-rc
      react-dom: ^18.0 || ^19.0 || ^19.0.0-rc

  '@react-email/row@0.0.12':
    resolution: {integrity: sha512-HkCdnEjvK3o+n0y0tZKXYhIXUNPDx+2vq1dJTmqappVHXS5tXS6W5JOPZr5j+eoZ8gY3PShI2LWj5rWF7ZEtIQ==}
    engines: {node: '>=18.0.0'}
    peerDependencies:
      react: ^18.0 || ^19.0 || ^19.0.0-rc

  '@react-email/section@0.0.16':
    resolution: {integrity: sha512-FjqF9xQ8FoeUZYKSdt8sMIKvoT9XF8BrzhT3xiFKdEMwYNbsDflcjfErJe3jb7Wj/es/lKTbV5QR1dnLzGpL3w==}
    engines: {node: '>=18.0.0'}
    peerDependencies:
      react: ^18.0 || ^19.0 || ^19.0.0-rc

  '@react-email/tailwind@1.2.2':
    resolution: {integrity: sha512-heO9Khaqxm6Ulm6p7HQ9h01oiiLRrZuuEQuYds/O7Iyp3c58sMVHZGIxiRXO/kSs857NZQycpjewEVKF3jhNTw==}
    engines: {node: '>=18.0.0'}
    peerDependencies:
      react: ^18.0 || ^19.0 || ^19.0.0-rc

  '@react-email/text@0.1.5':
    resolution: {integrity: sha512-o5PNHFSE085VMXayxH+SJ1LSOtGsTv+RpNKnTiJDrJUwoBu77G3PlKOsZZQHCNyD28WsQpl9v2WcJLbQudqwPg==}
    engines: {node: '>=18.0.0'}
    peerDependencies:
      react: ^18.0 || ^19.0 || ^19.0.0-rc

  '@rolldown/pluginutils@1.0.0-beta.11':
    resolution: {integrity: sha512-L/gAA/hyCSuzTF1ftlzUSI/IKr2POHsv1Dd78GfqkR83KMNuswWD61JxGV2L7nRwBBBSDr6R1gCkdTmoN7W4ag==}

  '@rollup/rollup-android-arm-eabi@4.44.1':
    resolution: {integrity: sha512-JAcBr1+fgqx20m7Fwe1DxPUl/hPkee6jA6Pl7n1v2EFiktAHenTaXl5aIFjUIEsfn9w3HE4gK1lEgNGMzBDs1w==}
    cpu: [arm]
    os: [android]

  '@rollup/rollup-android-arm64@4.44.1':
    resolution: {integrity: sha512-RurZetXqTu4p+G0ChbnkwBuAtwAbIwJkycw1n6GvlGlBuS4u5qlr5opix8cBAYFJgaY05TWtM+LaoFggUmbZEQ==}
    cpu: [arm64]
    os: [android]

  '@rollup/rollup-darwin-arm64@4.44.1':
    resolution: {integrity: sha512-fM/xPesi7g2M7chk37LOnmnSTHLG/v2ggWqKj3CCA1rMA4mm5KVBT1fNoswbo1JhPuNNZrVwpTvlCVggv8A2zg==}
    cpu: [arm64]
    os: [darwin]

  '@rollup/rollup-darwin-x64@4.44.1':
    resolution: {integrity: sha512-gDnWk57urJrkrHQ2WVx9TSVTH7lSlU7E3AFqiko+bgjlh78aJ88/3nycMax52VIVjIm3ObXnDL2H00e/xzoipw==}
    cpu: [x64]
    os: [darwin]

  '@rollup/rollup-freebsd-arm64@4.44.1':
    resolution: {integrity: sha512-wnFQmJ/zPThM5zEGcnDcCJeYJgtSLjh1d//WuHzhf6zT3Md1BvvhJnWoy+HECKu2bMxaIcfWiu3bJgx6z4g2XA==}
    cpu: [arm64]
    os: [freebsd]

  '@rollup/rollup-freebsd-x64@4.44.1':
    resolution: {integrity: sha512-uBmIxoJ4493YATvU2c0upGz87f99e3wop7TJgOA/bXMFd2SvKCI7xkxY/5k50bv7J6dw1SXT4MQBQSLn8Bb/Uw==}
    cpu: [x64]
    os: [freebsd]

  '@rollup/rollup-linux-arm-gnueabihf@4.44.1':
    resolution: {integrity: sha512-n0edDmSHlXFhrlmTK7XBuwKlG5MbS7yleS1cQ9nn4kIeW+dJH+ExqNgQ0RrFRew8Y+0V/x6C5IjsHrJmiHtkxQ==}
    cpu: [arm]
    os: [linux]

  '@rollup/rollup-linux-arm-musleabihf@4.44.1':
    resolution: {integrity: sha512-8WVUPy3FtAsKSpyk21kV52HCxB+me6YkbkFHATzC2Yd3yuqHwy2lbFL4alJOLXKljoRw08Zk8/xEj89cLQ/4Nw==}
    cpu: [arm]
    os: [linux]

  '@rollup/rollup-linux-arm64-gnu@4.44.1':
    resolution: {integrity: sha512-yuktAOaeOgorWDeFJggjuCkMGeITfqvPgkIXhDqsfKX8J3jGyxdDZgBV/2kj/2DyPaLiX6bPdjJDTu9RB8lUPQ==}
    cpu: [arm64]
    os: [linux]

  '@rollup/rollup-linux-arm64-musl@4.44.1':
    resolution: {integrity: sha512-W+GBM4ifET1Plw8pdVaecwUgxmiH23CfAUj32u8knq0JPFyK4weRy6H7ooxYFD19YxBulL0Ktsflg5XS7+7u9g==}
    cpu: [arm64]
    os: [linux]

  '@rollup/rollup-linux-loongarch64-gnu@4.44.1':
    resolution: {integrity: sha512-1zqnUEMWp9WrGVuVak6jWTl4fEtrVKfZY7CvcBmUUpxAJ7WcSowPSAWIKa/0o5mBL/Ij50SIf9tuirGx63Ovew==}
    cpu: [loong64]
    os: [linux]

  '@rollup/rollup-linux-powerpc64le-gnu@4.44.1':
    resolution: {integrity: sha512-Rl3JKaRu0LHIx7ExBAAnf0JcOQetQffaw34T8vLlg9b1IhzcBgaIdnvEbbsZq9uZp3uAH+JkHd20Nwn0h9zPjA==}
    cpu: [ppc64]
    os: [linux]

  '@rollup/rollup-linux-riscv64-gnu@4.44.1':
    resolution: {integrity: sha512-j5akelU3snyL6K3N/iX7otLBIl347fGwmd95U5gS/7z6T4ftK288jKq3A5lcFKcx7wwzb5rgNvAg3ZbV4BqUSw==}
    cpu: [riscv64]
    os: [linux]

  '@rollup/rollup-linux-riscv64-musl@4.44.1':
    resolution: {integrity: sha512-ppn5llVGgrZw7yxbIm8TTvtj1EoPgYUAbfw0uDjIOzzoqlZlZrLJ/KuiE7uf5EpTpCTrNt1EdtzF0naMm0wGYg==}
    cpu: [riscv64]
    os: [linux]

  '@rollup/rollup-linux-s390x-gnu@4.44.1':
    resolution: {integrity: sha512-Hu6hEdix0oxtUma99jSP7xbvjkUM/ycke/AQQ4EC5g7jNRLLIwjcNwaUy95ZKBJJwg1ZowsclNnjYqzN4zwkAw==}
    cpu: [s390x]
    os: [linux]

  '@rollup/rollup-linux-x64-gnu@4.44.1':
    resolution: {integrity: sha512-EtnsrmZGomz9WxK1bR5079zee3+7a+AdFlghyd6VbAjgRJDbTANJ9dcPIPAi76uG05micpEL+gPGmAKYTschQw==}
    cpu: [x64]
    os: [linux]

  '@rollup/rollup-linux-x64-musl@4.44.1':
    resolution: {integrity: sha512-iAS4p+J1az6Usn0f8xhgL4PaU878KEtutP4hqw52I4IO6AGoyOkHCxcc4bqufv1tQLdDWFx8lR9YlwxKuv3/3g==}
    cpu: [x64]
    os: [linux]

  '@rollup/rollup-win32-arm64-msvc@4.44.1':
    resolution: {integrity: sha512-NtSJVKcXwcqozOl+FwI41OH3OApDyLk3kqTJgx8+gp6On9ZEt5mYhIsKNPGuaZr3p9T6NWPKGU/03Vw4CNU9qg==}
    cpu: [arm64]
    os: [win32]

  '@rollup/rollup-win32-ia32-msvc@4.44.1':
    resolution: {integrity: sha512-JYA3qvCOLXSsnTR3oiyGws1Dm0YTuxAAeaYGVlGpUsHqloPcFjPg+X0Fj2qODGLNwQOAcCiQmHub/V007kiH5A==}
    cpu: [ia32]
    os: [win32]

  '@rollup/rollup-win32-x64-msvc@4.44.1':
    resolution: {integrity: sha512-J8o22LuF0kTe7m+8PvW9wk3/bRq5+mRo5Dqo6+vXb7otCm3TPhYOJqOaQtGU9YMWQSL3krMnoOxMr0+9E6F3Ug==}
    cpu: [x64]
    os: [win32]

  '@rtsao/scc@1.1.0':
    resolution: {integrity: sha512-zt6OdqaDoOnJ1ZYsCYGt9YmWzDXl4vQdKTyJev62gFhRGKdx7mcT54V9KIjg+d2wi9EXsPvAPKe7i7WjfVWB8g==}

  '@rushstack/eslint-patch@1.12.0':
    resolution: {integrity: sha512-5EwMtOqvJMMa3HbmxLlF74e+3/HhwBTMcvt3nqVJgGCozO6hzIPOBlwm8mGVNR9SN2IJpxSnlxczyDjcn7qIyw==}

  '@selderee/plugin-htmlparser2@0.11.0':
    resolution: {integrity: sha512-P33hHGdldxGabLFjPPpaTxVolMrzrcegejx+0GxjrIb9Zv48D8yAIA/QTDR2dFl7Uz7urX8aX6+5bCZslr+gWQ==}

  '@simplewebauthn/browser@13.1.2':
    resolution: {integrity: sha512-aZnW0KawAM83fSBUgglP5WofbrLbLyr7CoPqYr66Eppm7zO86YX6rrCjRB3hQKPrL7ATvY4FVXlykZ6w6FwYYw==}

  '@simplewebauthn/server@13.1.2':
    resolution: {integrity: sha512-VwoDfvLXSCaRiD+xCIuyslU0HLxVggeE5BL06+GbsP2l1fGf5op8e0c3ZtKoi+vSg1q4ikjtAghC23ze2Q3H9g==}
    engines: {node: '>=20.0.0'}

  '@smithy/abort-controller@4.0.4':
    resolution: {integrity: sha512-gJnEjZMvigPDQWHrW3oPrFhQtkrgqBkyjj3pCIdF3A5M6vsZODG93KNlfJprv6bp4245bdT32fsHK4kkH3KYDA==}
    engines: {node: '>=18.0.0'}

  '@smithy/chunked-blob-reader-native@4.0.0':
    resolution: {integrity: sha512-R9wM2yPmfEMsUmlMlIgSzOyICs0x9uu7UTHoccMyt7BWw8shcGM8HqB355+BZCPBcySvbTYMs62EgEQkNxz2ig==}
    engines: {node: '>=18.0.0'}

  '@smithy/chunked-blob-reader@5.0.0':
    resolution: {integrity: sha512-+sKqDBQqb036hh4NPaUiEkYFkTUGYzRsn3EuFhyfQfMy6oGHEUJDurLP9Ufb5dasr/XiAmPNMr6wa9afjQB+Gw==}
    engines: {node: '>=18.0.0'}

  '@smithy/config-resolver@4.1.4':
    resolution: {integrity: sha512-prmU+rDddxHOH0oNcwemL+SwnzcG65sBF2yXRO7aeXIn/xTlq2pX7JLVbkBnVLowHLg4/OL4+jBmv9hVrVGS+w==}
    engines: {node: '>=18.0.0'}

  '@smithy/core@3.6.0':
    resolution: {integrity: sha512-Pgvfb+TQ4wUNLyHzvgCP4aYZMh16y7GcfF59oirRHcgGgkH1e/s9C0nv/v3WP+Quymyr5je71HeFQCwh+44XLg==}
    engines: {node: '>=18.0.0'}

  '@smithy/credential-provider-imds@4.0.6':
    resolution: {integrity: sha512-hKMWcANhUiNbCJouYkZ9V3+/Qf9pteR1dnwgdyzR09R4ODEYx8BbUysHwRSyex4rZ9zapddZhLFTnT4ZijR4pw==}
    engines: {node: '>=18.0.0'}

  '@smithy/eventstream-codec@4.0.4':
    resolution: {integrity: sha512-7XoWfZqWb/QoR/rAU4VSi0mWnO2vu9/ltS6JZ5ZSZv0eovLVfDfu0/AX4ub33RsJTOth3TiFWSHS5YdztvFnig==}
    engines: {node: '>=18.0.0'}

  '@smithy/eventstream-serde-browser@4.0.4':
    resolution: {integrity: sha512-3fb/9SYaYqbpy/z/H3yIi0bYKyAa89y6xPmIqwr2vQiUT2St+avRt8UKwsWt9fEdEasc5d/V+QjrviRaX1JRFA==}
    engines: {node: '>=18.0.0'}

  '@smithy/eventstream-serde-config-resolver@4.1.2':
    resolution: {integrity: sha512-JGtambizrWP50xHgbzZI04IWU7LdI0nh/wGbqH3sJesYToMi2j/DcoElqyOcqEIG/D4tNyxgRuaqBXWE3zOFhQ==}
    engines: {node: '>=18.0.0'}

  '@smithy/eventstream-serde-node@4.0.4':
    resolution: {integrity: sha512-RD6UwNZ5zISpOWPuhVgRz60GkSIp0dy1fuZmj4RYmqLVRtejFqQ16WmfYDdoSoAjlp1LX+FnZo+/hkdmyyGZ1w==}
    engines: {node: '>=18.0.0'}

  '@smithy/eventstream-serde-universal@4.0.4':
    resolution: {integrity: sha512-UeJpOmLGhq1SLox79QWw/0n2PFX+oPRE1ZyRMxPIaFEfCqWaqpB7BU9C8kpPOGEhLF7AwEqfFbtwNxGy4ReENA==}
    engines: {node: '>=18.0.0'}

  '@smithy/fetch-http-handler@5.0.4':
    resolution: {integrity: sha512-AMtBR5pHppYMVD7z7G+OlHHAcgAN7v0kVKEpHuTO4Gb199Gowh0taYi9oDStFeUhetkeP55JLSVlTW1n9rFtUw==}
    engines: {node: '>=18.0.0'}

  '@smithy/hash-blob-browser@4.0.4':
    resolution: {integrity: sha512-WszRiACJiQV3QG6XMV44i5YWlkrlsM5Yxgz4jvsksuu7LDXA6wAtypfPajtNTadzpJy3KyJPoWehYpmZGKUFIQ==}
    engines: {node: '>=18.0.0'}

  '@smithy/hash-node@4.0.4':
    resolution: {integrity: sha512-qnbTPUhCVnCgBp4z4BUJUhOEkVwxiEi1cyFM+Zj6o+aY8OFGxUQleKWq8ltgp3dujuhXojIvJWdoqpm6dVO3lQ==}
    engines: {node: '>=18.0.0'}

  '@smithy/hash-stream-node@4.0.4':
    resolution: {integrity: sha512-wHo0d8GXyVmpmMh/qOR0R7Y46/G1y6OR8U+bSTB4ppEzRxd1xVAQ9xOE9hOc0bSjhz0ujCPAbfNLkLrpa6cevg==}
    engines: {node: '>=18.0.0'}

  '@smithy/invalid-dependency@4.0.4':
    resolution: {integrity: sha512-bNYMi7WKTJHu0gn26wg8OscncTt1t2b8KcsZxvOv56XA6cyXtOAAAaNP7+m45xfppXfOatXF3Sb1MNsLUgVLTw==}
    engines: {node: '>=18.0.0'}

  '@smithy/is-array-buffer@2.2.0':
    resolution: {integrity: sha512-GGP3O9QFD24uGeAXYUjwSTXARoqpZykHadOmA8G5vfJPK0/DC67qa//0qvqrJzL1xc8WQWX7/yc7fwudjPHPhA==}
    engines: {node: '>=14.0.0'}

  '@smithy/is-array-buffer@4.0.0':
    resolution: {integrity: sha512-saYhF8ZZNoJDTvJBEWgeBccCg+yvp1CX+ed12yORU3NilJScfc6gfch2oVb4QgxZrGUx3/ZJlb+c/dJbyupxlw==}
    engines: {node: '>=18.0.0'}

  '@smithy/md5-js@4.0.4':
    resolution: {integrity: sha512-uGLBVqcOwrLvGh/v/jw423yWHq/ofUGK1W31M2TNspLQbUV1Va0F5kTxtirkoHawODAZcjXTSGi7JwbnPcDPJg==}
    engines: {node: '>=18.0.0'}

  '@smithy/middleware-content-length@4.0.4':
    resolution: {integrity: sha512-F7gDyfI2BB1Kc+4M6rpuOLne5LOcEknH1n6UQB69qv+HucXBR1rkzXBnQTB2q46sFy1PM/zuSJOB532yc8bg3w==}
    engines: {node: '>=18.0.0'}

  '@smithy/middleware-endpoint@4.1.13':
    resolution: {integrity: sha512-xg3EHV/Q5ZdAO5b0UiIMj3RIOCobuS40pBBODguUDVdko6YK6QIzCVRrHTogVuEKglBWqWenRnZ71iZnLL3ZAQ==}
    engines: {node: '>=18.0.0'}

  '@smithy/middleware-retry@4.1.14':
    resolution: {integrity: sha512-eoXaLlDGpKvdmvt+YBfRXE7HmIEtFF+DJCbTPwuLunP0YUnrydl+C4tS+vEM0+nyxXrX3PSUFqC+lP1+EHB1Tw==}
    engines: {node: '>=18.0.0'}

  '@smithy/middleware-serde@4.0.8':
    resolution: {integrity: sha512-iSSl7HJoJaGyMIoNn2B7czghOVwJ9nD7TMvLhMWeSB5vt0TnEYyRRqPJu/TqW76WScaNvYYB8nRoiBHR9S1Ddw==}
    engines: {node: '>=18.0.0'}

  '@smithy/middleware-stack@4.0.4':
    resolution: {integrity: sha512-kagK5ggDrBUCCzI93ft6DjteNSfY8Ulr83UtySog/h09lTIOAJ/xUSObutanlPT0nhoHAkpmW9V5K8oPyLh+QA==}
    engines: {node: '>=18.0.0'}

  '@smithy/node-config-provider@4.1.3':
    resolution: {integrity: sha512-HGHQr2s59qaU1lrVH6MbLlmOBxadtzTsoO4c+bF5asdgVik3I8o7JIOzoeqWc5MjVa+vD36/LWE0iXKpNqooRw==}
    engines: {node: '>=18.0.0'}

  '@smithy/node-http-handler@4.0.6':
    resolution: {integrity: sha512-NqbmSz7AW2rvw4kXhKGrYTiJVDHnMsFnX4i+/FzcZAfbOBauPYs2ekuECkSbtqaxETLLTu9Rl/ex6+I2BKErPA==}
    engines: {node: '>=18.0.0'}

  '@smithy/property-provider@4.0.4':
    resolution: {integrity: sha512-qHJ2sSgu4FqF4U/5UUp4DhXNmdTrgmoAai6oQiM+c5RZ/sbDwJ12qxB1M6FnP+Tn/ggkPZf9ccn4jqKSINaquw==}
    engines: {node: '>=18.0.0'}

  '@smithy/protocol-http@5.1.2':
    resolution: {integrity: sha512-rOG5cNLBXovxIrICSBm95dLqzfvxjEmuZx4KK3hWwPFHGdW3lxY0fZNXfv2zebfRO7sJZ5pKJYHScsqopeIWtQ==}
    engines: {node: '>=18.0.0'}

  '@smithy/querystring-builder@4.0.4':
    resolution: {integrity: sha512-SwREZcDnEYoh9tLNgMbpop+UTGq44Hl9tdj3rf+yeLcfH7+J8OXEBaMc2kDxtyRHu8BhSg9ADEx0gFHvpJgU8w==}
    engines: {node: '>=18.0.0'}

  '@smithy/querystring-parser@4.0.4':
    resolution: {integrity: sha512-6yZf53i/qB8gRHH/l2ZwUG5xgkPgQF15/KxH0DdXMDHjesA9MeZje/853ifkSY0x4m5S+dfDZ+c4x439PF0M2w==}
    engines: {node: '>=18.0.0'}

  '@smithy/service-error-classification@4.0.6':
    resolution: {integrity: sha512-RRoTDL//7xi4tn5FrN2NzH17jbgmnKidUqd4KvquT0954/i6CXXkh1884jBiunq24g9cGtPBEXlU40W6EpNOOg==}
    engines: {node: '>=18.0.0'}

  '@smithy/shared-ini-file-loader@4.0.4':
    resolution: {integrity: sha512-63X0260LoFBjrHifPDs+nM9tV0VMkOTl4JRMYNuKh/f5PauSjowTfvF3LogfkWdcPoxsA9UjqEOgjeYIbhb7Nw==}
    engines: {node: '>=18.0.0'}

  '@smithy/signature-v4@5.1.2':
    resolution: {integrity: sha512-d3+U/VpX7a60seHziWnVZOHuEgJlclufjkS6zhXvxcJgkJq4UWdH5eOBLzHRMx6gXjsdT9h6lfpmLzbrdupHgQ==}
    engines: {node: '>=18.0.0'}

  '@smithy/smithy-client@4.4.5':
    resolution: {integrity: sha512-+lynZjGuUFJaMdDYSTMnP/uPBBXXukVfrJlP+1U/Dp5SFTEI++w6NMga8DjOENxecOF71V9Z2DllaVDYRnGlkg==}
    engines: {node: '>=18.0.0'}

  '@smithy/types@4.3.1':
    resolution: {integrity: sha512-UqKOQBL2x6+HWl3P+3QqFD4ncKq0I8Nuz9QItGv5WuKuMHuuwlhvqcZCoXGfc+P1QmfJE7VieykoYYmrOoFJxA==}
    engines: {node: '>=18.0.0'}

  '@smithy/url-parser@4.0.4':
    resolution: {integrity: sha512-eMkc144MuN7B0TDA4U2fKs+BqczVbk3W+qIvcoCY6D1JY3hnAdCuhCZODC+GAeaxj0p6Jroz4+XMUn3PCxQQeQ==}
    engines: {node: '>=18.0.0'}

  '@smithy/util-base64@4.0.0':
    resolution: {integrity: sha512-CvHfCmO2mchox9kjrtzoHkWHxjHZzaFojLc8quxXY7WAAMAg43nuxwv95tATVgQFNDwd4M9S1qFzj40Ul41Kmg==}
    engines: {node: '>=18.0.0'}

  '@smithy/util-body-length-browser@4.0.0':
    resolution: {integrity: sha512-sNi3DL0/k64/LO3A256M+m3CDdG6V7WKWHdAiBBMUN8S3hK3aMPhwnPik2A/a2ONN+9doY9UxaLfgqsIRg69QA==}
    engines: {node: '>=18.0.0'}

  '@smithy/util-body-length-node@4.0.0':
    resolution: {integrity: sha512-q0iDP3VsZzqJyje8xJWEJCNIu3lktUGVoSy1KB0UWym2CL1siV3artm+u1DFYTLejpsrdGyCSWBdGNjJzfDPjg==}
    engines: {node: '>=18.0.0'}

  '@smithy/util-buffer-from@2.2.0':
    resolution: {integrity: sha512-IJdWBbTcMQ6DA0gdNhh/BwrLkDR+ADW5Kr1aZmd4k3DIF6ezMV4R2NIAmT08wQJ3yUK82thHWmC/TnK/wpMMIA==}
    engines: {node: '>=14.0.0'}

  '@smithy/util-buffer-from@4.0.0':
    resolution: {integrity: sha512-9TOQ7781sZvddgO8nxueKi3+yGvkY35kotA0Y6BWRajAv8jjmigQ1sBwz0UX47pQMYXJPahSKEKYFgt+rXdcug==}
    engines: {node: '>=18.0.0'}

  '@smithy/util-config-provider@4.0.0':
    resolution: {integrity: sha512-L1RBVzLyfE8OXH+1hsJ8p+acNUSirQnWQ6/EgpchV88G6zGBTDPdXiiExei6Z1wR2RxYvxY/XLw6AMNCCt8H3w==}
    engines: {node: '>=18.0.0'}

  '@smithy/util-defaults-mode-browser@4.0.21':
    resolution: {integrity: sha512-wM0jhTytgXu3wzJoIqpbBAG5U6BwiubZ6QKzSbP7/VbmF1v96xlAbX2Am/mz0Zep0NLvLh84JT0tuZnk3wmYQA==}
    engines: {node: '>=18.0.0'}

  '@smithy/util-defaults-mode-node@4.0.21':
    resolution: {integrity: sha512-/F34zkoU0GzpUgLJydHY8Rxu9lBn8xQC/s/0M0U9lLBkYbA1htaAFjWYJzpzsbXPuri5D1H8gjp2jBum05qBrA==}
    engines: {node: '>=18.0.0'}

  '@smithy/util-endpoints@3.0.6':
    resolution: {integrity: sha512-YARl3tFL3WgPuLzljRUnrS2ngLiUtkwhQtj8PAL13XZSyUiNLQxwG3fBBq3QXFqGFUXepIN73pINp3y8c2nBmA==}
    engines: {node: '>=18.0.0'}

  '@smithy/util-hex-encoding@4.0.0':
    resolution: {integrity: sha512-Yk5mLhHtfIgW2W2WQZWSg5kuMZCVbvhFmC7rV4IO2QqnZdbEFPmQnCcGMAX2z/8Qj3B9hYYNjZOhWym+RwhePw==}
    engines: {node: '>=18.0.0'}

  '@smithy/util-middleware@4.0.4':
    resolution: {integrity: sha512-9MLKmkBmf4PRb0ONJikCbCwORACcil6gUWojwARCClT7RmLzF04hUR4WdRprIXal7XVyrddadYNfp2eF3nrvtQ==}
    engines: {node: '>=18.0.0'}

  '@smithy/util-retry@4.0.6':
    resolution: {integrity: sha512-+YekoF2CaSMv6zKrA6iI/N9yva3Gzn4L6n35Luydweu5MMPYpiGZlWqehPHDHyNbnyaYlz/WJyYAZnC+loBDZg==}
    engines: {node: '>=18.0.0'}

  '@smithy/util-stream@4.2.2':
    resolution: {integrity: sha512-aI+GLi7MJoVxg24/3J1ipwLoYzgkB4kUfogZfnslcYlynj3xsQ0e7vk4TnTro9hhsS5PvX1mwmkRqqHQjwcU7w==}
    engines: {node: '>=18.0.0'}

  '@smithy/util-uri-escape@4.0.0':
    resolution: {integrity: sha512-77yfbCbQMtgtTylO9itEAdpPXSog3ZxMe09AEhm0dU0NLTalV70ghDZFR+Nfi1C60jnJoh/Re4090/DuZh2Omg==}
    engines: {node: '>=18.0.0'}

  '@smithy/util-utf8@2.3.0':
    resolution: {integrity: sha512-R8Rdn8Hy72KKcebgLiv8jQcQkXoLMOGGv5uI1/k0l+snqkOzQ1R0ChUBCxWMlBsFMekWjq0wRudIweFs7sKT5A==}
    engines: {node: '>=14.0.0'}

  '@smithy/util-utf8@4.0.0':
    resolution: {integrity: sha512-b+zebfKCfRdgNJDknHCob3O7FpeYQN6ZG6YLExMcasDHsCXlsXCEuiPZeLnJLpwa5dvPetGlnGCiMHuLwGvFow==}
    engines: {node: '>=18.0.0'}

  '@smithy/util-waiter@4.0.6':
    resolution: {integrity: sha512-slcr1wdRbX7NFphXZOxtxRNA7hXAAtJAXJDE/wdoMAos27SIquVCKiSqfB6/28YzQ8FCsB5NKkhdM5gMADbqxg==}
    engines: {node: '>=18.0.0'}

  '@stablelib/base64@1.0.1':
    resolution: {integrity: sha512-1bnPQqSxSuc3Ii6MhBysoWCg58j97aUjuCSZrGSmDxNqtytIi0k8utUenAwTZN4V5mXXYGsVUI9zeBqy+jBOSQ==}

  '@stripe/stripe-js@5.6.0':
    resolution: {integrity: sha512-w8CEY73X/7tw2KKlL3iOk679V9bWseE4GzNz3zlaYxcTjmcmWOathRb0emgo/QQ3eoNzmq68+2Y2gxluAv3xGw==}
    engines: {node: '>=12.16'}

  '@swc/counter@0.1.3':
    resolution: {integrity: sha512-e2BR4lsJkkRlKZ/qCHPw9ZaSxc0MVUd7gtbtaB7aMvHeJVYe8sOB8DBZkP2DtISHGSku9sCK6T6cnY0CtXrOCQ==}

  '@swc/helpers@0.5.15':
    resolution: {integrity: sha512-JQ5TuMi45Owi4/BIMAJBoSQoOJu12oOk/gADqlcUL9JEdHB8vyjUSsxqeNXnmXHjYKMi2WcYtezGEEhqUI/E2g==}

  '@swc/helpers@0.5.17':
    resolution: {integrity: sha512-5IKx/Y13RsYd+sauPb2x+U/xZikHjolzfuDgTAl/Tdf3Q8rslRvC19NKDLgAJQ6wsqADk10ntlv08nPFw/gO/A==}

  '@tailwindcss/typography@0.5.16':
    resolution: {integrity: sha512-0wDLwCVF5V3x3b1SGXPCDcdsbDHMBe+lkFzBRaHeLvNi+nrrnZ1lA18u+OTWO8iSWU2GxUOCvlXtDuqftc1oiA==}
    peerDependencies:
      tailwindcss: '>=3.0.0 || insiders || >=4.0.0-alpha.20 || >=4.0.0-beta.1'

  '@tanstack/form-core@1.4.0':
    resolution: {integrity: sha512-nZIZ6wgU5ETbamWvvnQherG5Y+kyYXUozGQpylYTFSj4aEuXUGUn35YKnupbJUjiAVFV+27n9BCKYhtNFVdRLA==}

  '@tanstack/query-core@5.83.0':
    resolution: {integrity: sha512-0M8dA+amXUkyz5cVUm/B+zSk3xkQAcuXuz5/Q/LveT4ots2rBpPTZOzd7yJa2Utsf8D2Upl5KyjhHRY+9lB/XA==}

  '@tanstack/react-form@1.4.0':
    resolution: {integrity: sha512-JRFthNXDtRw7hmJ7AX8Od51bRUjLF7zj2P9G7heFUOBc1szAd0oo4EzX8pbW+BVy7fNkjGK6FlLR2c0G5dM+GQ==}
    peerDependencies:
      '@tanstack/react-start': ^1.112.0
      react: ^17.0.0 || ^18.0.0 || ^19.0.0
      vinxi: ^0.5.0
    peerDependenciesMeta:
      '@tanstack/react-start':
        optional: true
      vinxi:
        optional: true

  '@tanstack/react-query@5.83.0':
    resolution: {integrity: sha512-/XGYhZ3foc5H0VM2jLSD/NyBRIOK4q9kfeml4+0x2DlL6xVuAcVEW+hTlTapAmejObg0i3eNqhkr2dT+eciwoQ==}
    peerDependencies:
      react: ^18 || ^19

  '@tanstack/react-store@0.7.3':
    resolution: {integrity: sha512-3Dnqtbw9P2P0gw8uUM8WP2fFfg8XMDSZCTsywRPZe/XqqYW8PGkXKZTvP0AHkE4mpqP9Y43GpOg9vwO44azu6Q==}
    peerDependencies:
      react: ^16.8.0 || ^17.0.0 || ^18.0.0 || ^19.0.0
      react-dom: ^16.8.0 || ^17.0.0 || ^18.0.0 || ^19.0.0

  '@tanstack/store@0.7.2':
    resolution: {integrity: sha512-RP80Z30BYiPX2Pyo0Nyw4s1SJFH2jyM6f9i3HfX4pA+gm5jsnYryscdq2aIQLnL4TaGuQMO+zXmN9nh1Qck+Pg==}

  '@testing-library/dom@10.4.0':
    resolution: {integrity: sha512-pemlzrSESWbdAloYml3bAJMEfNh1Z7EduzqPKprCH5S341frlpYnUEW0H72dLxa6IsYr+mPno20GiSm+h9dEdQ==}
    engines: {node: '>=18'}

  '@testing-library/react@16.3.0':
    resolution: {integrity: sha512-kFSyxiEDwv1WLl2fgsq6pPBbw5aWKrsY2/noi1Id0TK0UParSF62oFQFGHXIyaG4pp2tEub/Zlel+fjjZILDsw==}
    engines: {node: '>=18'}
    peerDependencies:
      '@testing-library/dom': ^10.0.0
      '@types/react': ^18.0.0 || ^19.0.0
      '@types/react-dom': ^18.0.0 || ^19.0.0
      react: ^18.0.0 || ^19.0.0
      react-dom: ^18.0.0 || ^19.0.0
    peerDependenciesMeta:
      '@types/react':
        optional: true
      '@types/react-dom':
        optional: true

  '@tokenizer/token@0.3.0':
    resolution: {integrity: sha512-OvjF+z51L3ov0OyAU0duzsYuvO01PH7x4t6DJx+guahgTnBHkhJdG7soQeTSFLWN3efnHyibZ4Z8l2EuWwJN3A==}

  '@tybys/wasm-util@0.9.0':
    resolution: {integrity: sha512-6+7nlbMVX/PVDCwaIQ8nTOPveOcFLSt8GcXdx8hD0bt39uWxYT88uXzqTd4fTvqta7oeUJqudepapKNt2DYJFw==}

  '@types/acorn@4.0.6':
    resolution: {integrity: sha512-veQTnWP+1D/xbxVrPC3zHnCZRjSrKfhbMUlEA43iMZLu7EsnTtkJklIuwrCPbOi8YkvDQAiW05VQQFvvz9oieQ==}

  '@types/aria-query@5.0.4':
    resolution: {integrity: sha512-rfT93uj5s0PRL7EzccGMs3brplhcrghnDoV26NqKhCAS1hVo+WdNsPvE/yb6ilfr5hi2MEk6d5EWJTKdxg8jVw==}

  '@types/babel__core@7.20.5':
    resolution: {integrity: sha512-qoQprZvz5wQFJwMDqeseRXWv3rqMvhgpbXFfVyWhbx9X47POIA6i/+dXefEmZKoAgOaTdaIgNSMqMIU61yRyzA==}

  '@types/babel__generator@7.27.0':
    resolution: {integrity: sha512-ufFd2Xi92OAVPYsy+P4n7/U7e68fex0+Ee8gSG9KX7eo084CWiQ4sdxktvdl0bOPupXtVJPY19zk6EwWqUQ8lg==}

  '@types/babel__template@7.4.4':
    resolution: {integrity: sha512-h/NUaSyG5EyxBIp8YRxo4RMe2/qQgvyowRwVMzhYhBCONbW8PUsg4lkFMrhgZhUe5z3L3MiLDuvyJ/CaPa2A8A==}

  '@types/babel__traverse@7.20.7':
    resolution: {integrity: sha512-dkO5fhS7+/oos4ciWxyEyjWe48zmG6wbCheo/G2ZnHx4fs3EU6YC6UM8rk56gAjNJ9P3MTH2jo5jb92/K6wbng==}

  '@types/busboy@1.5.4':
    resolution: {integrity: sha512-kG7WrUuAKK0NoyxfQHsVE6j1m01s6kMma64E+OZenQABMQyTJop1DumUWcLwAQ2JzpefU7PDYoRDKl8uZosFjw==}

  '@types/chai@5.2.2':
    resolution: {integrity: sha512-8kB30R7Hwqf40JPiKhVzodJs2Qc1ZJ5zuT3uzw5Hq/dhNCl3G3l83jfpdI1e20BP348+fV7VIL/+FxaXkqBmWg==}

  '@types/debug@4.1.12':
    resolution: {integrity: sha512-vIChWdVG3LG1SMxEvI/AK+FWJthlrqlTu7fbrlywTkkaONwk/UAGaULXRlf8vkzFBLVm0zkMdCquhL5aOjhXPQ==}

  '@types/deep-eql@4.0.2':
    resolution: {integrity: sha512-c9h9dVVMigMPc4bwTvC5dxqtqJZwQPePsWjPlpSOnojbor6pGqdk541lfA7AqFQr5pB1BRdq0juY9db81BwyFw==}

  '@types/escape-html@1.0.4':
    resolution: {integrity: sha512-qZ72SFTgUAZ5a7Tj6kf2SHLetiH5S6f8G5frB2SPQ3EyF02kxdyBFf4Tz4banE3xCgGnKgWLt//a6VuYHKYJTg==}

  '@types/estree-jsx@1.0.5':
    resolution: {integrity: sha512-52CcUVNFyfb1A2ALocQw/Dd1BQFNmSdkuC3BkZ6iqhdMfQz7JWOFRuJFloOzjk+6WijU56m9oKXFAXc7o3Towg==}

  '@types/estree@1.0.8':
    resolution: {integrity: sha512-dWHzHa2WqEXI/O1E9OjrocMTKJl2mSrEolh1Iomrv6U+JuNwaHXsXx9bLu5gG7BUWFIN0skIQJQ/L1rIex4X6w==}

  '@types/hast@3.0.4':
    resolution: {integrity: sha512-WPs+bbQw5aCj+x6laNGWLH3wviHtoCv/P3+otBhbOhJgG8qtpdAMlTCxLtsTWA7LH1Oh/bFCHsBn0TPS5m30EQ==}

  '@types/json-schema@7.0.15':
    resolution: {integrity: sha512-5+fP8P8MFNC+AyZCDxrB2pkZFPGzqQWUzpSeuuVLvm8VMcorNYavBqoFcxK8bQz4Qsbn4oUEEem4wDLfcysGHA==}

  '@types/json5@0.0.29':
    resolution: {integrity: sha512-dRLjCWHYg4oaA77cxO64oO+7JwCwnIzkZPdrrC71jQmQtlhM556pwKo5bUzqvZndkVbeFLIIi+9TC40JNF5hNQ==}

  '@types/jsonwebtoken@9.0.10':
    resolution: {integrity: sha512-asx5hIG9Qmf/1oStypjanR7iKTv0gXQ1Ov/jfrX6kS/EO0OFni8orbmGCn0672NHR3kXHwpAwR+B368ZGN/2rA==}

  '@types/lodash@4.17.20':
    resolution: {integrity: sha512-H3MHACvFUEiujabxhaI/ImO6gUrd8oOurg7LQtS7mbwIXA/cUqWrvBsaeJ23aZEPk1TAYkurjfMbSELfoCXlGA==}

  '@types/mdast@4.0.4':
    resolution: {integrity: sha512-kGaNbPh1k7AFzgpud/gMdvIm5xuECykRR+JnWKQno9TAXVa6WIVCGTPvYGekIDL4uwCZQSYbUxNBSb1aUo79oA==}

  '@types/ms@2.1.0':
    resolution: {integrity: sha512-GsCCIZDE/p3i96vtEqx+7dBUGXrc7zeSK3wwPHIaRThS+9OhWIXRqzs4d6k1SVU8g91DrNRWxWUGhp5KXQb2VA==}

  '@types/node-fetch@2.6.12':
    resolution: {integrity: sha512-8nneRWKCg3rMtF69nLQJnOYUcbafYeFSjqkw3jCRLsqkWFlHaoQrr5mXmofFGOx3DKn7UfmBMyov8ySvLRVldA==}

  '@types/node@22.16.5':
    resolution: {integrity: sha512-bJFoMATwIGaxxx8VJPeM8TonI8t579oRvgAuT8zFugJsJZgzqv0Fu8Mhp68iecjzG7cnN3mO2dJQ5uUM2EFrgQ==}

  '@types/node@22.5.4':
    resolution: {integrity: sha512-FDuKUJQm/ju9fT/SeX/6+gBzoPzlVCzfzmGkwKvRHQVxi4BntVbyIwf6a4Xn62mrvndLiml6z/UBXIdEVjQLXg==}

  '@types/parse-json@4.0.2':
    resolution: {integrity: sha512-dISoDXWWQwUquiKsyZ4Ng+HX2KsPL7LyHKHQwgGFEA3IaKac4Obd+h2a/a6waisAoepJlBcx9paWqjA8/HVjCw==}

  '@types/prismjs@1.26.5':
    resolution: {integrity: sha512-AUZTa7hQ2KY5L7AmtSiqxlhWxb4ina0yd8hNbl4TWuqnv/pFP0nDMb3YrfSBf4hJVGLh2YEIBfKaBW/9UEl6IQ==}

  '@types/react-dom@19.1.2':
    resolution: {integrity: sha512-XGJkWF41Qq305SKWEILa1O8vzhb3aOo3ogBlSmiqNko/WmRb6QIaweuZCXjKygVDXpzXb5wyxKTSOsmkuqj+Qw==}
    peerDependencies:
      '@types/react': ^19.0.0

  '@types/react-transition-group@4.4.12':
    resolution: {integrity: sha512-8TV6R3h2j7a91c+1DXdJi3Syo69zzIZbz7Lg5tORM5LEJG7X/E6a1V3drRyBRZq7/utz7A+c4OgYLiLcYGHG6w==}
    peerDependencies:
      '@types/react': '*'

  '@types/react@19.1.0':
    resolution: {integrity: sha512-UaicktuQI+9UKyA4njtDOGBD/67t8YEBt2xdfqu8+gP9hqPUPsiXlNPcpS2gVdjmis5GKPG3fCxbQLVgxsQZ8w==}

  '@types/unist@2.0.11':
    resolution: {integrity: sha512-CmBKiL6NNo/OqgmMn95Fk9Whlp2mtvIv+KNpQKN2F4SjvrEesubTRWGYSg+BnWZOnlCaSTU1sMpsBOzgbYhnsA==}

  '@types/unist@3.0.3':
    resolution: {integrity: sha512-ko/gIFJRv177XgZsZcBwnqJN5x/Gien8qNOn0D5bQU/zAzVf9Zt3BlcUiLqhV9y4ARk0GbT3tnUiPNgnTXzc/Q==}

  '@types/uuid@10.0.0':
    resolution: {integrity: sha512-7gqG38EyHgyP1S+7+xomFtL+ZNHcKv6DwNaCZmJmo1vgMugyF3TCnXVg4t1uk89mLNwnLtnY3TpOpCOyp1/xHQ==}

  '@types/uuid@9.0.8':
    resolution: {integrity: sha512-jg+97EGIcY9AGHJJRaaPVgetKDsrTgbRjQ5Msgjh/DQKEFl0DtyRr/VCOyD1T2R1MNeWPK/u7JoGhlDZnKBAfA==}

  '@types/webidl-conversions@7.0.3':
    resolution: {integrity: sha512-CiJJvcRtIgzadHCYXw7dqEnMNRjhGZlYK05Mj9OyktqV8uVT8fD2BFOB7S1uwBE3Kj2Z+4UyPmFw/Ixgw/LAlA==}

  '@types/whatwg-url@11.0.5':
    resolution: {integrity: sha512-coYR071JRaHa+xoEvvYqvnIHaVqaYrLPbsufM9BF63HkwI5Lgmy2QR8Q5K/lYDYo5AK82wOvSOS0UsLTpTG7uQ==}

  '@typescript-eslint/eslint-plugin@8.35.1':
    resolution: {integrity: sha512-9XNTlo7P7RJxbVeICaIIIEipqxLKguyh+3UbXuT2XQuFp6d8VOeDEGuz5IiX0dgZo8CiI6aOFLg4e8cF71SFVg==}
    engines: {node: ^18.18.0 || ^20.9.0 || >=21.1.0}
    peerDependencies:
      '@typescript-eslint/parser': ^8.35.1
      eslint: ^8.57.0 || ^9.0.0
      typescript: '>=4.8.4 <5.9.0'

  '@typescript-eslint/parser@8.35.1':
    resolution: {integrity: sha512-3MyiDfrfLeK06bi/g9DqJxP5pV74LNv4rFTyvGDmT3x2p1yp1lOd+qYZfiRPIOf/oON+WRZR5wxxuF85qOar+w==}
    engines: {node: ^18.18.0 || ^20.9.0 || >=21.1.0}
    peerDependencies:
      eslint: ^8.57.0 || ^9.0.0
      typescript: '>=4.8.4 <5.9.0'

  '@typescript-eslint/project-service@8.35.1':
    resolution: {integrity: sha512-VYxn/5LOpVxADAuP3NrnxxHYfzVtQzLKeldIhDhzC8UHaiQvYlXvKuVho1qLduFbJjjy5U5bkGwa3rUGUb1Q6Q==}
    engines: {node: ^18.18.0 || ^20.9.0 || >=21.1.0}
    peerDependencies:
      typescript: '>=4.8.4 <5.9.0'

  '@typescript-eslint/scope-manager@8.35.1':
    resolution: {integrity: sha512-s/Bpd4i7ht2934nG+UoSPlYXd08KYz3bmjLEb7Ye1UVob0d1ENiT3lY8bsCmik4RqfSbPw9xJJHbugpPpP5JUg==}
    engines: {node: ^18.18.0 || ^20.9.0 || >=21.1.0}

  '@typescript-eslint/tsconfig-utils@8.35.1':
    resolution: {integrity: sha512-K5/U9VmT9dTHoNowWZpz+/TObS3xqC5h0xAIjXPw+MNcKV9qg6eSatEnmeAwkjHijhACH0/N7bkhKvbt1+DXWQ==}
    engines: {node: ^18.18.0 || ^20.9.0 || >=21.1.0}
    peerDependencies:
      typescript: '>=4.8.4 <5.9.0'

  '@typescript-eslint/type-utils@8.35.1':
    resolution: {integrity: sha512-HOrUBlfVRz5W2LIKpXzZoy6VTZzMu2n8q9C2V/cFngIC5U1nStJgv0tMV4sZPzdf4wQm9/ToWUFPMN9Vq9VJQQ==}
    engines: {node: ^18.18.0 || ^20.9.0 || >=21.1.0}
    peerDependencies:
      eslint: ^8.57.0 || ^9.0.0
      typescript: '>=4.8.4 <5.9.0'

  '@typescript-eslint/types@8.35.1':
    resolution: {integrity: sha512-q/O04vVnKHfrrhNAscndAn1tuQhIkwqnaW+eu5waD5IPts2eX1dgJxgqcPx5BX109/qAz7IG6VrEPTOYKCNfRQ==}
    engines: {node: ^18.18.0 || ^20.9.0 || >=21.1.0}

  '@typescript-eslint/typescript-estree@8.35.1':
    resolution: {integrity: sha512-Vvpuvj4tBxIka7cPs6Y1uvM7gJgdF5Uu9F+mBJBPY4MhvjrjWGK4H0lVgLJd/8PWZ23FTqsaJaLEkBCFUk8Y9g==}
    engines: {node: ^18.18.0 || ^20.9.0 || >=21.1.0}
    peerDependencies:
      typescript: '>=4.8.4 <5.9.0'

  '@typescript-eslint/utils@8.35.1':
    resolution: {integrity: sha512-lhnwatFmOFcazAsUm3ZnZFpXSxiwoa1Lj50HphnDe1Et01NF4+hrdXONSUHIcbVu2eFb1bAf+5yjXkGVkXBKAQ==}
    engines: {node: ^18.18.0 || ^20.9.0 || >=21.1.0}
    peerDependencies:
      eslint: ^8.57.0 || ^9.0.0
      typescript: '>=4.8.4 <5.9.0'

  '@typescript-eslint/visitor-keys@8.35.1':
    resolution: {integrity: sha512-VRwixir4zBWCSTP/ljEo091lbpypz57PoeAQ9imjG+vbeof9LplljsL1mos4ccG6H9IjfrVGM359RozUnuFhpw==}
    engines: {node: ^18.18.0 || ^20.9.0 || >=21.1.0}

  '@unrs/resolver-binding-android-arm-eabi@1.10.1':
    resolution: {integrity: sha512-zohDKXT1Ok0yhbVGff4YAg9HUs5ietG5GpvJBPFSApZnGe7uf2cd26DRhKZbn0Be6xHUZrSzP+RAgMmzyc71EA==}
    cpu: [arm]
    os: [android]

  '@unrs/resolver-binding-android-arm64@1.10.1':
    resolution: {integrity: sha512-tAN6k5UrTd4nicpA7s2PbjR/jagpDzAmvXFjbpTazUe5FRsFxVcBlS1F5Lzp5jtWU6bdiqRhSvd4X8rdpCffeA==}
    cpu: [arm64]
    os: [android]

  '@unrs/resolver-binding-darwin-arm64@1.10.1':
    resolution: {integrity: sha512-+FCsag8WkauI4dQ50XumCXdfvDCZEpMUnvZDsKMxfOisnEklpDFXc6ThY0WqybBYZbiwR5tWcFaZmI0G6b4vrg==}
    cpu: [arm64]
    os: [darwin]

  '@unrs/resolver-binding-darwin-x64@1.10.1':
    resolution: {integrity: sha512-qYKGGm5wk71ONcXTMZ0+J11qQeOAPz3nw6VtqrBUUELRyXFyvK8cHhHsLBFR4GHnilc2pgY1HTB2TvdW9wO26Q==}
    cpu: [x64]
    os: [darwin]

  '@unrs/resolver-binding-freebsd-x64@1.10.1':
    resolution: {integrity: sha512-hOHMAhbvIQ63gkpgeNsXcWPSyvXH7ZEyeg254hY0Lp/hX8NdW+FsUWq73g9946Pc/BrcVI/I3C1cmZ4RCX9bNw==}
    cpu: [x64]
    os: [freebsd]

  '@unrs/resolver-binding-linux-arm-gnueabihf@1.10.1':
    resolution: {integrity: sha512-6ds7+zzHJgTDmpe0gmFcOTvSUhG5oZukkt+cCsSb3k4Uiz2yEQB4iCRITX2hBwSW+p8gAieAfecITjgqCkswXw==}
    cpu: [arm]
    os: [linux]

  '@unrs/resolver-binding-linux-arm-musleabihf@1.10.1':
    resolution: {integrity: sha512-P7A0G2/jW00diNJyFeq4W9/nxovD62Ay8CMP4UK9OymC7qO7rG1a8Upad68/bdfpIOn7KSp7Aj/6lEW3yyznAA==}
    cpu: [arm]
    os: [linux]

  '@unrs/resolver-binding-linux-arm64-gnu@1.10.1':
    resolution: {integrity: sha512-Cg6xzdkrpltcTPO4At+A79zkC7gPDQIgosJmVV8M104ImB6KZi1MrNXgDYIAfkhUYjPzjNooEDFRAwwPadS7ZA==}
    cpu: [arm64]
    os: [linux]

  '@unrs/resolver-binding-linux-arm64-musl@1.10.1':
    resolution: {integrity: sha512-aNeg99bVkXa4lt+oZbjNRPC8ZpjJTKxijg/wILrJdzNyAymO2UC/HUK1UfDjt6T7U5p/mK24T3CYOi3/+YEQSA==}
    cpu: [arm64]
    os: [linux]

  '@unrs/resolver-binding-linux-ppc64-gnu@1.10.1':
    resolution: {integrity: sha512-ylz5ojeXrkPrtnzVhpCO+YegG63/aKhkoTlY8PfMfBfLaUG8v6m6iqrL7sBUKdVBgOB4kSTUPt9efQdA/Y3Z/w==}
    cpu: [ppc64]
    os: [linux]

  '@unrs/resolver-binding-linux-riscv64-gnu@1.10.1':
    resolution: {integrity: sha512-xcWyhmJfXXOxK7lvE4+rLwBq+on83svlc0AIypfe6x4sMJR+S4oD7n9OynaQShfj2SufPw2KJAotnsNb+4nN2g==}
    cpu: [riscv64]
    os: [linux]

  '@unrs/resolver-binding-linux-riscv64-musl@1.10.1':
    resolution: {integrity: sha512-mW9JZAdOCyorgi1eLJr4gX7xS67WNG9XNPYj5P8VuttK72XNsmdw9yhOO4tDANMgiLXFiSFaiL1gEpoNtRPw/A==}
    cpu: [riscv64]
    os: [linux]

  '@unrs/resolver-binding-linux-s390x-gnu@1.10.1':
    resolution: {integrity: sha512-NZGKhBy6xkJ0k09cWNZz4DnhBcGlhDd3W+j7EYoNvf5TSwj2K6kbmfqTWITEgkvjsMUjm1wsrc4IJaH6VtjyHQ==}
    cpu: [s390x]
    os: [linux]

  '@unrs/resolver-binding-linux-x64-gnu@1.10.1':
    resolution: {integrity: sha512-VsjgckJ0gNMw7p0d8In6uPYr+s0p16yrT2rvG4v2jUpEMYkpnfnCiALa9SWshbvlGjKQ98Q2x19agm3iFk8w8Q==}
    cpu: [x64]
    os: [linux]

  '@unrs/resolver-binding-linux-x64-musl@1.10.1':
    resolution: {integrity: sha512-idMnajMeejnaFi0Mx9UTLSYFDAOTfAEP7VjXNgxKApso3Eu2Njs0p2V95nNIyFi4oQVGFmIuCkoznAXtF/Zbmw==}
    cpu: [x64]
    os: [linux]

  '@unrs/resolver-binding-wasm32-wasi@1.10.1':
    resolution: {integrity: sha512-7jyhjIRNFjzlr8x5pth6Oi9hv3a7ubcVYm2GBFinkBQKcFhw4nIs5BtauSNtDW1dPIGrxF0ciynCZqzxMrYMsg==}
    engines: {node: '>=14.0.0'}
    cpu: [wasm32]

  '@unrs/resolver-binding-win32-arm64-msvc@1.10.1':
    resolution: {integrity: sha512-TY79+N+Gkoo7E99K+zmsKNeiuNJYlclZJtKqsHSls8We2iGhgxtletVsiBYie93MSTDRDMI8pkBZJlIJSZPrdA==}
    cpu: [arm64]
    os: [win32]

  '@unrs/resolver-binding-win32-ia32-msvc@1.10.1':
    resolution: {integrity: sha512-BAJN5PEPlEV+1m8+PCtFoKm3LQ1P57B4Z+0+efU0NzmCaGk7pUaOxuPgl+m3eufVeeNBKiPDltG0sSB9qEfCxw==}
    cpu: [ia32]
    os: [win32]

  '@unrs/resolver-binding-win32-x64-msvc@1.10.1':
    resolution: {integrity: sha512-2v3erKKmmCyIVvvhI2nF15qEbdBpISTq44m9pyd5gfIJB1PN94oePTLWEd82XUbIbvKhv76xTSeUQSCOGesLeg==}
    cpu: [x64]
    os: [win32]

  '@vitejs/plugin-react@4.5.2':
    resolution: {integrity: sha512-QNVT3/Lxx99nMQWJWF7K4N6apUEuT0KlZA3mx/mVaoGj3smm/8rc8ezz15J1pcbcjDK0V15rpHetVfya08r76Q==}
    engines: {node: ^14.18.0 || >=16.0.0}
    peerDependencies:
      vite: ^4.2.0 || ^5.0.0 || ^6.0.0 || ^7.0.0-beta.0

  '@vitest/expect@3.2.3':
    resolution: {integrity: sha512-W2RH2TPWVHA1o7UmaFKISPvdicFJH+mjykctJFoAkUw+SPTJTGjUNdKscFBrqM7IPnCVu6zihtKYa7TkZS1dkQ==}

  '@vitest/mocker@3.2.3':
    resolution: {integrity: sha512-cP6fIun+Zx8he4rbWvi+Oya6goKQDZK+Yq4hhlggwQBbrlOQ4qtZ+G4nxB6ZnzI9lyIb+JnvyiJnPC2AGbKSPA==}
    peerDependencies:
      msw: ^2.4.9
      vite: ^5.0.0 || ^6.0.0 || ^7.0.0-0
    peerDependenciesMeta:
      msw:
        optional: true
      vite:
        optional: true

  '@vitest/pretty-format@3.2.3':
    resolution: {integrity: sha512-yFglXGkr9hW/yEXngO+IKMhP0jxyFw2/qys/CK4fFUZnSltD+MU7dVYGrH8rvPcK/O6feXQA+EU33gjaBBbAng==}

  '@vitest/pretty-format@3.2.4':
    resolution: {integrity: sha512-IVNZik8IVRJRTr9fxlitMKeJeXFFFN0JaB9PHPGQ8NKQbGpfjlTx9zO4RefN8gp7eqjNy8nyK3NZmBzOPeIxtA==}

  '@vitest/runner@3.2.3':
    resolution: {integrity: sha512-83HWYisT3IpMaU9LN+VN+/nLHVBCSIUKJzGxC5RWUOsK1h3USg7ojL+UXQR3b4o4UBIWCYdD2fxuzM7PQQ1u8w==}

  '@vitest/snapshot@3.2.3':
    resolution: {integrity: sha512-9gIVWx2+tysDqUmmM1L0hwadyumqssOL1r8KJipwLx5JVYyxvVRfxvMq7DaWbZZsCqZnu/dZedaZQh4iYTtneA==}

  '@vitest/spy@3.2.3':
    resolution: {integrity: sha512-JHu9Wl+7bf6FEejTCREy+DmgWe+rQKbK+y32C/k5f4TBIAlijhJbRBIRIOCEpVevgRsCQR2iHRUH2/qKVM/plw==}

  '@vitest/ui@3.2.4':
    resolution: {integrity: sha512-hGISOaP18plkzbWEcP/QvtRW1xDXF2+96HbEX6byqQhAUbiS5oH6/9JwW+QsQCIYON2bI6QZBF+2PvOmrRZ9wA==}
    peerDependencies:
      vitest: 3.2.4

  '@vitest/utils@3.2.3':
    resolution: {integrity: sha512-4zFBCU5Pf+4Z6v+rwnZ1HU1yzOKKvDkMXZrymE2PBlbjKJRlrOxbvpfPSvJTGRIwGoahaOGvp+kbCoxifhzJ1Q==}

<<<<<<< HEAD
  '@vitest/utils@3.2.4':
    resolution: {integrity: sha512-fB2V0JFrQSMsCo9HiSq3Ezpdv4iYaXRG1Sx8edX3MwxfyNn83mKiGzOcH+Fkxt4MHxr3y42fQi1oeAInqgX2QA==}
=======
  '@zxcvbn-ts/core@3.0.4':
    resolution: {integrity: sha512-aQeiT0F09FuJaAqNrxynlAwZ2mW/1MdXakKWNmGM1Qp/VaY6CnB/GfnMS2T8gB2231Esp1/maCWd8vTG4OuShw==}

  '@zxcvbn-ts/language-common@3.0.4':
    resolution: {integrity: sha512-viSNNnRYtc7ULXzxrQIVUNwHAPSXRtoIwy/Tq4XQQdIknBzw4vz36lQLF6mvhMlTIlpjoN/Z1GFu/fwiAlUSsw==}
>>>>>>> 1f2d01a5

  acorn-jsx@5.3.2:
    resolution: {integrity: sha512-rq9s+JNhf0IChjtDXxllJ7g41oZk5SlXtp0LHwyA5cejwn7vKmKp4pPri6YEePv2PU65sAsegbXtIinmDFDXgQ==}
    peerDependencies:
      acorn: ^6.0.0 || ^7.0.0 || ^8.0.0

  acorn@8.12.1:
    resolution: {integrity: sha512-tcpGyI9zbizT9JbV6oYE477V6mTlXvvi0T0G3SNIYE2apm/G5huBa1+K89VGeovbg+jycCrfhl3ADxErOuO6Jg==}
    engines: {node: '>=0.4.0'}
    hasBin: true

  acorn@8.15.0:
    resolution: {integrity: sha512-NZyJarBfL7nWwIq+FDL6Zp/yHEhePMNnnJ0y3qfieCrmNvYct8uvtiV41UvlSe6apAfk0fY1FbWx+NwfmpvtTg==}
    engines: {node: '>=0.4.0'}
    hasBin: true

  agent-base@7.1.3:
    resolution: {integrity: sha512-jRR5wdylq8CkOe6hei19GGZnxM6rBGwFl3Bg0YItGDimvjGtAvdZk4Pu6Cl4u4Igsws4a1fd1Vq3ezrhn4KmFw==}
    engines: {node: '>= 14'}

  ajv@6.12.6:
    resolution: {integrity: sha512-j3fVLgvTo527anyYyJOGTYJbG+vnnQYvE0m5mmkc1TK+nxAppkCLMIL0aZ4dblVCNoGShhm+kzE4ZUykBoMg4g==}

  ajv@8.17.1:
    resolution: {integrity: sha512-B/gBuNg5SiMTrPkC+A2+cW0RszwxYmn6VYxB/inlBStS5nx6xHIt/ehKRhIMhqusl7a8LjQoZnjCs5vhwxOQ1g==}

  amazon-cognito-identity-js@6.3.15:
    resolution: {integrity: sha512-G2mzTlGYHKYh9oZDO0Gk94xVQ4iY9GYWBaYScbDYvz05ps6dqi0IvdNx1Lxi7oA3tjS5X+mUN7/svFJJdOB9YA==}

  ansi-regex@5.0.1:
    resolution: {integrity: sha512-quJQXlTSUGL2LH9SUXo8VwsY4soanhgo6LNSm84E1LBcE8s3O0wpdiRzyR9z/ZZJMlMWv37qOOb9pdJlMUEKFQ==}
    engines: {node: '>=8'}

  ansi-regex@6.1.0:
    resolution: {integrity: sha512-7HSX4QQb4CspciLpVFwyRe79O3xsIZDDLER21kERQ71oaPodF8jL725AgJMFAYbooIqolJoRLuM81SpeUkpkvA==}
    engines: {node: '>=12'}

  ansi-styles@4.3.0:
    resolution: {integrity: sha512-zbB9rCJAT1rbjiVDb2hqKFHNYLxgtk8NURxZ3IZwD3F6NtxbXZQCnnSi1Lkx+IDohdPlFp222wVALIheZJQSEg==}
    engines: {node: '>=8'}

  ansi-styles@5.2.0:
    resolution: {integrity: sha512-Cxwpt2SfTzTtXcfOlzGEee8O+c+MmUgGrNiBcXnuWxuFJHe6a5Hz7qwhwe5OgaSYI0IJvkLqWX1ASG+cJOkEiA==}
    engines: {node: '>=10'}

  ansi-styles@6.2.1:
    resolution: {integrity: sha512-bN798gFfQX+viw3R7yrGWRqnrN2oRkEkUjjl4JNn4E8GxxbjtG3FbrEIIY3l8/hrwUwIeCZvi4QuOTP4MErVug==}
    engines: {node: '>=12'}

  any-promise@1.3.0:
    resolution: {integrity: sha512-7UvmKalWRt1wgjL1RrGxoSJW/0QZFIegpeGvZG9kjp8vrRu55XTHbwnqq2GpXm9uLbcuhxm3IqX9OB4MZR1b2A==}

  anymatch@3.1.3:
    resolution: {integrity: sha512-KMReFUr0B4t+D+OBkjR3KYqvocp2XaSzO55UcB6mgQMd3KbcE+mWTyvVV7D/zsdEbNnV6acZUutkiHQXvTr1Rw==}
    engines: {node: '>= 8'}

  arg@5.0.2:
    resolution: {integrity: sha512-PYjyFOLKQ9y57JvQ6QLo8dAgNqswh8M1RMJYdQduT6xbWSgK36P/Z/v+p888pM69jMMfS8Xd8F6I1kQ/I9HUGg==}

  argparse@2.0.1:
    resolution: {integrity: sha512-8+9WqebbFzpX9OR+Wa6O29asIogeRMzcGtAINdpMHHyAg10f05aSFVBbcEqGf/PXw1EjAZ+q2/bEBg3DvurK3Q==}

  aria-hidden@1.2.6:
    resolution: {integrity: sha512-ik3ZgC9dY/lYVVM++OISsaYDeg1tb0VtP5uL3ouh1koGOaUMDPpbFIei4JkFimWUFPn90sbMNMXQAIVOlnYKJA==}
    engines: {node: '>=10'}

  aria-query@5.3.0:
    resolution: {integrity: sha512-b0P0sZPKtyu8HkeRAfCq0IfURZK+SuwMjY1UXGBU27wpAiTwQAIlq56IbIO+ytk/JjS1fMR14ee5WBBfKi5J6A==}

  aria-query@5.3.2:
    resolution: {integrity: sha512-COROpnaoap1E2F000S62r6A60uHZnmlvomhfyT2DlTcrY1OrBKn2UhH7qn5wTC9zMvD0AY7csdPSNwKP+7WiQw==}
    engines: {node: '>= 0.4'}

  array-buffer-byte-length@1.0.2:
    resolution: {integrity: sha512-LHE+8BuR7RYGDKvnrmcuSq3tDcKv9OFEXQt/HpbZhY7V6h0zlUXutnAD82GiFx9rdieCMjkvtcsPqBwgUl1Iiw==}
    engines: {node: '>= 0.4'}

  array-includes@3.1.9:
    resolution: {integrity: sha512-FmeCCAenzH0KH381SPT5FZmiA/TmpndpcaShhfgEN9eCVjnFBqq3l1xrI42y8+PPLI6hypzou4GXw00WHmPBLQ==}
    engines: {node: '>= 0.4'}

  array.prototype.findlast@1.2.5:
    resolution: {integrity: sha512-CVvd6FHg1Z3POpBLxO6E6zr+rSKEQ9L6rZHAaY7lLfhKsWYUBBOuMs0e9o24oopj6H+geRCX0YJ+TJLBK2eHyQ==}
    engines: {node: '>= 0.4'}

  array.prototype.findlastindex@1.2.6:
    resolution: {integrity: sha512-F/TKATkzseUExPlfvmwQKGITM3DGTK+vkAsCZoDc5daVygbJBnjEUCbgkAvVFsgfXfX4YIqZ/27G3k3tdXrTxQ==}
    engines: {node: '>= 0.4'}

  array.prototype.flat@1.3.3:
    resolution: {integrity: sha512-rwG/ja1neyLqCuGZ5YYrznA62D4mZXg0i1cIskIUKSiqF3Cje9/wXAls9B9s1Wa2fomMsIv8czB8jZcPmxCXFg==}
    engines: {node: '>= 0.4'}

  array.prototype.flatmap@1.3.3:
    resolution: {integrity: sha512-Y7Wt51eKJSyi80hFrJCePGGNo5ktJCslFuboqJsbf57CCPcm5zztluPlc4/aD8sWsKvlwatezpV4U1efk8kpjg==}
    engines: {node: '>= 0.4'}

  array.prototype.tosorted@1.1.4:
    resolution: {integrity: sha512-p6Fx8B7b7ZhL/gmUsAy0D15WhvDccw3mnGNbZpi3pmeJdxtWsj2jEaI4Y6oo3XiHfzuSgPwKc04MYt6KgvC/wA==}
    engines: {node: '>= 0.4'}

  arraybuffer.prototype.slice@1.0.4:
    resolution: {integrity: sha512-BNoCY6SXXPQ7gF2opIP4GBE+Xw7U+pHMYKuzjgCN3GwiaIR09UUeKfheyIry77QtrCBlC0KK0q5/TER/tYh3PQ==}
    engines: {node: '>= 0.4'}

  asn1js@3.0.6:
    resolution: {integrity: sha512-UOCGPYbl0tv8+006qks/dTgV9ajs97X2p0FAbyS2iyCRrmLSRolDaHdp+v/CLgnzHc3fVB+CwYiUmei7ndFcgA==}
    engines: {node: '>=12.0.0'}

  assertion-error@2.0.1:
    resolution: {integrity: sha512-Izi8RQcffqCeNVgFigKli1ssklIbpHnCYc6AknXGYoB6grJqyeby7jv12JUQgmTAnIDnbck1uxksT4dzN3PWBA==}
    engines: {node: '>=12'}

  ast-types-flow@0.0.8:
    resolution: {integrity: sha512-OH/2E5Fg20h2aPrbe+QL8JZQFko0YZaF+j4mnQ7BGhfavO7OpSLa8a0y9sBwomHdSbkhTS8TQNayBfnW5DwbvQ==}

  async-function@1.0.0:
    resolution: {integrity: sha512-hsU18Ae8CDTR6Kgu9DYf0EbCr/a5iGL0rytQDobUcdpYOKokk8LEjVphnXkDkgpi0wYVsqrXuP0bZxJaTqdgoA==}
    engines: {node: '>= 0.4'}

  asynckit@0.4.0:
    resolution: {integrity: sha512-Oei9OH4tRh0YqU3GxhX79dM/mwVgvbZJaSNaRk+bshkj0S5cfHcgYakreBjrHwatXKbz+IoIdYLxrKim2MjW0Q==}

  atomic-sleep@1.0.0:
    resolution: {integrity: sha512-kNOjDqAh7px0XWNI+4QbzoiR/nTkHAWNud2uvnJquD1/x5a7EQZMJT0AczqK0Qn67oY/TTQ1LbUKajZpp3I9tQ==}
    engines: {node: '>=8.0.0'}

  autoprefixer@10.4.21:
    resolution: {integrity: sha512-O+A6LWV5LDHSJD3LjHYoNi4VLsj/Whi7k6zG12xTYaU4cQ8oxQGckXNX8cRHK5yOZ/ppVHe0ZBXGzSV9jXdVbQ==}
    engines: {node: ^10 || ^12 || >=14}
    hasBin: true
    peerDependencies:
      postcss: ^8.1.0

  available-typed-arrays@1.0.7:
    resolution: {integrity: sha512-wvUjBtSGN7+7SjNpq/9M2Tg350UZD3q62IFZLbRAR1bSMlCo1ZaeW+BJ+D090e4hIIZLBcTDWe4Mh4jvUDajzQ==}
    engines: {node: '>= 0.4'}

  axe-core@4.10.3:
    resolution: {integrity: sha512-Xm7bpRXnDSX2YE2YFfBk2FnF0ep6tmG7xPh8iHee8MIcrgq762Nkce856dYtJYLkuIoYZvGfTs/PbZhideTcEg==}
    engines: {node: '>=4'}

  axios@1.10.0:
    resolution: {integrity: sha512-/1xYAC4MP/HEG+3duIhFr4ZQXR4sQXOIe+o6sdqzeykGLx6Upp/1p8MHqhINOvGeP7xyNHe7tsiJByc4SSVUxw==}

  axobject-query@4.1.0:
    resolution: {integrity: sha512-qIj0G9wZbMGNLjLmg1PT6v2mE9AH2zlnADJD/2tC6E00hgmhUOfEB6greHPAfLRSufHqROIUTkw6E+M3lH0PTQ==}
    engines: {node: '>= 0.4'}

  b4a@1.6.7:
    resolution: {integrity: sha512-OnAYlL5b7LEkALw87fUVafQw5rVR9RjwGd4KUwNQ6DrrNmaVaUCgLipfVlzrPQ4tWOR9P0IXGNOx50jYCCdSJg==}

  babel-plugin-macros@3.1.0:
    resolution: {integrity: sha512-Cg7TFGpIr01vOQNODXOOaGz2NpCU5gl8x1qJFbb6hbZxR7XrcE2vtbAsTAbJ7/xwJtUuJEw8K8Zr/AE0LHlesg==}
    engines: {node: '>=10', npm: '>=6'}

  balanced-match@1.0.2:
    resolution: {integrity: sha512-3oSeUO0TMV67hN1AmbXsK4yaqU7tjiHlbxRDZOpH0KW9+CeX4bRAaX0Anxt0tx2MrpRpWwQaPwIlISEJhYU5Pw==}

  bare-events@2.5.4:
    resolution: {integrity: sha512-+gFfDkR8pj4/TrWCGUGWmJIkBwuxPS5F+a5yWjOHQt2hHvNZd5YLzadjmDUtFmMM4y429bnKLa8bYBMHcYdnQA==}

  bare-fs@4.1.6:
    resolution: {integrity: sha512-25RsLF33BqooOEFNdMcEhMpJy8EoR88zSMrnOQOaM3USnOK2VmaJ1uaQEwPA6AQjrv1lXChScosN6CzbwbO9OQ==}
    engines: {bare: '>=1.16.0'}
    peerDependencies:
      bare-buffer: '*'
    peerDependenciesMeta:
      bare-buffer:
        optional: true

  bare-os@3.6.1:
    resolution: {integrity: sha512-uaIjxokhFidJP+bmmvKSgiMzj2sV5GPHaZVAIktcxcpCyBFFWO+YlikVAdhmUo2vYFvFhOXIAlldqV29L8126g==}
    engines: {bare: '>=1.14.0'}

  bare-path@3.0.0:
    resolution: {integrity: sha512-tyfW2cQcB5NN8Saijrhqn0Zh7AnFNsnczRcuWODH0eYAXBsJ5gVxAUuNr7tsHSC6IZ77cA0SitzT+s47kot8Mw==}

  bare-stream@2.6.5:
    resolution: {integrity: sha512-jSmxKJNJmHySi6hC42zlZnq00rga4jjxcgNZjY9N5WlOe/iOoGRtdwGsHzQv2RlH2KOYMwGUXhf2zXd32BA9RA==}
    peerDependencies:
      bare-buffer: '*'
      bare-events: '*'
    peerDependenciesMeta:
      bare-buffer:
        optional: true
      bare-events:
        optional: true

  base64-js@1.5.1:
    resolution: {integrity: sha512-AKpaYlHn8t4SVbOHCy+b5+KKgvR4vrsD8vbvrbiQJps7fKDTkjkDry6ji0rUJjC0kzbNePLwzxq8iypo41qeWA==}

  better-auth-harmony@1.2.5:
    resolution: {integrity: sha512-4YaAK5vrLnB6heImYJB8Pf524BPFrOYmUy1IFTHk6btGDCbgh3xT/hBCM6Ougwv/drURxtfZlB/FPktIjKLMtg==}
    peerDependencies:
      better-auth: ^1.0.3

  better-auth@1.3.4:
    resolution: {integrity: sha512-JbZYam6Cs3Eu5CSoMK120zSshfaKvrCftSo/+v7524H1RvhryQ7UtMbzagBcXj0Digjj8hZtVkkR4tTZD/wK2g==}
    peerDependencies:
      react: ^18.0.0 || ^19.0.0
      react-dom: ^18.0.0 || ^19.0.0
    peerDependenciesMeta:
      react:
        optional: true
      react-dom:
        optional: true

  better-call@1.0.12:
    resolution: {integrity: sha512-ssq5OfB9Ungv2M1WVrRnMBomB0qz1VKuhkY2WxjHaLtlsHoSe9EPolj1xf7xf8LY9o3vfk3Rx6rCWI4oVHeBRg==}

  binary-extensions@2.3.0:
    resolution: {integrity: sha512-Ceh+7ox5qe7LJuLHoY0feh3pHuUDHAcRUeyL2VYghZwfpkNIy/+8Ocg0a3UuSoYzavmylwuLWQOf3hl0jjMMIw==}
    engines: {node: '>=8'}

  bl@4.1.0:
    resolution: {integrity: sha512-1W07cM9gS6DcLperZfFSj+bWLtaPGSOHWhPiGzXmvVJbRLdG82sH/Kn8EtW1VqWVA54AKf2h5k5BbnIbwF3h6w==}

  body-scroll-lock@4.0.0-beta.0:
    resolution: {integrity: sha512-a7tP5+0Mw3YlUJcGAKUqIBkYYGlYxk2fnCasq/FUph1hadxlTRjF+gAcZksxANnaMnALjxEddmSi/H3OR8ugcQ==}

  bowser@2.11.0:
    resolution: {integrity: sha512-AlcaJBi/pqqJBIQ8U9Mcpc9i8Aqxn88Skv5d+xBX006BY5u8N3mGLHa5Lgppa7L/HfwgwLgZ6NYs+Ag6uUmJRA==}

  brace-expansion@1.1.12:
    resolution: {integrity: sha512-9T9UjW3r0UW5c1Q7GTwllptXwhvYmEzFhzMfZ9H7FQWt+uZePjZPjBP/W1ZEyZ1twGWom5/56TF4lPcqjnDHcg==}

  brace-expansion@2.0.2:
    resolution: {integrity: sha512-Jt0vHyM+jmUBqojB7E1NIYadt0vI0Qxjxd2TErW94wDz+E2LAm5vKMXXwg6ZZBTHPuUlDgQHKXvjGBdfcF1ZDQ==}

  braces@3.0.3:
    resolution: {integrity: sha512-yQbXgO/OSZVD2IsiLlro+7Hf6Q18EJrKSEsdoMzKePKXct3gvD8oLcOQdIzGupr5Fj+EDe8gO/lxc1BzfMpxvA==}
    engines: {node: '>=8'}

  browser-tabs-lock@1.3.0:
    resolution: {integrity: sha512-g6nHaobTiT0eMZ7jh16YpD2kcjAp+PInbiVq3M1x6KKaEIVhT4v9oURNIpZLOZ3LQbQ3XYfNhMAb/9hzNLIWrw==}

  browserslist@4.25.1:
    resolution: {integrity: sha512-KGj0KoOMXLpSNkkEI6Z6mShmQy0bc1I+T7K9N81k4WWMrfz+6fQ6es80B/YLAeRoKvjYE1YSHHOW1qe9xIVzHw==}
    engines: {node: ^6 || ^7 || ^8 || ^9 || ^10 || ^11 || ^12 || >=13.7}
    hasBin: true

  bson-objectid@2.0.4:
    resolution: {integrity: sha512-vgnKAUzcDoa+AeyYwXCoHyF2q6u/8H46dxu5JN+4/TZeq/Dlinn0K6GvxsCLb3LHUJl0m/TLiEK31kUwtgocMQ==}

  bson@6.10.4:
    resolution: {integrity: sha512-WIsKqkSC0ABoBJuT1LEX+2HEvNmNKKgnTAyd0fL8qzK4SH2i9NXg+t08YtdZp/V9IZ33cxe3iV4yM0qg8lMQng==}
    engines: {node: '>=16.20.1'}

  buffer-equal-constant-time@1.0.1:
    resolution: {integrity: sha512-zRpUiDwd/xk6ADqPMATG8vc9VPrkck7T07OIx0gnjmJAnHnTVXNQG3vfvWNuiZIkwu9KrKdA1iJKfsfTVxE6NA==}

  buffer@4.9.2:
    resolution: {integrity: sha512-xq+q3SRMOxGivLhBNaUdC64hDTQwejJ+H0T/NB1XMtTVEwNTrfFF3gAxiyW0Bu/xWEGhjVKgUcMhCrUy2+uCWg==}

  buffer@5.6.0:
    resolution: {integrity: sha512-/gDYp/UtU0eA1ys8bOs9J6a+E/KWIY+DZ+Q2WESNUA0jFRsJOc0SNUO6xJ5SGA1xueg3NL65W6s+NY5l9cunuw==}

  buffer@5.7.1:
    resolution: {integrity: sha512-EHcyIPBQ4BSGlvjB16k5KgAJ27CIsHY/2JBmCRReo48y9rQ3MaUzWX3KVlBa4U7MyX02HdVj0K7C3WaB3ju7FQ==}

  busboy@1.6.0:
    resolution: {integrity: sha512-8SFQbg/0hQ9xy3UNTB0YEnsNBbWfhf7RtnzpL7TkBiTBRfrQ9Fxcnz7VJsleJpyp6rVLvXiuORqjlHi5q+PYuA==}
    engines: {node: '>=10.16.0'}

  cac@6.7.14:
    resolution: {integrity: sha512-b6Ilus+c3RrdDk+JhLKUAQfzzgLEPy6wcXqS7f/xe1EETvsDP6GORG7SFuOs6cID5YkqchW/LXZbX5bc8j7ZcQ==}
    engines: {node: '>=8'}

  call-bind-apply-helpers@1.0.2:
    resolution: {integrity: sha512-Sp1ablJ0ivDkSzjcaJdxEunN5/XvksFJ2sMBFfq6x0ryhQV/2b/KwFe21cMpmHtPOSij8K99/wSfoEuTObmuMQ==}
    engines: {node: '>= 0.4'}

  call-bind@1.0.8:
    resolution: {integrity: sha512-oKlSFMcMwpUg2ednkhQ454wfWiU/ul3CkJe/PEHcTKuiX6RpbehUiFMXu13HalGZxfUwCQzZG747YXBn1im9ww==}
    engines: {node: '>= 0.4'}

  call-bound@1.0.4:
    resolution: {integrity: sha512-+ys997U96po4Kx/ABpBCqhA9EuxJaQWDQg7295H4hBphv3IZg0boBKuwYpt4YXp6MZ5AmZQnU/tyMTlRpaSejg==}
    engines: {node: '>= 0.4'}

  callsites@3.1.0:
    resolution: {integrity: sha512-P8BjAsXvZS+VIDUI11hHCQEv74YT67YUi5JJFNWIqL235sBmjX4+qx9Muvls5ivyNENctx46xQLQ3aTuE7ssaQ==}
    engines: {node: '>=6'}

  camelcase-css@2.0.1:
    resolution: {integrity: sha512-QOSvevhslijgYwRx6Rv7zKdMF8lbRmx+uQGx2+vDc+KI/eBnsy9kit5aj23AgGu3pa4t9AgwbnXWqS+iOY+2aA==}
    engines: {node: '>= 6'}

  caniuse-lite@1.0.30001726:
    resolution: {integrity: sha512-VQAUIUzBiZ/UnlM28fSp2CRF3ivUn1BWEvxMcVTNwpw91Py1pGbPIyIKtd+tzct9C3ouceCVdGAXxZOpZAsgdw==}

  ccount@2.0.1:
    resolution: {integrity: sha512-eyrF0jiFpY+3drT6383f1qhkbGsLSifNAjA61IUjZjmLCWjItY6LB9ft9YhoDgwfmclB2zhu51Lc7+95b8NRAg==}

  chai@5.2.0:
    resolution: {integrity: sha512-mCuXncKXk5iCLhfhwTc0izo0gtEmpz5CtG2y8GiOINBlMVS6v8TMRc5TaLWKS6692m9+dVVfzgeVxR5UxWHTYw==}
    engines: {node: '>=12'}

  chalk@4.1.2:
    resolution: {integrity: sha512-oKnbhFyRIXpUuez8iBMmyEa4nbj4IOQyuhc/wy9kY7/WVPcwIO9VA668Pu8RkO7+0G76SLROeyw9CpQ061i4mA==}
    engines: {node: '>=10'}

<<<<<<< HEAD
  chalk@5.4.1:
    resolution: {integrity: sha512-zgVZuo2WcZgfUEmsn6eO3kINexW8RAE4maiQ8QNs8CtpPCSyMiYsULR3HQYkm3w8FIA3SberyMJMSldGsW+U3w==}
    engines: {node: ^12.17.0 || ^14.13 || >=16.0.0}
=======
  change-case@5.4.4:
    resolution: {integrity: sha512-HRQyTk2/YPEkt9TnUPbOpr64Uw3KOicFWPVBb+xiHvd6eBx/qPr9xqfBFDT8P2vWsvvz4jbEkfDe71W3VyNu2w==}
>>>>>>> 1f2d01a5

  character-entities-html4@2.1.0:
    resolution: {integrity: sha512-1v7fgQRj6hnSwFpq1Eu0ynr/CDEw0rXo2B61qXrLNdHZmPKgb7fqS1a2JwF0rISo9q77jDI8VMEHoApn8qDoZA==}

  character-entities-legacy@3.0.0:
    resolution: {integrity: sha512-RpPp0asT/6ufRm//AJVwpViZbGM/MkjQFxJccQRHmISF/22NBtsHqAWmL+/pmkPWoIUJdWyeVleTl1wydHATVQ==}

  character-entities@2.0.2:
    resolution: {integrity: sha512-shx7oQ0Awen/BRIdkjkvz54PnEEI/EjwXDSIZp86/KKdbafHh1Df/RYGBhn4hbe2+uKC9FnT5UCEdyPz3ai9hQ==}

  character-reference-invalid@2.0.1:
    resolution: {integrity: sha512-iBZ4F4wRbyORVsu0jPV7gXkOsGYjGHPmAyv+HiHG8gi5PtC9KI2j1+v8/tlibRvjoWX027ypmG/n0HtO5t7unw==}

  charenc@0.0.2:
    resolution: {integrity: sha512-yrLQ/yVUFXkzg7EDQsPieE/53+0RlaWTs+wBrvW36cyilJ2SaDWfl4Yj7MtLTXleV9uEKefbAGUPv2/iWSooRA==}

  check-error@2.1.1:
    resolution: {integrity: sha512-OAlb+T7V4Op9OwdkjmguYRqncdlx5JiofwOAUkmTF+jNdHwzTaTs4sRAGpzLF3oOz5xAyDGrPgeIDFQmDOTiJw==}
    engines: {node: '>= 16'}

  chokidar@3.6.0:
    resolution: {integrity: sha512-7VT13fmjotKpGipCW9JEQAusEPE+Ei8nl6/g4FBAmIm0GOOLMua9NDDo/DWp0ZAxCr3cPq5ZpBqmPAQgDda2Pw==}
    engines: {node: '>= 8.10.0'}

  chownr@1.1.4:
    resolution: {integrity: sha512-jJ0bqzaylmJtVnNgzTeSOs8DPavpbYgEr/b0YL8/2GO3xJEhInFmhKMUnEJQjZumK7KXGFhUy89PrsJWlakBVg==}

  ci-info@4.2.0:
    resolution: {integrity: sha512-cYY9mypksY8NRqgDB1XD1RiJL338v/551niynFTGkZOO2LHuB2OmOYxDIe/ttN9AHwrqdum1360G3ald0W9kCg==}
    engines: {node: '>=8'}

  class-variance-authority@0.7.1:
    resolution: {integrity: sha512-Ka+9Trutv7G8M6WT6SeiRWz792K5qEqIGEGzXKhAE6xOWAY6pPH8U+9IY3oCMv6kqTmLsv7Xh/2w2RigkePMsg==}

  cli-cursor@5.0.0:
    resolution: {integrity: sha512-aCj4O5wKyszjMmDT4tZj93kxyydN/K5zPWSCe6/0AV/AA1pqe5ZBIw0a2ZfPQV7lL5/yb5HsUreJ6UFAF1tEQw==}
    engines: {node: '>=18'}

  cli-spinners@2.9.2:
    resolution: {integrity: sha512-ywqV+5MmyL4E7ybXgKys4DugZbX0FC6LnwrhjuykIjnK9k8OQacQ7axGKnjDXWNhns0xot3bZI5h55H8yo9cJg==}
    engines: {node: '>=6'}

  client-only@0.0.1:
    resolution: {integrity: sha512-IV3Ou0jSMzZrd3pZ48nLkT9DA7Ag1pnPzaiQhpW7c3RbcqqzvzzVu+L8gfqMp/8IM2MQtSiqaCxrrcfu8I8rMA==}

  cliui@7.0.4:
    resolution: {integrity: sha512-OcRE68cOsVMXp1Yvonl/fzkQOyjLSu/8bhPDfQt0e0/Eb283TKP20Fs2MqoPsr9SwA595rRCA+QMzYc9nBP+JQ==}

  clsx@1.2.1:
    resolution: {integrity: sha512-EcR6r5a8bj6pu3ycsa/E/cKVGuTgZJZdsyUYHOksG/UHIiKfjxzRxYJpyVBwYaQeOvghal9fcc4PidlgzugAQg==}
    engines: {node: '>=6'}

  clsx@2.1.1:
    resolution: {integrity: sha512-eYm0QWBtUrBWZWG0d386OGAw16Z995PiOVo2B7bjWSbHedGl5e0ZWaq65kOGgUSNesEIDkB9ISbTg/JK9dhCZA==}
    engines: {node: '>=6'}

  color-convert@2.0.1:
    resolution: {integrity: sha512-RRECPsj7iu/xb5oKYcsFHSppFNnsj/52OVTRKb4zP5onXwVF3zVmmToNcOfGC+CRDpfK/U584fMg38ZHCaElKQ==}
    engines: {node: '>=7.0.0'}

  color-name@1.1.4:
    resolution: {integrity: sha512-dOy+3AuW3a2wNbZHIuMZpTcgjGuLU/uBL/ubcZF9OXbDo8ff4O8yVp5Bf0efS8uEoYo5q4Fx7dY9OgQGXgAsQA==}

  color-string@1.9.1:
    resolution: {integrity: sha512-shrVawQFojnZv6xM40anx4CkoDP+fZsw/ZerEMsW/pyzsRbElpsL/DBVW7q3ExxwusdNXI3lXpuhEZkzs8p5Eg==}

  color@4.2.3:
    resolution: {integrity: sha512-1rXeuUUiGGrykh+CeBdu5Ie7OJwinCgQY0bc7GCRxy5xVHy+moaqkpL/jqQq0MtQOeYcrqEz4abc5f0KtU7W4A==}
    engines: {node: '>=12.5.0'}

  colorette@2.0.20:
    resolution: {integrity: sha512-IfEDxwoWIjkeXL1eXcDiow4UbKjhLdq6/EuSVR9GMN7KVH3r9gQ83e73hsz1Nd1T3ijd5xv1wcWRYO+D6kCI2w==}

  combined-stream@1.0.8:
    resolution: {integrity: sha512-FQN4MRfuJeHf7cBbBMJFXhKSDq+2kAArBlmRBvcvFE5BB1HZKXtSFASDhdlz9zOYwxh8lDdnvmMOe/+5cdoEdg==}
    engines: {node: '>= 0.8'}

<<<<<<< HEAD
  commander@14.0.0:
    resolution: {integrity: sha512-2uM9rYjPvyq39NwLRqaiLtWHyDC1FvryJDa2ATTVims5YAS4PupsEQsDvP14FqhFr0P49CYDugi59xaxJlTXRA==}
    engines: {node: '>=20'}

=======
>>>>>>> 1f2d01a5
  commander@2.20.3:
    resolution: {integrity: sha512-GpVkmM8vF2vQUkj2LvZmD35JxeJOLCwJ9cUkugyk2nuhbv3+mJvpLYYt+0+USMxE+oj+ey/lJEnhZw75x/OMcQ==}

  commander@4.1.1:
    resolution: {integrity: sha512-NOKm8xhkzAjzFx8B2v5OAHT+u5pRQc2UCa2Vq9jYL/31o2wi9mxBA7LIFs3sV5VSC49z6pEhfbMULvShKj26WA==}
    engines: {node: '>= 6'}

  concat-map@0.0.1:
    resolution: {integrity: sha512-/Srv4dswyQNBfohGpz9o6Yb3Gz3SrUDqBH5rTuhGR7ahtlbYKnVxw2bCFMRljaA7EXHaXZ8wsHdodFvbkhKmqg==}

  console-table-printer@2.12.1:
    resolution: {integrity: sha512-wKGOQRRvdnd89pCeH96e2Fn4wkbenSP6LMHfjfyNLMbGuHEFbMqQNuxXqd0oXG9caIOQ1FTvc5Uijp9/4jujnQ==}

  convert-source-map@1.9.0:
    resolution: {integrity: sha512-ASFBup0Mz1uyiIjANan1jzLQami9z1PoYSZCiiYW2FczPbenXc45FZdBZLzOT+r6+iciuEModtmCti+hjaAk0A==}

  convert-source-map@2.0.0:
    resolution: {integrity: sha512-Kvp459HrV2FEJ1CAsi1Ku+MY3kasH19TFykTz2xWmMeq6bk2NU3XXvfJ+Q61m0xktWwt+1HSYf3JZsTms3aRJg==}

  cookie-es@1.2.2:
    resolution: {integrity: sha512-+W7VmiVINB+ywl1HGXJXmrqkOhpKrIiVZV6tQuV54ZyQC7MMuBt81Vc336GMLoHBq5hV/F9eXgt5Mnx0Rha5Fg==}

  cookie@1.0.2:
    resolution: {integrity: sha512-9Kr/j4O16ISv8zBBhJoi4bXOYNTkFLOqSL3UDB0njXxCXNezjeyVrJyGOWtgfs/q2km1gwBcfH8q1yEGoMYunA==}
    engines: {node: '>=18'}

  copy-to-clipboard@3.3.3:
    resolution: {integrity: sha512-2KV8NhB5JqC3ky0r9PMCAZKbUHSwtEo4CwCs0KXgruG43gX5PMqDEBbVU4OUzw2MuAWUfsuFmWvEKG5QRfSnJA==}

  copyfiles@2.4.1:
    resolution: {integrity: sha512-fereAvAvxDrQDOXybk3Qu3dPbOoKoysFMWtkY3mv5BsL8//OSZVL5DCLYqgRfY5cWirgRzlC+WSrxp6Bo3eNZg==}
    hasBin: true

  core-js@3.41.0:
    resolution: {integrity: sha512-SJ4/EHwS36QMJd6h/Rg+GyR4A5xE0FSI3eZ+iBVpfqf1x0eTSg1smWLHrA+2jQThZSh97fmSgFSU8B61nxosxA==}

  core-util-is@1.0.3:
    resolution: {integrity: sha512-ZQBvi1DcpJ4GDqanjucZ2Hj3wEO5pZDS89BWbkcrvdxksJorwUDDZamX9ldFkp9aw2lmBDLgkObEA4DWNJ9FYQ==}

  cosmiconfig@7.1.0:
    resolution: {integrity: sha512-AdmX6xUzdNASswsFtmwSt7Vj8po9IuqXm0UXz7QKPuEUmPB4XyjGfaAr2PSuELMwkRMVH1EpIkX5bTZGRB3eCA==}
    engines: {node: '>=10'}

  croner@9.0.0:
    resolution: {integrity: sha512-onMB0OkDjkXunhdW9htFjEhqrD54+M94i6ackoUkjHKbRnXdyEyKRelp4nJ1kAz32+s27jP1FsebpJCVl0BsvA==}
    engines: {node: '>=18.0'}

  cross-env@7.0.3:
    resolution: {integrity: sha512-+/HKd6EgcQCJGh2PSjZuUitQBQynKor4wrFbRg4DtAgS1aWO+gU52xpH7M9ScGgXSYmAVS9bIJ8EzuaGw0oNAw==}
    engines: {node: '>=10.14', npm: '>=6', yarn: '>=1'}
    hasBin: true

  cross-spawn@7.0.6:
    resolution: {integrity: sha512-uV2QOWP2nWzsy2aMp8aRibhi9dlzF5Hgh5SHaB9OiTGEyDTiJJyx0uy51QXdyWbtAHNua4XJzUKca3OzKUd3vA==}
    engines: {node: '>= 8'}

  crossws@0.3.5:
    resolution: {integrity: sha512-ojKiDvcmByhwa8YYqbQI/hg7MEU0NC03+pSdEq4ZUnZR9xXpwk7E43SMNGkn+JxJGPFtNvQ48+vV2p+P1ml5PA==}

  crypt@0.0.2:
    resolution: {integrity: sha512-mCxBlsHFYh9C+HVpiEacem8FEBnMXgU9gy4zmNC+SXAZNB/1idgp/aulFJ4FgCi7GPEVbfyng092GqL2k2rmow==}

  crypto-js@4.2.0:
    resolution: {integrity: sha512-KALDyEYgpY+Rlob/iriUtjV6d5Eq+Y191A5g4UqLAi8CyGP9N1+FdVbkc1SxKc2r4YAYqG8JzO2KGL+AizD70Q==}

  cssesc@3.0.0:
    resolution: {integrity: sha512-/Tb/JcjK111nNScGob5MNtsntNM1aCNUDipB/TkwZFhyDrrE47SOx/18wF2bbjgc3ZzCSKW1T5nt5EbFoAz/Vg==}
    engines: {node: '>=4'}
    hasBin: true

  cssfilter@0.0.10:
    resolution: {integrity: sha512-FAaLDaplstoRsDR8XGYH51znUN0UY7nMc6Z9/fvE8EXGwvJE9hu7W2vHwx1+bd6gCYnln9nLbzxFTrcO9YQDZw==}

  cssstyle@4.6.0:
    resolution: {integrity: sha512-2z+rWdzbbSZv6/rhtvzvqeZQHrBaqgogqt85sqFNbabZOuFbCVFb8kPeEtZjiKkbrm395irpNKiYeFeLiQnFPg==}
    engines: {node: '>=18'}

  csstype@3.1.3:
    resolution: {integrity: sha512-M1uQkMl8rQK/szD0LNhtqxIPLpimGm8sOBwU7lLnCpSbTyY3yeU1Vc7l4KT5zT4s/yOxHH5O7tIuuLOCnLADRw==}

  damerau-levenshtein@1.0.8:
    resolution: {integrity: sha512-sdQSFB7+llfUcQHUQO3+B8ERRj0Oa4w9POWMI/puGtuf7gFywGmkaLCElnudfTiKZV+NvHqL0ifzdrI8Ro7ESA==}

  data-urls@5.0.0:
    resolution: {integrity: sha512-ZYP5VBHshaDAiVZxjbRVcFJpc+4xGgT0bK3vzy1HLN8jTO975HEbuYzZJcHoQEY5K1a0z8YayJkyVETa08eNTg==}
    engines: {node: '>=18'}

  data-view-buffer@1.0.2:
    resolution: {integrity: sha512-EmKO5V3OLXh1rtK2wgXRansaK1/mtVdTUEiEI0W8RkvgT05kfxaH29PliLnpLP73yYO6142Q72QNa8Wx/A5CqQ==}
    engines: {node: '>= 0.4'}

  data-view-byte-length@1.0.2:
    resolution: {integrity: sha512-tuhGbE6CfTM9+5ANGf+oQb72Ky/0+s3xKUpHvShfiz2RxMFgFPjsXuRLBVMtvMs15awe45SRb83D6wH4ew6wlQ==}
    engines: {node: '>= 0.4'}

  data-view-byte-offset@1.0.1:
    resolution: {integrity: sha512-BS8PfmtDGnrgYdOonGZQdLZslWIeCGFP9tpan0hi1Co2Zr2NKADsvGYA8XxuG/4UWgJ6Cjtv+YJnB6MM69QGlQ==}
    engines: {node: '>= 0.4'}

  dataloader@2.2.3:
    resolution: {integrity: sha512-y2krtASINtPFS1rSDjacrFgn1dcUuoREVabwlOGOe4SdxenREqwjwjElAdwvbGM7kgZz9a3KVicWR7vcz8rnzA==}

  date-fns@3.6.0:
    resolution: {integrity: sha512-fRHTG8g/Gif+kSh50gaGEdToemgfj74aRX3swtiouboip5JDLAyDE9F11nHMIcvOaXeOC6D7SpNhi7uFyB7Uww==}

  date-fns@4.1.0:
    resolution: {integrity: sha512-Ukq0owbQXxa/U3EGtsdVBkR1w7KOQ5gIBqdH2hkvknzZPYvBxb/aa6E8L7tmjFtkwZBu3UXBbjIgPo/Ez4xaNg==}

  dateformat@4.6.3:
    resolution: {integrity: sha512-2P0p0pFGzHS5EMnhdxQi7aJN+iMheud0UhG4dlE1DLAlvL8JHjJJTX/CSm4JXwV0Ka5nGk3zC5mcb5bUQUxxMA==}

  debug@3.2.7:
    resolution: {integrity: sha512-CFjzYYAi4ThfiQvizrFQevTTXHtnCqWfe7x1AhgEscTz6ZbLbfoLRLPugTQyBth6f8ZERVUSyWHFD/7Wu4t1XQ==}
    peerDependencies:
      supports-color: '*'
    peerDependenciesMeta:
      supports-color:
        optional: true

  debug@4.4.1:
    resolution: {integrity: sha512-KcKCqiftBJcZr++7ykoDIEwSa3XWowTfNPo92BYxjXiyYEVrUQh2aLyhxBCwww+heortUFxEJYcRzosstTEBYQ==}
    engines: {node: '>=6.0'}
    peerDependencies:
      supports-color: '*'
    peerDependenciesMeta:
      supports-color:
        optional: true

  decimal.js@10.5.0:
    resolution: {integrity: sha512-8vDa8Qxvr/+d94hSh5P3IJwI5t8/c0KsMp+g8bNw9cY2icONa5aPfvKeieW1WlG0WQYwwhJ7mjui2xtiePQSXw==}

  decode-formdata@0.9.0:
    resolution: {integrity: sha512-q5uwOjR3Um5YD+ZWPOF/1sGHVW9A5rCrRwITQChRXlmPkxDFBqCm4jNTIVdGHNH9OnR+V9MoZVgRhsFb+ARbUw==}

  decode-named-character-reference@1.2.0:
    resolution: {integrity: sha512-c6fcElNV6ShtZXmsgNgFFV5tVX2PaV4g+MOAkb8eXHvn6sryJBrZa9r0zV6+dtTyoCKxtDy5tyQ5ZwQuidtd+Q==}

  decompress-response@6.0.0:
    resolution: {integrity: sha512-aW35yZM6Bb/4oJlZncMH2LCoZtJXTRxES17vE3hoRiowU2kWHaJKFkSBDnDR+cm9J+9QhXmREyIfv0pji9ejCQ==}
    engines: {node: '>=10'}

  deep-eql@5.0.2:
    resolution: {integrity: sha512-h5k/5U50IJJFpzfL6nO9jaaumfjO/f2NjK/oYB2Djzm4p9L+3T9qWpZqZ2hAbLPuuYq9wrU08WQyBTL5GbPk5Q==}
    engines: {node: '>=6'}

  deep-extend@0.6.0:
    resolution: {integrity: sha512-LOHxIOaPYdHlJRtCQfDIVZtfw/ufM8+rVj649RIHzcm/vGwQRXFt6OPqIFWsm2XEMrNIEtWR64sY1LEKD2vAOA==}
    engines: {node: '>=4.0.0'}

  deep-is@0.1.4:
    resolution: {integrity: sha512-oIPzksmTg4/MriiaYGO+okXDT7ztn/w3Eptv/+gSIdMdKsJo0u4CfYNFJPy+4SKMuCqGw2wxnA+URMg3t8a/bQ==}

  deepmerge@4.3.1:
    resolution: {integrity: sha512-3sUqbMEc77XqpdNO7FRyRog+eW3ph+GYCbj+rK+uYyRMuwsVy0rMiVtPn+QJlKFvWP/1PYpapqYn0Me2knFn+A==}
    engines: {node: '>=0.10.0'}

  define-data-property@1.1.4:
    resolution: {integrity: sha512-rBMvIzlpA8v6E+SJZoo++HAYqsLrkg7MSfIinMPFhmkorw7X+dOXVJQs+QT69zGkzMyfDnIMN2Wid1+NbL3T+A==}
    engines: {node: '>= 0.4'}

  define-properties@1.2.1:
    resolution: {integrity: sha512-8QmQKqEASLd5nx0U1B1okLElbUuuttJ/AnYmRXbbbGDWh6uS208EjD4Xqq/I9wK7u0v6O08XhTWnt5XtEbR6Dg==}
    engines: {node: '>= 0.4'}

<<<<<<< HEAD
=======
  defu@6.1.4:
    resolution: {integrity: sha512-mEQCMmwJu317oSz8CwdIOdwf3xMif1ttiM8LTufzc3g6kR+9Pe236twL8j3IYT1F7GfRgGcW6MWxzZjLIkuHIg==}

>>>>>>> 1f2d01a5
  delayed-stream@1.0.0:
    resolution: {integrity: sha512-ZySD7Nf91aLB0RxL4KGrKHBXl7Eds1DAmEdcoVawXnLD7SDhpNgtuII2aAkg7a7QS41jxPSZ17p4VdGnMHk3MQ==}
    engines: {node: '>=0.4.0'}

  dequal@2.0.3:
    resolution: {integrity: sha512-0je+qPKHEMohvfRTCEo3CrPG6cAzAYgmzKyxRiYSSDkS6eGJdyVJm7WaYA5ECaAD9wLB2T4EEeymA5aFVcYXCA==}
    engines: {node: '>=6'}

  destr@2.0.5:
    resolution: {integrity: sha512-ugFTXCtDZunbzasqBxrK93Ik/DRYsO6S/fedkWEMKqt04xZ4csmnmwGDBAb07QWNaGMAmnTIemsYZCksjATwsA==}

  detect-europe-js@0.1.2:
    resolution: {integrity: sha512-lgdERlL3u0aUdHocoouzT10d9I89VVhk0qNRmll7mXdGfJT1/wqZ2ZLA4oJAjeACPY5fT1wsbq2AT+GkuInsow==}

  detect-libc@2.0.4:
    resolution: {integrity: sha512-3UDv+G9CsCKO1WKMGw9fwq/SWJYbI0c5Y7LU1AXYoDdbhE2AHQ6N6Nb34sG8Fj7T5APy8qXDCKuuIHd1BR0tVA==}
    engines: {node: '>=8'}

  detect-node-es@1.1.0:
    resolution: {integrity: sha512-ypdmJU/TbBby2Dxibuv7ZLW3Bs1QEmM7nHjEANfohJLvE0XVujisn1qPJcZxg+qDucsr+bP6fLD1rPS3AhJ7EQ==}

  devalue@5.1.1:
    resolution: {integrity: sha512-maua5KUiapvEwiEAe+XnlZ3Rh0GD+qI1J/nb9vrJc3muPXvcF/8gXYTWF76+5DAqHyDUtOIImEuo0YKE9mshVw==}

  devlop@1.1.0:
    resolution: {integrity: sha512-RWmIqhcFf1lRYBvNmr7qTNuyCt/7/ns2jbpp1+PalgE/rDQcBT0fioSMUpJ93irlUhC5hrg4cYqe6U+0ImW0rA==}

  didyoumean@1.2.2:
    resolution: {integrity: sha512-gxtyfqMg7GKyhQmb056K7M3xszy/myH8w+B4RT+QXBQsvAOdc3XymqDDPHx1BgPgsdAA5SIifona89YtRATDzw==}

  dlv@1.1.3:
    resolution: {integrity: sha512-+HlytyjlPKnIG8XuRG8WvmBP8xs8P71y+SKKS6ZXWoEgLuePxtDoUEiH7WkdePWrQ5JBpE6aoVqfZfJUQkjXwA==}

  doctrine@2.1.0:
    resolution: {integrity: sha512-35mSku4ZXK0vfCuHEDAwt55dg2jNajHZ1odvF+8SSr82EsZY4QmXfuWso8oEd8zRhVObSN18aM0CjSdoBX7zIw==}
    engines: {node: '>=0.10.0'}

  dom-accessibility-api@0.5.16:
    resolution: {integrity: sha512-X7BJ2yElsnOJ30pZF4uIIDfBEVgF4XEBxL9Bxhy6dnrm5hkzqmsWHGTiHqRiITNhMyFLyAiWndIJP7Z1NTteDg==}

  dom-helpers@5.2.1:
    resolution: {integrity: sha512-nRCa7CK3VTrM2NmGkIy4cbK7IZlgBE/PYMn55rrXefr5xXDP0LdtfPnblFDoVdcAfslJ7or6iqAUnx0CCGIWQA==}

  dom-serializer@2.0.0:
    resolution: {integrity: sha512-wIkAryiqt/nV5EQKqQpo3SToSOV9J0DnbJqwK7Wv/Trc92zIAYZ4FlMu+JPFW1DfGFt81ZTCGgDEabffXeLyJg==}

  domelementtype@2.3.0:
    resolution: {integrity: sha512-OLETBj6w0OsagBwdXnPdN0cnMfF9opN69co+7ZrbfPGrdpPVNBUj02spi6B1N7wChLQiPn4CSH/zJvXw56gmHw==}

  domhandler@5.0.3:
    resolution: {integrity: sha512-cgwlv/1iFQiFnU96XXgROh8xTeetsnJiDsTc7TYCLFd9+/WNkIqPTxiM/8pSd8VIrhXGTf1Ny1q1hquVqDJB5w==}
    engines: {node: '>= 4'}

  domutils@3.2.2:
    resolution: {integrity: sha512-6kZKyUajlDuqlHKVX1w7gyslj9MPIXzIFiz/rGu35uC1wMi+kMhQwGhl4lt9unC9Vb9INnY9Z3/ZA3+FhASLaw==}

  dot-case@3.0.4:
    resolution: {integrity: sha512-Kv5nKlh6yRrdrGvxeJ2e5y2eRUpkUosIW4A2AS38zwSz27zu7ufDwQPi5Jhs3XAlGNetl3bmnGhQsMtkKJnj3w==}

  dotenv@16.4.7:
    resolution: {integrity: sha512-47qPchRCykZC03FhkYAhrvwU4xDBFIj1QPqaarj6mdM/hgUzfPHcpkHJOn3mJAufFeeAxAzeGsr5X0M4k6fLZQ==}
    engines: {node: '>=12'}

  dotenv@17.2.0:
    resolution: {integrity: sha512-Q4sgBT60gzd0BB0lSyYD3xM4YxrXA9y4uBDof1JNYGzOXrQdQ6yX+7XIAqoFOGQFOTK1D3Hts5OllpxMDZFONQ==}
    engines: {node: '>=12'}

  dunder-proto@1.0.1:
    resolution: {integrity: sha512-KIN/nDJBQRcXw0MLVhZE9iQHmG68qAVIBg9CqmUYjmQIhgij9U5MFvrqkUL5FbtyyzZuOeOt0zdeRe4UY7ct+A==}
    engines: {node: '>= 0.4'}

  eastasianwidth@0.2.0:
    resolution: {integrity: sha512-I88TYZWc9XiYHRQ4/3c5rjjfgkjhLyW2luGIheGERbNQ6OY7yTybanSpDXZa8y7VUP9YmDcYa+eyq4ca7iLqWA==}

  ecdsa-sig-formatter@1.0.11:
    resolution: {integrity: sha512-nagl3RYrbNv6kQkeJIpt6NJZy8twLB/2vtz6yN9Z4vRKHN4/QZJIEbqohALSgwKdnksuY3k5Addp5lg8sVoVcQ==}

  electron-to-chromium@1.5.179:
    resolution: {integrity: sha512-UWKi/EbBopgfFsc5k61wFpV7WrnnSlSzW/e2XcBmS6qKYTivZlLtoll5/rdqRTxGglGHkmkW0j0pFNJG10EUIQ==}

  emoji-regex@10.4.0:
    resolution: {integrity: sha512-EC+0oUMY1Rqm4O6LLrgjtYDvcVYTy7chDnM4Q7030tP4Kwj3u/pR6gP9ygnp2CJMK5Gq+9Q2oqmrFJAz01DXjw==}

  emoji-regex@8.0.0:
    resolution: {integrity: sha512-MSjYzcWNOA0ewAHpz0MxpYFvwg6yjy1NG3xteoqz644VCo/RPgnr1/GGt+ic3iJTzQ8Eu3TdM14SawnVUmGE6A==}

  emoji-regex@9.2.2:
    resolution: {integrity: sha512-L18DaJsXSUk2+42pv8mLs5jJT2hqFkFE4j21wOmgbUqsZ2hL72NsUU785g9RXgo3s0ZNgVl42TiHp3ZtOv/Vyg==}

  end-of-stream@1.4.5:
    resolution: {integrity: sha512-ooEGc6HP26xXq/N+GCGOT0JKCLDGrq2bQUZrQ7gyrJiZANJ/8YDTxTpQBXGMn+WbIQXNVpyWymm7KYVICQnyOg==}

  entities@4.5.0:
    resolution: {integrity: sha512-V0hjH4dGPh9Ao5p0MoRY6BVqtwCjhz6vI5LT8AJ55H+4g9/4vbHx1I54fS0XuclLhDHArPQCiMjDxjaL8fPxhw==}
    engines: {node: '>=0.12'}

  entities@6.0.1:
    resolution: {integrity: sha512-aN97NXWF6AWBTahfVOIrB/NShkzi5H7F9r1s9mD3cDj4Ko5f2qhhVoYMibXF7GlLveb/D2ioWay8lxI97Ven3g==}
    engines: {node: '>=0.12'}

  error-ex@1.3.2:
    resolution: {integrity: sha512-7dFHNmqeFSEt2ZBsCriorKnn3Z2pj+fd9kmI6QoWw4//DL+icEBfc0U7qJCisqrTsKTjw4fNFy2pW9OqStD84g==}

  es-abstract@1.24.0:
    resolution: {integrity: sha512-WSzPgsdLtTcQwm4CROfS5ju2Wa1QQcVeT37jFjYzdFz1r9ahadC8B8/a4qxJxM+09F18iumCdRmlr96ZYkQvEg==}
    engines: {node: '>= 0.4'}

  es-define-property@1.0.1:
    resolution: {integrity: sha512-e3nRfgfUZ4rNGL232gUgX06QNyyez04KdjFrF+LTRoOXmrOgFKDg4BCdsjW8EnT69eqdYGmRpJwiPVYNrCaW3g==}
    engines: {node: '>= 0.4'}

  es-errors@1.3.0:
    resolution: {integrity: sha512-Zf5H2Kxt2xjTvbJvP2ZWLEICxA6j+hAmMzIlypy4xcBg1vKVnx89Wy0GbS+kf5cwCVFFzdCFh2XSCFNULS6csw==}
    engines: {node: '>= 0.4'}

  es-iterator-helpers@1.2.1:
    resolution: {integrity: sha512-uDn+FE1yrDzyC0pCo961B2IHbdM8y/ACZsKD4dG6WqrjV53BADjwa7D+1aom2rsNVfLyDgU/eigvlJGJ08OQ4w==}
    engines: {node: '>= 0.4'}

  es-module-lexer@1.7.0:
    resolution: {integrity: sha512-jEQoCwk8hyb2AZziIOLhDqpm5+2ww5uIE6lkO/6jcOCusfk6LhMHpXXfBLXTZ7Ydyt0j4VoUQv6uGNYbdW+kBA==}

  es-object-atoms@1.1.1:
    resolution: {integrity: sha512-FGgH2h8zKNim9ljj7dankFPcICIK9Cp5bm+c2gQSYePhpaG5+esrLODihIorn+Pe6FGJzWhXQotPv73jTaldXA==}
    engines: {node: '>= 0.4'}

  es-set-tostringtag@2.1.0:
    resolution: {integrity: sha512-j6vWzfrGVfyXxge+O0x5sh6cvxAog0a/4Rdd2K36zCMV5eJ+/+tOAngRO8cODMNWbVRdVlmGZQL2YS3yR8bIUA==}
    engines: {node: '>= 0.4'}

  es-shim-unscopables@1.1.0:
    resolution: {integrity: sha512-d9T8ucsEhh8Bi1woXCf+TIKDIROLG5WCkxg8geBCbvk22kzwC5G2OnXVMO6FUsvQlgUUXQ2itephWDLqDzbeCw==}
    engines: {node: '>= 0.4'}

  es-to-primitive@1.3.0:
    resolution: {integrity: sha512-w+5mJ3GuFL+NjVtJlvydShqE1eN3h3PbI7/5LAsYJP/2qtuMXjfL2LpHSRqo4b4eSF5K/DH1JXKUAHSB2UW50g==}
    engines: {node: '>= 0.4'}

  es6-promise@4.2.8:
    resolution: {integrity: sha512-HJDGx5daxeIvxdBxvG2cb9g4tEvwIk3i8+nhX0yGrYmZUzbkdg8QbDevheDB8gd0//uPj4c1EQua8Q+MViT0/w==}

  esbuild@0.23.1:
    resolution: {integrity: sha512-VVNz/9Sa0bs5SELtn3f7qhJCDPCF5oMEl5cO9/SSinpE9hbPVvxbd572HH5AKiP7WD8INO53GgfDDhRjkylHEg==}
    engines: {node: '>=18'}
    hasBin: true

  esbuild@0.25.5:
    resolution: {integrity: sha512-P8OtKZRv/5J5hhz0cUAdu/cLuPIKXpQl1R9pZtvmHWQvrAUVd0UNIPT4IB4W3rNOqVO0rlqHmCIbSwxh/c9yUQ==}
    engines: {node: '>=18'}
    hasBin: true

  escalade@3.2.0:
    resolution: {integrity: sha512-WUj2qlxaQtO4g6Pq5c29GTcWGDyd8itL8zTlipgECz3JesAiiOKotd8JU6otB3PACgG6xkJUyVhboMS+bje/jA==}
    engines: {node: '>=6'}

  escape-html@1.0.3:
    resolution: {integrity: sha512-NiSupZ4OeuGwr68lGIeym/ksIZMJodUGOSCZ/FSnTxcrekbvqrgdUxlJOMpijaKZVjAJrWrGs/6Jy8OMuyj9ow==}

  escape-string-regexp@4.0.0:
    resolution: {integrity: sha512-TtpcNJ3XAzx3Gq8sWRzJaVajRs0uVxA2YAkdb1jm2YkPz4G6egUFAyA3n5vtEIZefPk5Wa4UXbKuS5fKkJWdgA==}
    engines: {node: '>=10'}

  eslint-config-next@15.3.0:
    resolution: {integrity: sha512-+Z3M1W9MnJjX3W4vI9CHfKlEyhTWOUHvc5dB89FyRnzPsUkJlLWZOi8+1pInuVcSztSM4MwBFB0hIHf4Rbwu4g==}
    peerDependencies:
      eslint: ^7.23.0 || ^8.0.0 || ^9.0.0
      typescript: '>=3.3.1'
    peerDependenciesMeta:
      typescript:
        optional: true

  eslint-import-resolver-node@0.3.9:
    resolution: {integrity: sha512-WFj2isz22JahUv+B788TlO3N6zL3nNJGU8CcZbPZvVEkBPaJdCV4vy5wyghty5ROFbCRnm132v8BScu5/1BQ8g==}

  eslint-import-resolver-typescript@3.10.1:
    resolution: {integrity: sha512-A1rHYb06zjMGAxdLSkN2fXPBwuSaQ0iO5M/hdyS0Ajj1VBaRp0sPD3dn1FhME3c/JluGFbwSxyCfqdSbtQLAHQ==}
    engines: {node: ^14.18.0 || >=16.0.0}
    peerDependencies:
      eslint: '*'
      eslint-plugin-import: '*'
      eslint-plugin-import-x: '*'
    peerDependenciesMeta:
      eslint-plugin-import:
        optional: true
      eslint-plugin-import-x:
        optional: true

  eslint-module-utils@2.12.1:
    resolution: {integrity: sha512-L8jSWTze7K2mTg0vos/RuLRS5soomksDPoJLXIslC7c8Wmut3bx7CPpJijDcBZtxQ5lrbUdM+s0OlNbz0DCDNw==}
    engines: {node: '>=4'}
    peerDependencies:
      '@typescript-eslint/parser': '*'
      eslint: '*'
      eslint-import-resolver-node: '*'
      eslint-import-resolver-typescript: '*'
      eslint-import-resolver-webpack: '*'
    peerDependenciesMeta:
      '@typescript-eslint/parser':
        optional: true
      eslint:
        optional: true
      eslint-import-resolver-node:
        optional: true
      eslint-import-resolver-typescript:
        optional: true
      eslint-import-resolver-webpack:
        optional: true

  eslint-plugin-import@2.32.0:
    resolution: {integrity: sha512-whOE1HFo/qJDyX4SnXzP4N6zOWn79WhnCUY/iDR0mPfQZO8wcYE4JClzI2oZrhBnnMUCBCHZhO6VQyoBU95mZA==}
    engines: {node: '>=4'}
    peerDependencies:
      '@typescript-eslint/parser': '*'
      eslint: ^2 || ^3 || ^4 || ^5 || ^6 || ^7.2.0 || ^8 || ^9
    peerDependenciesMeta:
      '@typescript-eslint/parser':
        optional: true

  eslint-plugin-jsx-a11y@6.10.2:
    resolution: {integrity: sha512-scB3nz4WmG75pV8+3eRUQOHZlNSUhFNq37xnpgRkCCELU3XMvXAxLk1eqWWyE22Ki4Q01Fnsw9BA3cJHDPgn2Q==}
    engines: {node: '>=4.0'}
    peerDependencies:
      eslint: ^3 || ^4 || ^5 || ^6 || ^7 || ^8 || ^9

  eslint-plugin-react-hooks@5.2.0:
    resolution: {integrity: sha512-+f15FfK64YQwZdJNELETdn5ibXEUQmW1DZL6KXhNnc2heoy/sg9VJJeT7n8TlMWouzWqSWavFkIhHyIbIAEapg==}
    engines: {node: '>=10'}
    peerDependencies:
      eslint: ^3.0.0 || ^4.0.0 || ^5.0.0 || ^6.0.0 || ^7.0.0 || ^8.0.0-0 || ^9.0.0

  eslint-plugin-react@7.37.5:
    resolution: {integrity: sha512-Qteup0SqU15kdocexFNAJMvCJEfa2xUKNV4CC1xsVMrIIqEy3SQ/rqyxCWNzfrd3/ldy6HMlD2e0JDVpDg2qIA==}
    engines: {node: '>=4'}
    peerDependencies:
      eslint: ^3 || ^4 || ^5 || ^6 || ^7 || ^8 || ^9.7

  eslint-scope@8.4.0:
    resolution: {integrity: sha512-sNXOfKCn74rt8RICKMvJS7XKV/Xk9kA7DyJr8mJik3S7Cwgy3qlkkmyS2uQB3jiJg6VNdZd/pDBJu0nvG2NlTg==}
    engines: {node: ^18.18.0 || ^20.9.0 || >=21.1.0}

  eslint-visitor-keys@3.4.3:
    resolution: {integrity: sha512-wpc+LXeiyiisxPlEkUzU6svyS1frIO3Mgxj1fdy7Pm8Ygzguax2N3Fa/D/ag1WqbOprdI+uY6wMUl8/a2G+iag==}
    engines: {node: ^12.22.0 || ^14.17.0 || >=16.0.0}

  eslint-visitor-keys@4.2.1:
    resolution: {integrity: sha512-Uhdk5sfqcee/9H/rCOJikYz67o0a2Tw2hGRPOG2Y1R2dg7brRe1uG0yaNQDHu+TO/uQPF/5eCapvYSmHUjt7JQ==}
    engines: {node: ^18.18.0 || ^20.9.0 || >=21.1.0}

  eslint@9.30.1:
    resolution: {integrity: sha512-zmxXPNMOXmwm9E0yQLi5uqXHs7uq2UIiqEKo3Gq+3fwo1XrJ+hijAZImyF7hclW3E6oHz43Yk3RP8at6OTKflQ==}
    engines: {node: ^18.18.0 || ^20.9.0 || >=21.1.0}
    hasBin: true
    peerDependencies:
      jiti: '*'
    peerDependenciesMeta:
      jiti:
        optional: true

  espree@10.4.0:
    resolution: {integrity: sha512-j6PAQ2uUr79PZhBjP5C5fhl8e39FmRnOjsD5lGnWrFU8i2G776tBK7+nP8KuQUTTyAZUwfQqXAgrVH5MbH9CYQ==}
    engines: {node: ^18.18.0 || ^20.9.0 || >=21.1.0}

  esquery@1.6.0:
    resolution: {integrity: sha512-ca9pw9fomFcKPvFLXhBKUK90ZvGibiGOvRJNbjljY7s7uq/5YO4BOzcYtJqExdx99rF6aAcnRxHmcUHcz6sQsg==}
    engines: {node: '>=0.10'}

  esrecurse@4.3.0:
    resolution: {integrity: sha512-KmfKL3b6G+RXvP8N1vr3Tq1kL/oCFgn2NYXEtqP8/L3pKapUA4G8cFVaoF3SU323CD4XypR/ffioHmkti6/Tag==}
    engines: {node: '>=4.0'}

  estraverse@5.3.0:
    resolution: {integrity: sha512-MMdARuVEQziNTeJD8DgMqmhwR11BRQ/cBP+pLtYdSTnf3MIO8fFeiINEbX36ZdNlfU/7A9f3gUw49B3oQsvwBA==}
    engines: {node: '>=4.0'}

  estree-util-is-identifier-name@3.0.0:
    resolution: {integrity: sha512-hFtqIDZTIUZ9BXLb8y4pYGyk6+wekIivNVTcmvk8NoOh+VeRn5y6cEHzbURrWbfp1fIqdVipilzj+lfaadNZmg==}

  estree-util-visit@2.0.0:
    resolution: {integrity: sha512-m5KgiH85xAhhW8Wta0vShLcUvOsh3LLPI2YVwcbio1l7E09NTLL1EyMZFM1OyWowoH0skScNbhOPl4kcBgzTww==}

  estree-walker@3.0.3:
    resolution: {integrity: sha512-7RUKfXgSMMkzt6ZuXmqapOurLGPPfgj6l9uRZ7lRGolvk0y2yocc35LdcxKC5PQZdn2DMqioAQ2NoWcrTKmm6g==}

  esutils@2.0.3:
    resolution: {integrity: sha512-kVscqXk4OCp68SZ0dkgEKVi6/8ij300KBWTJq32P/dYeWTSwK41WyTxalN1eRmA5Z9UU/LX9D7FWSmV9SAYx6g==}
    engines: {node: '>=0.10.0'}

  eventemitter3@5.0.1:
    resolution: {integrity: sha512-GWkBvjiSZK87ELrYOSESUYeVIc9mvLLf/nXalMOS5dYrgZq9o5OVkbZAVM06CVxYsCwH9BDZFPlQTlPA1j4ahA==}

  events@3.3.0:
    resolution: {integrity: sha512-mQw+2fkQbALzQ7V0MY0IqdnXNOeTtP4r0lN9z7AAawCXgqea7bDii20AYrIBrFd/Hx0M2Ocz6S111CaFkUcb0Q==}
    engines: {node: '>=0.8.x'}

  expand-template@2.0.3:
    resolution: {integrity: sha512-XYfuKMvj4O35f/pOXLObndIRvyQ+/+6AhODh+OKWj9S9498pHHn/IMszH+gt0fBCRWMNfk1ZSp5x3AifmnI2vg==}
    engines: {node: '>=6'}

  expect-type@1.2.1:
    resolution: {integrity: sha512-/kP8CAwxzLVEeFrMm4kMmy4CCDlpipyA7MYLVrdJIkV0fYF0UaigQHRsxHiuY/GEea+bh4KSv3TIlgr+2UL6bw==}
    engines: {node: '>=12.0.0'}

  fast-base64-decode@1.0.0:
    resolution: {integrity: sha512-qwaScUgUGBYeDNRnbc/KyllVU88Jk1pRHPStuF/lO7B0/RTRLj7U0lkdTAutlBblY08rwZDff6tNU9cjv6j//Q==}

  fast-copy@3.0.2:
    resolution: {integrity: sha512-dl0O9Vhju8IrcLndv2eU4ldt1ftXMqqfgN4H1cpmGV7P6jeB9FwpN9a2c8DPGE1Ys88rNUJVYDHq73CGAGOPfQ==}

  fast-deep-equal@2.0.1:
    resolution: {integrity: sha512-bCK/2Z4zLidyB4ReuIsvALH6w31YfAQDmXMqMx6FyfHqvBxtjC0eRumeSu4Bs3XtXwpyIywtSTrVT99BxY1f9w==}

  fast-deep-equal@3.1.3:
    resolution: {integrity: sha512-f3qQ9oQy9j2AhBe/H9VC91wLmKBCCU/gDOnKNAYG5hswO7BLKj09Hc5HYNz9cGI++xlpDCIgDaitVs03ATR84Q==}

  fast-fifo@1.3.2:
    resolution: {integrity: sha512-/d9sfos4yxzpwkDkuN7k2SqFKtYNmCTzgfEpz82x34IM9/zc8KGxQoXg1liNC/izpRM/MBdt44Nmx41ZWqk+FQ==}

  fast-glob@3.3.1:
    resolution: {integrity: sha512-kNFPyjhh5cKjrUltxs+wFx+ZkbRaxxmZ+X0ZU31SOsxCEtP9VPgtq2teZw1DebupL5GmDaNQ6yKMMVcM41iqDg==}
    engines: {node: '>=8.6.0'}

  fast-glob@3.3.3:
    resolution: {integrity: sha512-7MptL8U0cqcFdzIzwOTHoilX9x5BrNqye7Z/LuC7kCMRio1EMSyqRK3BEAUD7sXRq4iT4AzTVuZdhgQ2TCvYLg==}
    engines: {node: '>=8.6.0'}

  fast-json-stable-stringify@2.1.0:
    resolution: {integrity: sha512-lhd/wF+Lk98HZoTCtlVraHtfh5XYijIjalXck7saUtuanSDyLMxnHhSXEDJqHxD7msR8D0uCmqlkwjCV8xvwHw==}

  fast-levenshtein@2.0.6:
    resolution: {integrity: sha512-DCXu6Ifhqcks7TZKY3Hxp3y6qphY5SJZmrWMDrKcERSOXWQdMhU9Ig/PYrzyw/ul9jOIyh0N4M0tbC5hodg8dw==}

  fast-redact@3.5.0:
    resolution: {integrity: sha512-dwsoQlS7h9hMeYUq1W++23NDcBLV4KqONnITDV9DjfS3q1SgDGVrBdvvTLUotWtPSD7asWDV9/CmsZPy8Hf70A==}
    engines: {node: '>=6'}

  fast-safe-stringify@2.1.1:
    resolution: {integrity: sha512-W+KJc2dmILlPplD/H4K9l9LcAHAfPtP6BY84uVLXQ6Evcz9Lcg33Y2z1IVblT6xdY54PXYVHEv+0Wpq8Io6zkA==}

  fast-sha256@1.3.0:
    resolution: {integrity: sha512-n11RGP/lrWEFI/bWdygLxhI+pVeo1ZYIVwvvPkW7azl/rOy+F3HYRZ2K5zeE9mmkhQppyv9sQFx0JM9UabnpPQ==}

  fast-uri@3.0.6:
    resolution: {integrity: sha512-Atfo14OibSv5wAp4VWNsFYE1AchQRTv9cBGWET4pZWHzYshFSS9NQI6I57rdKn9croWVMbYFbLhJ+yJvmZIIHw==}

  fast-xml-parser@4.4.1:
    resolution: {integrity: sha512-xkjOecfnKGkSsOwtZ5Pz7Us/T6mrbPQrq0nh+aCO5V9nk5NLWmasAHumTKjiPJPWANe+kAZ84Jc8ooJkzZ88Sw==}
    hasBin: true

  fastest-levenshtein@1.0.16:
    resolution: {integrity: sha512-eRnCtTTtGZFpQCwhJiUOuxPQWRXVKYDn0b2PeHfXL6/Zi53SLAzAHfVhVWK2AryC/WH05kGfxhFIPvTF0SXQzg==}
    engines: {node: '>= 4.9.1'}

  fastq@1.19.1:
    resolution: {integrity: sha512-GwLTyxkCXjXbxqIhTsMI2Nui8huMPtnxg7krajPJAjnEG/iiOS7i+zCtWGZR9G0NBKbXKh6X9m9UIsYX/N6vvQ==}

  fdir@6.4.6:
    resolution: {integrity: sha512-hiFoqpyZcfNm1yc4u8oWCf9A2c4D3QjCrks3zmoVKVxpQRzmPNar1hUJcBG2RQHvEVGDN+Jm81ZheVLAQMK6+w==}
    peerDependencies:
      picomatch: ^3 || ^4
    peerDependenciesMeta:
      picomatch:
        optional: true

  fedsync-standalone@git+https://git@github.com:erawk26/fedsync.git#5eca49ab9a7216dc12359fc4884db7ef7988519b:
    resolution: {commit: 5eca49ab9a7216dc12359fc4884db7ef7988519b, repo: git@github.com:erawk26/fedsync.git, type: git}
    version: 1.0.0
    hasBin: true

  fflate@0.8.2:
    resolution: {integrity: sha512-cPJU47OaAoCbg0pBvzsgpTPhmhqI5eJjh/JIu8tPj5q+T7iLvW/JAYUqmE7KOB4R1ZyEhzBaIQpQpardBF5z8A==}

  file-entry-cache@8.0.0:
    resolution: {integrity: sha512-XXTUwCvisa5oacNGRP9SfNtYBNAMi+RPwBFmblZEF7N7swHYQS6/Zfk7SRwx4D5j3CH211YNRco1DEMNVfZCnQ==}
    engines: {node: '>=16.0.0'}

  file-type@19.3.0:
    resolution: {integrity: sha512-mROwiKLZf/Kwa/2Rol+OOZQn1eyTkPB3ZTwC0ExY6OLFCbgxHYZvBm7xI77NvfZFMKBsmuXfmLJnD4eEftEhrA==}
    engines: {node: '>=18'}

  fill-range@7.1.1:
    resolution: {integrity: sha512-YsGpe3WHLK8ZYi4tWDg2Jy3ebRz2rXowDxnld4bkQB00cc/1Zw9AWnC0i9ztDJitivtQvaI9KaLyKrc+hBW0yg==}
    engines: {node: '>=8'}

  find-root@1.1.0:
    resolution: {integrity: sha512-NKfW6bec6GfKc0SGx1e07QZY9PE99u0Bft/0rzSD5k3sO/vwkVUpDUKVm5Gpp5Ue3YfShPFTX2070tDs5kB9Ng==}

  find-up@5.0.0:
    resolution: {integrity: sha512-78/PXT1wlLLDgTzDs7sjq9hzz0vXD+zn+7wypEe4fXQxCmdmqfGsEPQxmiCSQI3ajFV91bVSsvNtrJRiW6nGng==}
    engines: {node: '>=10'}

  flat-cache@4.0.1:
    resolution: {integrity: sha512-f7ccFPK3SXFHpx15UIGyRJ/FJQctuKZ0zVuN3frBo4HnK3cay9VEW0R6yPYFHC0AgqhukPzKjq22t5DmAyqGyw==}
    engines: {node: '>=16'}

  flatted@3.3.3:
    resolution: {integrity: sha512-GX+ysw4PBCz0PzosHDepZGANEuFCMLrnRTiEy9McGjmkCQYwRq4A/X786G/fjM/+OjsWSU1ZrY5qyARZmO/uwg==}

  focus-trap@7.5.4:
    resolution: {integrity: sha512-N7kHdlgsO/v+iD/dMoJKtsSqs5Dz/dXZVebRgJw23LDk+jMi/974zyiOYDziY2JPp8xivq9BmUGwIJMiuSBi7w==}

  follow-redirects@1.15.9:
    resolution: {integrity: sha512-gew4GsXizNgdoRyqmyfMHyAmXsZDk6mHkSxZFCzW9gwlbtOW44CDtYavM+y+72qD/Vq2l550kMF52DT8fOLJqQ==}
    engines: {node: '>=4.0'}
    peerDependencies:
      debug: '*'
    peerDependenciesMeta:
      debug:
        optional: true

  for-each@0.3.5:
    resolution: {integrity: sha512-dKx12eRCVIzqCxFGplyFKJMPvLEWgmNtUrpTiJIR5u97zEhRG8ySrtboPHZXx7daLxQVrl643cTzbab2tkQjxg==}
    engines: {node: '>= 0.4'}

  foreground-child@3.3.1:
    resolution: {integrity: sha512-gIXjKqtFuWEgzFRJA9WCQeSJLZDjgJUOMCMzxtvFq/37KojM1BFGufqsCy0r4qSQmYLsZYMeyRqzIWOMup03sw==}
    engines: {node: '>=14'}

  form-data@4.0.4:
    resolution: {integrity: sha512-KrGhL9Q4zjj0kiUt5OO4Mr/A/jlI2jDYs5eHBpYHPcBEVSiipAvn2Ko2HnPe20rmcuuvMHNdZFp+4IlGTMF0Ow==}
    engines: {node: '>= 6'}

  fraction.js@4.3.7:
    resolution: {integrity: sha512-ZsDfxO51wGAXREY55a7la9LScWpwv9RxIrYABrlvOFBlH/ShPnrtsXeuUIfXKKOVicNxQ+o8JTbJvjS4M89yew==}

  fs-constants@1.0.0:
    resolution: {integrity: sha512-y6OAwoSIf7FyjMIv94u+b5rdheZEjzR63GTyZJm5qh4Bi+2YgwLCcI/fPFZkL5PSixOt6ZNKm+w+Hfp/Bciwow==}

  fs-extra@11.3.0:
    resolution: {integrity: sha512-Z4XaCL6dUDHfP/jT25jJKMmtxvuwbkrD1vNSMFlo9lNLY2c5FHYSQgHPRZUjAB26TpDEoW9HCOgplrdbaPV/ew==}
    engines: {node: '>=14.14'}

  fs.realpath@1.0.0:
    resolution: {integrity: sha512-OO0pH2lK6a0hZnAdau5ItzHPI6pUlvI7jMVnxUQRtw4owF2wk8lOSabtGDCTP4Ggrg2MbGnWO9X8K1t4+fGMDw==}

  fsevents@2.3.2:
    resolution: {integrity: sha512-xiqMQR4xAeHTuB9uWm+fFRcIOgKBMiOBP+eXiyT7jsgVCq1bkVygt00oASowB7EdtpOHaaPgKt812P9ab+DDKA==}
    engines: {node: ^8.16.0 || ^10.6.0 || >=11.0.0}
    os: [darwin]

  fsevents@2.3.3:
    resolution: {integrity: sha512-5xoDfX+fL7faATnagmWPpbFtwh/R77WmMMqqHGS65C3vvB0YHrgF+B1YmZ3441tMj5n63k0212XNoJwzlhffQw==}
    engines: {node: ^8.16.0 || ^10.6.0 || >=11.0.0}
    os: [darwin]

  function-bind@1.1.2:
    resolution: {integrity: sha512-7XHNxH7qX9xG5mIwxkhumTox/MIRNcOgDrxWsMt2pAr23WHp6MrRlN7FBSFpCpr+oVO0F744iUgR82nJMfG2SA==}

  function.prototype.name@1.1.8:
    resolution: {integrity: sha512-e5iwyodOHhbMr/yNrc7fDYG4qlbIvI5gajyzPnb5TCwyhjApznQh1BMFou9b30SevY43gCJKXycoCBjMbsuW0Q==}
    engines: {node: '>= 0.4'}

  functions-have-names@1.2.3:
    resolution: {integrity: sha512-xckBUXyTIqT97tq2x2AMb+g163b5JFysYk0x4qxNFwbfQkmNZoiRHb6sPzI9/QV33WeuvVYBUIiD4NzNIyqaRQ==}

  geist@1.4.2:
    resolution: {integrity: sha512-OQUga/KUc8ueijck6EbtT07L4tZ5+TZgjw8PyWfxo16sL5FWk7gNViPNU8hgCFjy6bJi9yuTP+CRpywzaGN8zw==}
    peerDependencies:
      next: '>=13.2.0'

  gensync@1.0.0-beta.2:
    resolution: {integrity: sha512-3hN7NaskYvMDLQY55gnW3NQ+mesEAepTqlg+VEbj7zzqEMBVNhzcGYYeqFo/TlYz6eQiFcp1HcsCZO+nGgS8zg==}
    engines: {node: '>=6.9.0'}

  get-caller-file@2.0.5:
    resolution: {integrity: sha512-DyFP3BM/3YHTQOCUL/w0OZHR0lpKeGrxotcHWcqNEdnltqFwXVfhEBQ94eIo34AfQpo0rGki4cyIiftY06h2Fg==}
    engines: {node: 6.* || 8.* || >= 10.*}

  get-east-asian-width@1.3.0:
    resolution: {integrity: sha512-vpeMIQKxczTD/0s2CdEWHcb0eeJe6TFjxb+J5xgX7hScxqrGuyjmv4c1D4A/gelKfyox0gJJwIHF+fLjeaM8kQ==}
    engines: {node: '>=18'}

  get-intrinsic@1.3.0:
    resolution: {integrity: sha512-9fSjSaos/fRIVIp+xSJlE6lfwhES7LNtKaCBIamHsjr2na1BiABJPo0mOjjz8GJDURarmCPGqaiVg5mfjb98CQ==}
    engines: {node: '>= 0.4'}

  get-nonce@1.0.1:
    resolution: {integrity: sha512-FJhYRoDaiatfEkUK8HKlicmu/3SGFD51q3itKDGoSTysQJBnfOcxU5GxnhE1E6soB76MbT0MBtnKJuXyAx+96Q==}
    engines: {node: '>=6'}

  get-proto@1.0.1:
    resolution: {integrity: sha512-sTSfBjoXBp89JvIKIefqw7U2CCebsc74kiY6awiGogKtoSGbgjYE/G/+l9sF3MWFPNc9IcoOC4ODfKHfxFmp0g==}
    engines: {node: '>= 0.4'}

  get-symbol-description@1.1.0:
    resolution: {integrity: sha512-w9UMqWwJxHNOvoNzSJ2oPF5wvYcvP7jUvYzhp67yEhTi17ZDBBC1z9pTdGuzjD+EFIqLSYRweZjqfiPzQ06Ebg==}
    engines: {node: '>= 0.4'}

  get-tsconfig@4.10.1:
    resolution: {integrity: sha512-auHyJ4AgMz7vgS8Hp3N6HXSmlMdUyhSUrfBF16w153rxtLIEOE+HGqaBppczZvnHLqQJfiHotCYpNhl0lUROFQ==}

  get-tsconfig@4.8.1:
    resolution: {integrity: sha512-k9PN+cFBmaLWtVz29SkUoqU5O0slLuHJXt/2P+tMVFT+phsSGXGkp9t3rQIqdz0e+06EHNGs3oM6ZX1s2zHxRg==}

  github-from-package@0.0.0:
    resolution: {integrity: sha512-SyHy3T1v2NUXn29OsWdxmK6RwHD+vkj3v8en8AOBZ1wBQ/hCAQ5bAQTD02kW4W9tUp/3Qh6J8r9EvntiyCmOOw==}

  glob-parent@5.1.2:
    resolution: {integrity: sha512-AOIgSQCepiJYwP3ARnGx+5VnTu2HBYdzbGP45eLw1vr3zB3vZLeyed1sC9hnbcOc9/SrMyM5RPQrkGz4aS9Zow==}
    engines: {node: '>= 6'}

  glob-parent@6.0.2:
    resolution: {integrity: sha512-XxwI8EOhVQgWp6iDL+3b0r86f4d6AX6zSU55HfB4ydCEuXLXc5FcYeOu+nnGftS4TEju/11rt4KJPTMgbfmv4A==}
    engines: {node: '>=10.13.0'}

  glob-to-regexp@0.4.1:
    resolution: {integrity: sha512-lkX1HJXwyMcprw/5YUZc2s7DrpAiHB21/V+E1rHUrVNokkvB6bqMzT0VfV6/86ZNabt1k14YOIaT7nDvOX3Iiw==}

  glob@10.4.5:
    resolution: {integrity: sha512-7Bv8RF0k6xjo7d4A/PxYLbUCfb6c+Vpd2/mB2yRDlew7Jb5hEXiCD9ibfO7wpk8i4sevK6DFny9h7EYbM3/sHg==}
    hasBin: true

  glob@7.2.3:
    resolution: {integrity: sha512-nFR0zLpU2YCaRxwoCJvL6UvCH2JFyFVIvwTLsIf21AuHlMskA1hhTdk+LlYJtOlYt9v6dvszD2BGRqBL+iQK9Q==}
    deprecated: Glob versions prior to v9 are no longer supported

  globals@14.0.0:
    resolution: {integrity: sha512-oahGvuMGQlPw/ivIYBjVSrWAfWLBeku5tpPE2fOPLi+WHffIWbuh2tCjhyQhTBPMf5E9jDEH4FOmTYgYwbKwtQ==}
    engines: {node: '>=18'}

  globalthis@1.0.4:
    resolution: {integrity: sha512-DpLKbNU4WylpxJykQujfCcwYWiV/Jhm50Goo0wrVILAv5jOr9d+H+UR3PhSCD2rCCEIg0uc+G+muBTwD54JhDQ==}
    engines: {node: '>= 0.4'}

  globrex@0.1.2:
    resolution: {integrity: sha512-uHJgbwAMwNFf5mLst7IWLNg14x1CkeqglJb/K3doi4dw6q2IvAAmM/Y81kevy83wP+Sst+nutFTYOGg3d1lsxg==}

  gopd@1.2.0:
    resolution: {integrity: sha512-ZUKRh6/kUFoAiTAtTYPZJ3hw9wNxx+BIBOijnlG9PnrJsCcSjs1wyyD6vJpaYtgnzDrKYRSqf3OO6Rfa93xsRg==}
    engines: {node: '>= 0.4'}

  graceful-fs@4.2.11:
    resolution: {integrity: sha512-RbJ5/jmFcNNCcDV5o9eTnBLJ/HszWV0P73bc+Ff4nS/rJj+YaS6IGyiOL0VoBYX+l1Wrl3k63h/KrH+nhJ0XvQ==}

  graphemer@1.4.0:
    resolution: {integrity: sha512-EtKwoO6kxCL9WO5xipiHTZlSzBm7WLT627TqC/uVRd0HKmq8NXyebnNYxDoBi7wt8eTWrUrKXCOVaFq9x1kgag==}

  graphql-http@1.22.4:
    resolution: {integrity: sha512-OC3ucK988teMf+Ak/O+ZJ0N2ukcgrEurypp8ePyJFWq83VzwRAmHxxr+XxrMpxO/FIwI4a7m/Fzv3tWGJv0wPA==}
    engines: {node: '>=12'}
    peerDependencies:
      graphql: '>=0.11 <=16'

  graphql-playground-html@1.6.30:
    resolution: {integrity: sha512-tpCujhsJMva4aqE8ULnF7/l3xw4sNRZcSHu+R00VV+W0mfp+Q20Plvcrp+5UXD+2yS6oyCXncA+zoQJQqhGCEw==}

  graphql-scalars@1.22.2:
    resolution: {integrity: sha512-my9FB4GtghqXqi/lWSVAOPiTzTnnEzdOXCsAC2bb5V7EFNQjVjwy3cSSbUvgYOtDuDibd+ZsCDhz+4eykYOlhQ==}
    engines: {node: '>=10'}
    peerDependencies:
      graphql: ^0.8.0 || ^0.9.0 || ^0.10.0 || ^0.11.0 || ^0.12.0 || ^0.13.0 || ^14.0.0 || ^15.0.0 || ^16.0.0

  graphql@16.11.0:
    resolution: {integrity: sha512-mS1lbMsxgQj6hge1XZ6p7GPhbrtFwUFYi3wRzXAC/FmYnyXMTvvI3td3rjmQ2u8ewXueaSvRPWaEcgVVOT9Jnw==}
    engines: {node: ^12.22.0 || ^14.16.0 || ^16.0.0 || >=17.0.0}

  h3@1.15.3:
    resolution: {integrity: sha512-z6GknHqyX0h9aQaTx22VZDf6QyZn+0Nh+Ym8O/u0SGSkyF5cuTJYKlc8MkzW3Nzf9LE1ivcpmYC3FUGpywhuUQ==}

  has-bigints@1.1.0:
    resolution: {integrity: sha512-R3pbpkcIqv2Pm3dUwgjclDRVmWpTJW2DcMzcIhEXEx1oh/CEMObMm3KLmRJOdvhM7o4uQBnwr8pzRK2sJWIqfg==}
    engines: {node: '>= 0.4'}

  has-flag@4.0.0:
    resolution: {integrity: sha512-EykJT/Q1KjTWctppgIAgfSO0tKVuZUjhgMr17kqTumMl6Afv3EISleU7qZUzoXDFTAHTDC4NOoG/ZxU3EvlMPQ==}
    engines: {node: '>=8'}

  has-property-descriptors@1.0.2:
    resolution: {integrity: sha512-55JNKuIW+vq4Ke1BjOTjM2YctQIvCT7GFzHwmfZPGo5wnrgkid0YQtnAleFSqumZm4az3n2BS+erby5ipJdgrg==}

  has-proto@1.2.0:
    resolution: {integrity: sha512-KIL7eQPfHQRC8+XluaIw7BHUwwqL19bQn4hzNgdr+1wXoU0KKj6rufu47lhY7KbJR2C6T6+PfyN0Ea7wkSS+qQ==}
    engines: {node: '>= 0.4'}

  has-symbols@1.1.0:
    resolution: {integrity: sha512-1cDNdwJ2Jaohmb3sg4OmKaMBwuC48sYni5HUw2DvsC8LjGTLK9h+eb1X6RyuOHe4hT0ULCW68iomhjUoKUqlPQ==}
    engines: {node: '>= 0.4'}

  has-tostringtag@1.0.2:
    resolution: {integrity: sha512-NqADB8VjPFLM2V0VvHUewwwsw0ZWBaIdgo+ieHtK3hasLz4qeCRjYcqfB6AQrBggRKppKF8L52/VqdVsO47Dlw==}
    engines: {node: '>= 0.4'}

  hasown@2.0.2:
    resolution: {integrity: sha512-0hJU9SCPvmMzIBdZFqNPXWa6dqh7WdH0cII9y+CyS8rG3nL48Bclra9HmKhVVUHyPWNH5Y7xDwAB7bfgSjkUMQ==}
    engines: {node: '>= 0.4'}

  help-me@5.0.0:
    resolution: {integrity: sha512-7xgomUX6ADmcYzFik0HzAxh/73YlKR9bmFzf51CZwR+b6YtzU2m0u49hQCqV6SvlqIqsaxovfwdvbnsw3b/zpg==}

  hoist-non-react-statics@3.3.2:
    resolution: {integrity: sha512-/gGivxi8JPKWNm/W0jSmzcMPpfpPLc3dY/6GxhX2hQ9iGj3aDfklV4ET7NjKpSinLpJ5vafa9iiGIEZg10SfBw==}

  html-encoding-sniffer@4.0.0:
    resolution: {integrity: sha512-Y22oTqIU4uuPgEemfz7NDJz6OeKf12Lsu+QC+s3BVpda64lTiMYCyGwg5ki4vFxkMwQdeZDl2adZoqUgdFuTgQ==}
    engines: {node: '>=18'}

  html-to-text@9.0.5:
    resolution: {integrity: sha512-qY60FjREgVZL03vJU6IfMV4GDjGBIoOyvuFdpBDIX9yTlDw0TjxVBQp+P8NvpdIXNJvfWBTNul7fsAQJq2FNpg==}
    engines: {node: '>=14'}

  htmlparser2@8.0.2:
    resolution: {integrity: sha512-GYdjWKDkbRLkZ5geuHs5NY1puJ+PXwP7+fHPRz06Eirsb9ugf6d8kkXav6ADhcODhFFPMIXyxkxSuMf3D6NCFA==}

  http-proxy-agent@7.0.2:
    resolution: {integrity: sha512-T1gkAiYYDWYx3V5Bmyu7HcfcvL7mUrTWiM6yOfa3PIphViJ/gFPbvidQ+veqSOHci/PxBcDabeUNCzpOODJZig==}
    engines: {node: '>= 14'}

  http-status@2.1.0:
    resolution: {integrity: sha512-O5kPr7AW7wYd/BBiOezTwnVAnmSNFY+J7hlZD2X5IOxVBetjcHAiTXhzj0gMrnojQlwy+UT1/Y3H3vJ3UlmvLA==}
    engines: {node: '>= 0.4.0'}

  https-proxy-agent@7.0.6:
    resolution: {integrity: sha512-vK9P5/iUfdl95AI+JVyUuIcVtd4ofvtrOr3HNtM2yxC9bnMbEdp3x01OhQNnjb8IJYi38VlTE3mBXwcfvywuSw==}
    engines: {node: '>= 14'}

  iconv-lite@0.6.3:
    resolution: {integrity: sha512-4fCk79wshMdzMp2rH06qWrJE4iolqLhCUH+OiuIgU++RB0+94NlDL81atO7GX55uUKueo0txHNtvEyI6D7WdMw==}
    engines: {node: '>=0.10.0'}

  ieee754@1.2.1:
    resolution: {integrity: sha512-dcyqhDvX1C46lXZcVqCpK+FtMRQVdIMN6/Df5js2zouUsqG7I6sFxitIC+7KYK29KdXOLHdu9zL4sFnoVQnqaA==}

  ignore@5.3.2:
    resolution: {integrity: sha512-hsBTNUqQTDwkWtcdYI2i06Y/nUBEsNEDJKjWdigLvegy8kDuJAS8uRlpkkcQpyEXL0Z/pjDy5HBmMjRCJ2gq+g==}
    engines: {node: '>= 4'}

  ignore@7.0.5:
    resolution: {integrity: sha512-Hs59xBNfUIunMFgWAbGX5cq6893IbWg4KnrjbYwX3tx0ztorVgTDA6B2sxf8ejHJ4wz8BqGUMYlnzNBer5NvGg==}
    engines: {node: '>= 4'}

  image-size@2.0.2:
    resolution: {integrity: sha512-IRqXKlaXwgSMAMtpNzZa1ZAe8m+Sa1770Dhk8VkSsP9LS+iHD62Zd8FQKs8fbPiagBE7BzoFX23cxFnwshpV6w==}
    engines: {node: '>=16.x'}
    hasBin: true

  immutable@4.3.7:
    resolution: {integrity: sha512-1hqclzwYwjRDFLjcFxOM5AYkkG0rpFPpr1RLPMEuGczoS7YA8gLhy8SWXYRAA/XwfEHpfo3cw5JGioS32fnMRw==}

  import-fresh@3.3.1:
    resolution: {integrity: sha512-TR3KfrTZTYLPB6jUjfx6MF9WcWrHL9su5TObK4ZkYgBdWKPOFoSoQIdEuTuR82pmtxH2spWG9h6etwfr1pLBqQ==}
    engines: {node: '>=6'}

  imurmurhash@0.1.4:
    resolution: {integrity: sha512-JmXMZ6wuvDmLiHEml9ykzqO6lwFbof0GG4IkcGaENdCRDDmMVnny7s5HsIgHCbaq0w2MyPhDqkhTUgS2LU2PHA==}
    engines: {node: '>=0.8.19'}

  inflight@1.0.6:
    resolution: {integrity: sha512-k92I/b08q4wvFscXCLvqfsHCrjrF7yiXsQuIVvVE7N82W3+aqpzuUdBbfhWcy/FZR3/4IgflMgKLOsvPDrGCJA==}
    deprecated: This module is not supported, and leaks memory. Do not use it. Check out lru-cache if you want a good and tested way to coalesce async requests by a key value, which is much more comprehensive and powerful.

  inherits@2.0.4:
    resolution: {integrity: sha512-k/vGaX4/Yla3WzyMCvTQOXYeIHvqOKtnqBduzTHpzpQZzAskKMhZ2K+EnBiSM9zGSoIFeMpXKxa4dYeZIQqewQ==}

  ini@1.3.8:
    resolution: {integrity: sha512-JV/yugV2uzW5iMRSiZAyDtQd+nxtUnjeLt0acNdw98kKLrvuRVyB80tsREOE7yvGVgalhZ6RNXCmEHkUKBKxew==}

  input-otp@1.4.2:
    resolution: {integrity: sha512-l3jWwYNvrEa6NTCt7BECfCm48GvwuZzkoeG3gBL2w4CHeOXW3eKFmf9UNYkNfYc3mxMrthMnxjIE07MT0zLBQA==}
    peerDependencies:
      react: ^16.8 || ^17.0 || ^18.0 || ^19.0.0 || ^19.0.0-rc
      react-dom: ^16.8 || ^17.0 || ^18.0 || ^19.0.0 || ^19.0.0-rc

  internal-slot@1.1.0:
    resolution: {integrity: sha512-4gd7VpWNQNB4UKKCFFVcp1AVv+FMOgs9NKzjHKusc8jTMhd5eL1NqQqOpE0KzMds804/yHlglp3uxgluOqAPLw==}
    engines: {node: '>= 0.4'}

  ipaddr.js@2.2.0:
    resolution: {integrity: sha512-Ag3wB2o37wslZS19hZqorUnrnzSkpOVy+IiiDEiTqNubEYpYuHWIf6K4psgN2ZWKExS4xhVCrRVfb/wfW8fWJA==}
    engines: {node: '>= 10'}

  iron-webcrypto@1.2.1:
    resolution: {integrity: sha512-feOM6FaSr6rEABp/eDfVseKyTMDt+KGpeB35SkVn9Tyn0CqvVsY3EwI0v5i8nMHyJnzCIQf7nsy3p41TPkJZhg==}

  is-alphabetical@2.0.1:
    resolution: {integrity: sha512-FWyyY60MeTNyeSRpkM2Iry0G9hpr7/9kD40mD/cGQEuilcZYS4okz8SN2Q6rLCJ8gbCt6fN+rC+6tMGS99LaxQ==}

  is-alphanumerical@2.0.1:
    resolution: {integrity: sha512-hmbYhX/9MUMF5uh7tOXyK/n0ZvWpad5caBA17GsC6vyuCqaWliRG5K1qS9inmUhEMaOBIW7/whAnSwveW/LtZw==}

  is-array-buffer@3.0.5:
    resolution: {integrity: sha512-DDfANUiiG2wC1qawP66qlTugJeL5HyzMpfr8lLK+jMQirGzNod0B12cFB/9q838Ru27sBwfw78/rdoU7RERz6A==}
    engines: {node: '>= 0.4'}

  is-arrayish@0.2.1:
    resolution: {integrity: sha512-zz06S8t0ozoDXMG+ube26zeCTNXcKIPJZJi8hBrF4idCLms4CG9QtK7qBl1boi5ODzFpjswb5JPmHCbMpjaYzg==}

  is-arrayish@0.3.2:
    resolution: {integrity: sha512-eVRqCvVlZbuw3GrM63ovNSNAeA1K16kaR/LRY/92w0zxQ5/1YzwblUX652i4Xs9RwAGjW9d9y6X88t8OaAJfWQ==}

  is-async-function@2.1.1:
    resolution: {integrity: sha512-9dgM/cZBnNvjzaMYHVoxxfPj2QXt22Ev7SuuPrs+xav0ukGB0S6d4ydZdEiM48kLx5kDV+QBPrpVnFyefL8kkQ==}
    engines: {node: '>= 0.4'}

  is-bigint@1.1.0:
    resolution: {integrity: sha512-n4ZT37wG78iz03xPRKJrHTdZbe3IicyucEtdRsV5yglwc3GyUfbAfpSeD0FJ41NbUNSt5wbhqfp1fS+BgnvDFQ==}
    engines: {node: '>= 0.4'}

  is-binary-path@2.1.0:
    resolution: {integrity: sha512-ZMERYes6pDydyuGidse7OsHxtbI7WVeUEozgR/g7rd0xUimYNlvZRE/K2MgZTjWy725IfelLeVcEM97mmtRGXw==}
    engines: {node: '>=8'}

  is-boolean-object@1.2.2:
    resolution: {integrity: sha512-wa56o2/ElJMYqjCjGkXri7it5FbebW5usLw/nPmCMs5DeZ7eziSYZhSmPRn0txqeW4LnAmQQU7FgqLpsEFKM4A==}
    engines: {node: '>= 0.4'}

  is-buffer@1.1.6:
    resolution: {integrity: sha512-NcdALwpXkTm5Zvvbk7owOUSvVvBKDgKP5/ewfXEznmQFfs4ZRmanOeKBTjRVjka3QFoN6XJ+9F3USqfHqTaU5w==}

  is-bun-module@2.0.0:
    resolution: {integrity: sha512-gNCGbnnnnFAUGKeZ9PdbyeGYJqewpmc2aKHUEMO5nQPWU9lOmv7jcmQIv+qHD8fXW6W7qfuCwX4rY9LNRjXrkQ==}

  is-callable@1.2.7:
    resolution: {integrity: sha512-1BC0BVFhS/p0qtw6enp8e+8OD0UrK0oFLztSjNzhcKA3WDuJxxAPXzPuPtKkjEY9UUoEWlX/8fgKeu2S8i9JTA==}
    engines: {node: '>= 0.4'}

  is-core-module@2.16.1:
    resolution: {integrity: sha512-UfoeMA6fIJ8wTYFEUjelnaGI67v6+N7qXJEvQuIGa99l4xsCruSYOVSQ0uPANn4dAzm8lkYPaKLrrijLq7x23w==}
    engines: {node: '>= 0.4'}

  is-data-view@1.0.2:
    resolution: {integrity: sha512-RKtWF8pGmS87i2D6gqQu/l7EYRlVdfzemCJN/P3UOs//x1QE7mfhvzHIApBTRf7axvT6DMGwSwBXYCT0nfB9xw==}
    engines: {node: '>= 0.4'}

  is-date-object@1.1.0:
    resolution: {integrity: sha512-PwwhEakHVKTdRNVOw+/Gyh0+MzlCl4R6qKvkhuvLtPMggI1WAHt9sOwZxQLSGpUaDnrdyDsomoRgNnCfKNSXXg==}
    engines: {node: '>= 0.4'}

  is-decimal@2.0.1:
    resolution: {integrity: sha512-AAB9hiomQs5DXWcRB1rqsxGUstbRroFOPPVAomNk/3XHR5JyEZChOyTWe2oayKnsSsr/kcGqF+z6yuH6HHpN0A==}

  is-extglob@2.1.1:
    resolution: {integrity: sha512-SbKbANkN603Vi4jEZv49LeVJMn4yGwsbzZworEoyEiutsN3nJYdbO36zfhGJ6QEDpOZIFkDtnq5JRxmvl3jsoQ==}
    engines: {node: '>=0.10.0'}

  is-finalizationregistry@1.1.1:
    resolution: {integrity: sha512-1pC6N8qWJbWoPtEjgcL2xyhQOP491EQjeUo3qTKcmV8YSDDJrOepfG8pcC7h/QgnQHYSv0mJ3Z/ZWxmatVrysg==}
    engines: {node: '>= 0.4'}

  is-fullwidth-code-point@3.0.0:
    resolution: {integrity: sha512-zymm5+u+sCsSWyD9qNaejV3DFvhCKclKdizYaJUuHA83RLjb7nSuGnddCHGv0hk+KY7BMAlsWeK4Ueg6EV6XQg==}
    engines: {node: '>=8'}

  is-generator-function@1.1.0:
    resolution: {integrity: sha512-nPUB5km40q9e8UfN/Zc24eLlzdSf9OfKByBw9CIdw4H1giPMeA0OIJvbchsCu4npfI2QcMVBsGEBHKZ7wLTWmQ==}
    engines: {node: '>= 0.4'}

  is-glob@4.0.3:
    resolution: {integrity: sha512-xelSayHH36ZgE7ZWhli7pW34hNbNl8Ojv5KVmkJD4hBdD3th8Tfk9vYasLM+mXWOZhFkgZfxhLSnrwRr4elSSg==}
    engines: {node: '>=0.10.0'}

  is-hexadecimal@2.0.1:
    resolution: {integrity: sha512-DgZQp241c8oO6cA1SbTEWiXeoxV42vlcJxgH+B3hi1AiqqKruZR3ZGF8In3fj4+/y/7rHvlOZLZtgJ/4ttYGZg==}

  is-interactive@2.0.0:
    resolution: {integrity: sha512-qP1vozQRI+BMOPcjFzrjXuQvdak2pHNUMZoeG2eRbiSqyvbEf/wQtEOTOX1guk6E3t36RkaqiSt8A/6YElNxLQ==}
    engines: {node: '>=12'}

  is-map@2.0.3:
    resolution: {integrity: sha512-1Qed0/Hr2m+YqxnM09CjA2d/i6YZNfF6R2oRAOj36eUdS6qIV/huPJNSEpKbupewFs+ZsJlxsjjPbc0/afW6Lw==}
    engines: {node: '>= 0.4'}

  is-negative-zero@2.0.3:
    resolution: {integrity: sha512-5KoIu2Ngpyek75jXodFvnafB6DJgr3u8uuK0LEZJjrU19DrMD3EVERaR8sjz8CCGgpZvxPl9SuE1GMVPFHx1mw==}
    engines: {node: '>= 0.4'}

  is-number-object@1.1.1:
    resolution: {integrity: sha512-lZhclumE1G6VYD8VHe35wFaIif+CTy5SJIi5+3y4psDgWu4wPDoBhF8NxUOinEc7pHgiTsT6MaBb92rKhhD+Xw==}
    engines: {node: '>= 0.4'}

  is-number@7.0.0:
    resolution: {integrity: sha512-41Cifkg6e8TylSpdtTpeLVMqvSBEVzTttHvERD741+pnZ8ANv0004MRL43QKPDlK9cGvNp6NZWZUBlbGXYxxng==}
    engines: {node: '>=0.12.0'}

  is-potential-custom-element-name@1.0.1:
    resolution: {integrity: sha512-bCYeRA2rVibKZd+s2625gGnGF/t7DSqDs4dP7CrLA1m7jKWz6pps0LpYLJN8Q64HtmPKJ1hrN3nzPNKFEKOUiQ==}

  is-regex@1.2.1:
    resolution: {integrity: sha512-MjYsKHO5O7mCsmRGxWcLWheFqN9DJ/2TmngvjKXihe6efViPqc274+Fx/4fYj/r03+ESvBdTXK0V6tA3rgez1g==}
    engines: {node: '>= 0.4'}

  is-set@2.0.3:
    resolution: {integrity: sha512-iPAjerrse27/ygGLxw+EBR9agv9Y6uLeYVJMu+QNCoouJ1/1ri0mGrcWpfCqFZuzzx3WjtwxG098X+n4OuRkPg==}
    engines: {node: '>= 0.4'}

  is-shared-array-buffer@1.0.4:
    resolution: {integrity: sha512-ISWac8drv4ZGfwKl5slpHG9OwPNty4jOWPRIhBpxOoD+hqITiwuipOQ2bNthAzwA3B4fIjO4Nln74N0S9byq8A==}
    engines: {node: '>= 0.4'}

  is-standalone-pwa@0.1.1:
    resolution: {integrity: sha512-9Cbovsa52vNQCjdXOzeQq5CnCbAcRk05aU62K20WO372NrTv0NxibLFCK6lQ4/iZEFdEA3p3t2VNOn8AJ53F5g==}

  is-string@1.1.1:
    resolution: {integrity: sha512-BtEeSsoaQjlSPBemMQIrY1MY0uM6vnS1g5fmufYOtnxLGUZM2178PKbhsk7Ffv58IX+ZtcvoGwccYsh0PglkAA==}
    engines: {node: '>= 0.4'}

  is-symbol@1.1.1:
    resolution: {integrity: sha512-9gGx6GTtCQM73BgmHQXfDmLtfjjTUDSyoxTCbp5WtoixAhfgsDirWIcVQ/IHpvI5Vgd5i/J5F7B9cN/WlVbC/w==}
    engines: {node: '>= 0.4'}

  is-typed-array@1.1.15:
    resolution: {integrity: sha512-p3EcsicXjit7SaskXHs1hA91QxgTw46Fv6EFKKGS5DRFLD8yKnohjF3hxoju94b/OcMZoQukzpPpBE9uLVKzgQ==}
    engines: {node: '>= 0.4'}

  is-unicode-supported@1.3.0:
    resolution: {integrity: sha512-43r2mRvz+8JRIKnWJ+3j8JtjRKZ6GmjzfaE/qiBJnikNnYv/6bagRJ1kUhNk8R5EX/GkobD+r+sfxCPJsiKBLQ==}
    engines: {node: '>=12'}

  is-unicode-supported@2.1.0:
    resolution: {integrity: sha512-mE00Gnza5EEB3Ds0HfMyllZzbBrmLOX3vfWoj9A9PEnTfratQ/BcaJOuMhnkhjXvb2+FkY3VuHqtAGpTPmglFQ==}
    engines: {node: '>=18'}

  is-weakmap@2.0.2:
    resolution: {integrity: sha512-K5pXYOm9wqY1RgjpL3YTkF39tni1XajUIkawTLUo9EZEVUFga5gSQJF8nNS7ZwJQ02y+1YCNYcMh+HIf1ZqE+w==}
    engines: {node: '>= 0.4'}

  is-weakref@1.1.1:
    resolution: {integrity: sha512-6i9mGWSlqzNMEqpCp93KwRS1uUOodk2OJ6b+sq7ZPDSy2WuI5NFIxp/254TytR8ftefexkWn5xNiHUNpPOfSew==}
    engines: {node: '>= 0.4'}

  is-weakset@2.0.4:
    resolution: {integrity: sha512-mfcwb6IzQyOKTs84CQMrOwW4gQcaTOAWJ0zzJCl2WSPDrWk/OzDaImWFH3djXhb24g4eudZfLRozAvPGw4d9hQ==}
    engines: {node: '>= 0.4'}

  isarray@0.0.1:
    resolution: {integrity: sha512-D2S+3GLxWH+uhrNEcoh/fnmYeP8E8/zHl644d/jdA0g2uyXvy3sb0qxotE+ne0LtccHknQzWwZEzhak7oJ0COQ==}

  isarray@1.0.0:
    resolution: {integrity: sha512-VLghIWNM6ELQzo7zwmcg0NmTVyWKYjvIeM83yjp0wRDTmUnrM678fQbcKBo6n2CJEF0szoG//ytg+TKla89ALQ==}

  isarray@2.0.5:
    resolution: {integrity: sha512-xHjhDr3cNBK0BzdUJSPXZntQUx/mwMS5Rw4A7lPJ90XGAO6ISP/ePDNuo0vhqOZU+UD5JoodwCAAoZQd3FeAKw==}

  isexe@2.0.0:
    resolution: {integrity: sha512-RHxMLp9lnKHGHRng9QFhRCMbYAcVpn69smSGcq3f36xjgVVWThj4qqLbTLlq7Ssj8B+fIQ1EuCEGI2lKsyQeIw==}

  isomorphic-unfetch@3.1.0:
    resolution: {integrity: sha512-geDJjpoZ8N0kWexiwkX8F9NkTsXhetLPVbZFQ+JTW239QNOwvB0gniuR1Wc6f0AMTn7/mFGyXvHTifrCp/GH8Q==}

  isomorphic.js@0.2.5:
    resolution: {integrity: sha512-PIeMbHqMt4DnUP3MA/Flc0HElYjMXArsw1qwJZcm9sqR8mq3l8NYizFMty0pWwE/tzIGH3EKK5+jes5mAr85yw==}

  iterator.prototype@1.1.5:
    resolution: {integrity: sha512-H0dkQoCa3b2VEeKQBOxFph+JAbcrQdE7KC0UkqwpLmv2EC4P41QXP+rqo9wYodACiG5/WM5s9oDApTU8utwj9g==}
    engines: {node: '>= 0.4'}

  jackspeak@3.4.3:
    resolution: {integrity: sha512-OGlZQpz2yfahA/Rd1Y8Cd9SIEsqvXkLVoSw/cgwhnhFMDbsQFeZYoJJ7bIZBS9BcamUW96asq/npPWugM+RQBw==}

  jiti@1.21.7:
    resolution: {integrity: sha512-/imKNG4EbWNrVjoNC/1H5/9GFy+tqjGBHCaSsN+P2RnPqjsLmv6UD3Ej+Kj8nBWaRAwyk7kK5ZUc+OEatnTR3A==}
    hasBin: true

  jose@5.9.6:
    resolution: {integrity: sha512-AMlnetc9+CV9asI19zHmrgS/WYsWUwCn2R7RzlbJWD7F9eWYUTGyBmU9o6PxngtLGOiDGPRu+Uc4fhKzbpteZQ==}

  jose@6.0.12:
    resolution: {integrity: sha512-T8xypXs8CpmiIi78k0E+Lk7T2zlK4zDyg+o1CZ4AkOHgDg98ogdP2BeZ61lTFKFyoEwJ9RgAgN+SdM3iPgNonQ==}

  joycon@3.1.1:
    resolution: {integrity: sha512-34wB/Y7MW7bzjKRjUKTa46I2Z7eV62Rkhva+KkopW7Qvv/OSWBqvkSY7vusOPrNuZcUG3tApvdVgNB8POj3SPw==}
    engines: {node: '>=10'}

  js-cookie@2.2.1:
    resolution: {integrity: sha512-HvdH2LzI/EAZcUwA8+0nKNtWHqS+ZmijLA30RwZA0bo7ToCckjK5MkGhjED9KoRcXO6BaGI3I9UIzSA1FKFPOQ==}

  js-cookie@3.0.5:
    resolution: {integrity: sha512-cEiJEAEoIbWfCZYKWhVwFuvPX1gETRYPw6LlaTKoxD3s2AkXzkCjnp6h0V77ozyqj0jakteJ4YqDJT830+lVGw==}
    engines: {node: '>=14'}

  js-tokens@4.0.0:
    resolution: {integrity: sha512-RdJUflcE3cUzKiMqQgsCu06FPu9UdIJO0beYbPhHN4k6apgJtifcoCtT9bcxOpYBtpD2kCM6Sbzg4CausW/PKQ==}

  js-tokens@9.0.1:
    resolution: {integrity: sha512-mxa9E9ITFOt0ban3j6L5MpjwegGz6lBQmM1IJkWeBZGcMxto50+eWdjC/52xDbS2vy0k7vIMK0Fe2wfL9OQSpQ==}

  js-yaml@4.1.0:
    resolution: {integrity: sha512-wpxZs9NoxZaJESJGIZTyDEaYpl0FKSA+FB9aJiyemKhMwkxQg63h4T1KJgUGHpTqPDNRcmmYLugrRjJlBtWvRA==}
    hasBin: true

  jsdom@26.1.0:
    resolution: {integrity: sha512-Cvc9WUhxSMEo4McES3P7oK3QaXldCfNWp7pl2NNeiIFlCoLr3kfq9kb1fxftiwk1FLV7CvpvDfonxtzUDeSOPg==}
    engines: {node: '>=18'}
    peerDependencies:
      canvas: ^3.0.0
    peerDependenciesMeta:
      canvas:
        optional: true

  jsesc@3.1.0:
    resolution: {integrity: sha512-/sM3dO2FOzXjKQhJuo0Q173wf2KOo8t4I8vHy6lF9poUp7bKT0/NHE8fPX23PwfhnykfqnC2xRxOnVw5XuGIaA==}
    engines: {node: '>=6'}
    hasBin: true

  json-buffer@3.0.1:
    resolution: {integrity: sha512-4bV5BfR2mqfQTJm+V5tPPdf+ZpuhiIvTuAB5g8kcrXOZpTT/QwwVRWBywX1ozr6lEuPdbHxwaJlm9G6mI2sfSQ==}

  json-parse-even-better-errors@2.3.1:
    resolution: {integrity: sha512-xyFwyhro/JEof6Ghe2iz2NcXoj2sloNsWr/XsERDK/oiPCfaNhl5ONfp+jQdAZRQQ0IJWNzH9zIZF7li91kh2w==}

  json-schema-to-typescript@15.0.3:
    resolution: {integrity: sha512-iOKdzTUWEVM4nlxpFudFsWyUiu/Jakkga4OZPEt7CGoSEsAsUgdOZqR6pcgx2STBek9Gm4hcarJpXSzIvZ/hKA==}
    engines: {node: '>=16.0.0'}
    hasBin: true

  json-schema-traverse@0.4.1:
    resolution: {integrity: sha512-xbbCH5dCYU5T8LcEhhuh7HJ88HXuW3qsI3Y0zOZFKfZEHcpWiHU/Jxzk629Brsab/mMiHQti9wMP+845RPe3Vg==}

  json-schema-traverse@1.0.0:
    resolution: {integrity: sha512-NM8/P9n3XjXhIZn1lLhkFaACTOURQXjWhV4BA/RnOv8xvgqtqpAX9IO4mRQxSx1Rlo4tqzeqb0sOlruaOy3dug==}

  json-stable-stringify-without-jsonify@1.0.1:
    resolution: {integrity: sha512-Bdboy+l7tA3OGW6FjyFHWkP5LuByj1Tk33Ljyq0axyzdk9//JSi2u3fP1QSmd1KNwq6VOKYGlAu87CisVir6Pw==}

  json5@1.0.2:
    resolution: {integrity: sha512-g1MWMLBiz8FKi1e4w0UyVL3w+iJceWAFBAaBnnGKOpNa5f8TLktkbre1+s6oICydWAm+HRUGTmI+//xv2hvXYA==}
    hasBin: true

  json5@2.2.3:
    resolution: {integrity: sha512-XmOWe7eyHYH14cLdVPoyg+GOH3rYX++KpzrylJwSW98t3Nk+U8XOl8FWKOgwtzdb8lXGf6zYwDUzeHMWfxasyg==}
    engines: {node: '>=6'}
    hasBin: true

<<<<<<< HEAD
  jsonfile@6.1.0:
    resolution: {integrity: sha512-5dgndWOriYSm5cnYaJNhalLNDKOqFwyDB/rr1E9ZsGciGvKPs8R2xYGCacuf3z6K1YKDz182fd+fY3cn3pMqXQ==}
=======
  jsonwebtoken@9.0.2:
    resolution: {integrity: sha512-PRp66vJ865SSqOlgqS8hujT5U4AOgMfhrwYIuIhfKaoSCZcirrmASQr8CX7cUg+RMih+hgznrjp99o+W4pJLHQ==}
    engines: {node: '>=12', npm: '>=6'}
>>>>>>> 1f2d01a5

  jsox@1.2.121:
    resolution: {integrity: sha512-9Ag50tKhpTwS6r5wh3MJSAvpSof0UBr39Pto8OnzFT32Z/pAbxAsKHzyvsyMEHVslELvHyO/4/jaQELHk8wDcw==}
    hasBin: true

  jsx-ast-utils@3.3.5:
    resolution: {integrity: sha512-ZZow9HBI5O6EPgSJLUb8n2NKgmVWTwCvHGwFuJlMjvLFqlGG6pjirPhtdsseaLZjSibD8eegzmYpUZwoIlj2cQ==}
    engines: {node: '>=4.0'}

  jwa@1.4.2:
    resolution: {integrity: sha512-eeH5JO+21J78qMvTIDdBXidBd6nG2kZjg5Ohz/1fpa28Z4CcsWUzJ1ZZyFq/3z3N17aZy+ZuBoHljASbL1WfOw==}

  jws@3.2.2:
    resolution: {integrity: sha512-YHlZCB6lMTllWDtSPHz/ZXTsi8S00usEV6v1tjq8tOUZzw7DpSDWVXjXDre6ed1w/pd495ODpHZYSdkRTsa0HA==}

  kareem@2.6.3:
    resolution: {integrity: sha512-C3iHfuGUXK2u8/ipq9LfjFfXFxAZMQJJq7vLS45r3D9Y2xQ/m4S8zaR4zMLFWh9AsNPXmcFfUDhTEO8UIC/V6Q==}
    engines: {node: '>=12.0.0'}

  keyv@4.5.4:
    resolution: {integrity: sha512-oxVHkHR/EJf2CNXnWxRLW6mg7JyCCUcG0DtEGmL2ctUo1PNTin1PUil+r/+4r5MpVgC/fn1kjsx7mjSujKqIpw==}

  kleur@3.0.3:
    resolution: {integrity: sha512-eTIzlVOSUR+JxdDFepEYcBMtZ9Qqdef+rnzWdRZuMbOywu5tO2w2N7rqjoANZ5k9vywhL6Br1VRjUIgTQx4E8w==}
    engines: {node: '>=6'}

  kysely@0.28.3:
    resolution: {integrity: sha512-svKnkSH72APRdjfVCCOknxaC9Eb3nA2StHG9d5/sKOqRvHRp2Dtf1XwDvc92b4B5v6LV+EAGWXQbZ5jMOvHaDw==}
    engines: {node: '>=20.0.0'}

  language-subtag-registry@0.3.23:
    resolution: {integrity: sha512-0K65Lea881pHotoGEa5gDlMxt3pctLi2RplBb7Ezh4rRdLEOtgi7n4EwK9lamnUCkKBqaeKRVebTq6BAxSkpXQ==}

  language-tags@1.0.9:
    resolution: {integrity: sha512-MbjN408fEndfiQXbFQ1vnd+1NoLDsnQW41410oQBXiyXDMYH5z505juWa4KUE1LqxRC7DgOgZDbKLxHIwm27hA==}
    engines: {node: '>=0.10'}

  leac@0.6.0:
    resolution: {integrity: sha512-y+SqErxb8h7nE/fiEX07jsbuhrpO9lL8eca7/Y1nuWV2moNlXhyd59iDGcRf6moVyDMbmTNzL40SUyrFU/yDpg==}

  levn@0.4.1:
    resolution: {integrity: sha512-+bT2uH4E5LGE7h/n3evcS/sQlJXCpIp6ym8OWJ5eV6+67Dsql/LaaT7qJBAt2rzfoa/5QBGBhxDix1dMt2kQKQ==}
    engines: {node: '>= 0.8.0'}

  lexical@0.28.0:
    resolution: {integrity: sha512-dLE3O1PZg0TlZxRQo9YDpjCjDUj8zluGyBO9MHdjo21qZmMUNrxQPeCRt8fn2s5l4HKYFQ1YNgl7k1pOJB/vZQ==}

  lib0@0.2.114:
    resolution: {integrity: sha512-gcxmNFzA4hv8UYi8j43uPlQ7CGcyMJ2KQb5kZASw6SnAKAf10hK12i2fjrS3Cl/ugZa5Ui6WwIu1/6MIXiHttQ==}
    engines: {node: '>=16'}
    hasBin: true

  libphonenumber-js@1.12.10:
    resolution: {integrity: sha512-E91vHJD61jekHHR/RF/E83T/CMoaLXT7cwYA75T4gim4FZjnM6hbJjVIGg7chqlSqRsSvQ3izGmOjHy1SQzcGQ==}

  lilconfig@3.1.3:
    resolution: {integrity: sha512-/vlFKAoH5Cgt3Ie+JLhRbwOsCQePABiU3tJ1egGvyQ+33R/vcwM2Zl2QR/LzjsBeItPt3oSVXapn+m4nQDvpzw==}
    engines: {node: '>=14'}

  lines-and-columns@1.2.4:
    resolution: {integrity: sha512-7ylylesZQ/PV29jhEDl3Ufjo6ZX7gCqJr5F7PKrqc93v7fzSymt1BpwEU8nAUXs8qzzvqhbjhK5QZg6Mt/HkBg==}

  locate-path@6.0.0:
    resolution: {integrity: sha512-iPZK6eYjbxRu3uB4/WZ3EsEIMJFMqAoopl3R+zuq0UjcAm/MO6KCweDgPfP3elTztoKP3KtnVHxTn2NHBSDVUw==}
    engines: {node: '>=10'}

  lodash.castarray@4.4.0:
    resolution: {integrity: sha512-aVx8ztPv7/2ULbArGJ2Y42bG1mEQ5mGjpdvrbJcJFU3TbYybe+QlLS4pst9zV52ymy2in1KpFPiZnAOATxD4+Q==}

  lodash.includes@4.3.0:
    resolution: {integrity: sha512-W3Bx6mdkRTGtlJISOvVD/lbqjTlPPUDTMnlXZFnVwi9NKJ6tiAk6LVdlhZMm17VZisqhKcgzpO5Wz91PCt5b0w==}

  lodash.isboolean@3.0.3:
    resolution: {integrity: sha512-Bz5mupy2SVbPHURB98VAcw+aHh4vRV5IPNhILUCsOzRmsTmSQ17jIuqopAentWoehktxGd9e/hbIXq980/1QJg==}

  lodash.isinteger@4.0.4:
    resolution: {integrity: sha512-DBwtEWN2caHQ9/imiNeEA5ys1JoRtRfY3d7V9wkqtbycnAmTvRRmbHKDV4a0EYc678/dia0jrte4tjYwVBaZUA==}

  lodash.isnumber@3.0.3:
    resolution: {integrity: sha512-QYqzpfwO3/CWf3XP+Z+tkQsfaLL/EnUlXWVkIk5FUPc4sBdTehEqZONuyRt2P67PXAk+NXmTBcc97zw9t1FQrw==}

  lodash.isplainobject@4.0.6:
    resolution: {integrity: sha512-oSXzaWypCMHkPC3NvBEaPHf0KsA5mvPrOPgQWDsbg8n7orZ290M0BmC/jgRZ4vcJ6DTAhjrsSYgdsW/F+MFOBA==}

  lodash.isstring@4.0.1:
    resolution: {integrity: sha512-0wJxfxH1wgO3GrbuP+dTTk7op+6L41QCXbGINEmD+ny/G/eCqGzxyCsh7159S+mgDDcoarnBw6PC1PS5+wUGgw==}

  lodash.merge@4.6.2:
    resolution: {integrity: sha512-0KpjqXRVvrYyCsX1swR/XTK0va6VQkQM6MNo7PqW77ByjAhoARA8EfrP1N4+KlKj8YS0ZUCtRT/YUuhyYDujIQ==}

  lodash.once@4.1.1:
    resolution: {integrity: sha512-Sb487aTOCr9drQVL8pIxOzVhafOjZN9UU54hiN8PU3uAiSV7lx1yYNpbNmex2PK6dSJoNTSJUUswT651yww3Mg==}

  lodash@4.17.21:
    resolution: {integrity: sha512-v2kDEe57lecTulaDIuNTPy3Ry4gLGJ6Z1O3vE1krgXZNrsQ+LFTGHVxVjcXPs17LhbZVGedAJv8XZ1tvj5FvSg==}

  log-symbols@6.0.0:
    resolution: {integrity: sha512-i24m8rpwhmPIS4zscNzK6MSEhk0DUWa/8iYQWxhffV8jkI4Phvs3F+quL5xvS0gdQR0FyTCMMH33Y78dDTzzIw==}
    engines: {node: '>=18'}

  longest-streak@3.1.0:
    resolution: {integrity: sha512-9Ri+o0JYgehTaVBBDoMqIl8GXtbWg711O3srftcHhZ0dqnETqLaoIK0x17fUw9rFSlK/0NlsKe0Ahhyl5pXE2g==}

  loose-envify@1.4.0:
    resolution: {integrity: sha512-lyuxPGr/Wfhrlem2CL/UcnUc1zcqKAImBDzukY7Y5F/yQiNdko6+fRLevlw1HgMySw7f611UIY408EtxRSoK3Q==}
    hasBin: true

  loupe@3.1.4:
    resolution: {integrity: sha512-wJzkKwJrheKtknCOKNEtDK4iqg/MxmZheEMtSTYvnzRdEYaZzmgH976nenp8WdJRdx5Vc1X/9MO0Oszl6ezeXg==}

  lower-case@2.0.2:
    resolution: {integrity: sha512-7fm3l3NAF9WfN6W3JOmf5drwpVqX78JtoGJ3A6W0a6ZnldM41w2fV5D490psKFTpMds8TJse/eHLFFsNHHjHgg==}

  lru-cache@10.4.3:
    resolution: {integrity: sha512-JNAzZcXrCt42VGLuYz0zfAzDfAvJWW6AfYlDBQyDV5DClI2m5sAmK+OIO7s59XfsRsWHp02jAJrRadPRGTt6SQ==}

  lru-cache@5.1.1:
    resolution: {integrity: sha512-KpNARQA3Iwv+jTA0utUVVbrh+Jlrr1Fv0e56GGzAFOXN7dk/FviaDW8LHmK52DlcH4WP2n6gI8vN1aesBFgo9w==}

  lucide-react@0.378.0:
    resolution: {integrity: sha512-u6EPU8juLUk9ytRcyapkWI18epAv3RU+6+TC23ivjR0e+glWKBobFeSgRwOIJihzktILQuy6E0E80P2jVTDR5g==}
    peerDependencies:
      react: ^16.5.1 || ^17.0.0 || ^18.0.0

  lucide-react@0.503.0:
    resolution: {integrity: sha512-HGGkdlPWQ0vTF8jJ5TdIqhQXZi6uh3LnNgfZ8MHiuxFfX3RZeA79r2MW2tHAZKlAVfoNE8esm3p+O6VkIvpj6w==}
    peerDependencies:
      react: ^16.5.1 || ^17.0.0 || ^18.0.0 || ^19.0.0

  lz-string@1.5.0:
    resolution: {integrity: sha512-h5bgJWpxJNswbU7qCrV0tIKQCaS3blPDrqKWx+QxzuzL1zGUzij9XCWLrSLsJPu5t+eWA/ycetzYAO5IOMcWAQ==}
    hasBin: true

  magic-string@0.30.17:
    resolution: {integrity: sha512-sNPKHvyjVf7gyjwS4xGTaW/mCnF8wnjtifKBEhxfZ7E/S8tQ0rssrwGNn6q8JH/ohItJfSQp9mBtQYuTlH5QnA==}

  mailchecker@6.0.17:
    resolution: {integrity: sha512-7wfgNChUp7mqzoh31l8aII2swlalW9Wfxqa6XrNVCyf2pardtSzNKatf4OWng4bQnXN5lvgk7Pd9kLrWbs/ylA==}
    engines: {node: '>=0.10'}

  map-obj@4.3.0:
    resolution: {integrity: sha512-hdN1wVrZbb29eBGiGjJbeP8JbKjq1urkHJ/LIP/NY48MZ1QVXUsQBV1G1zvYFHn1XE06cwjBsOI2K3Ulnj1YXQ==}
    engines: {node: '>=8'}

  map-obj@5.0.2:
    resolution: {integrity: sha512-K6K2NgKnTXimT3779/4KxSvobxOtMmx1LBZ3NwRxT/MDIR3Br/fQ4Q+WCX5QxjyUR8zg5+RV9Tbf2c5pAWTD2A==}
    engines: {node: ^12.20.0 || ^14.13.1 || >=16.0.0}

  marked@7.0.4:
    resolution: {integrity: sha512-t8eP0dXRJMtMvBojtkcsA7n48BkauktUKzfkPSCq85ZMTJ0v76Rke4DYz01omYpPTUh4p/f7HePgRo3ebG8+QQ==}
    engines: {node: '>= 16'}
    hasBin: true

  math-intrinsics@1.1.0:
    resolution: {integrity: sha512-/IXtbwEk5HTPyEwyKX6hGkYXxM9nbj64B+ilVJnC/R6B0pH5G4V3b0pVbL7DBj4tkhBAppbQUlf6F6Xl9LHu1g==}
    engines: {node: '>= 0.4'}

  md-to-react-email@5.0.5:
    resolution: {integrity: sha512-OvAXqwq57uOk+WZqFFNCMZz8yDp8BD3WazW1wAKHUrPbbdr89K9DWS6JXY09vd9xNdPNeurI8DU/X4flcfaD8A==}
    peerDependencies:
      react: ^18.0 || ^19.0

  md5@2.3.0:
    resolution: {integrity: sha512-T1GITYmFaKuO91vxyoQMFETst+O71VUPEU3ze5GNzDm0OWdP8v1ziTaAEPUr/3kLsY3Sftgz242A1SetQiDL7g==}

  mdast-util-from-markdown@2.0.2:
    resolution: {integrity: sha512-uZhTV/8NBuw0WHkPTrCqDOl0zVe1BIng5ZtHoDk49ME1qqcjYmmLmOf0gELgcRMxN4w2iuIeVso5/6QymSrgmA==}

  mdast-util-mdx-jsx@3.1.3:
    resolution: {integrity: sha512-bfOjvNt+1AcbPLTFMFWY149nJz0OjmewJs3LQQ5pIyVGxP4CdOqNVJL6kTaM5c68p8q82Xv3nCyFfUnuEcH3UQ==}

  mdast-util-phrasing@4.1.0:
    resolution: {integrity: sha512-TqICwyvJJpBwvGAMZjj4J2n0X8QWp21b9l0o7eXyVJ25YNWYbJDVIyD1bZXE6WtV6RmKJVYmQAKWa0zWOABz2w==}

  mdast-util-to-markdown@2.1.2:
    resolution: {integrity: sha512-xj68wMTvGXVOKonmog6LwyJKrYXZPvlwabaryTjLh9LuvovB/KAH+kvi8Gjj+7rJjsFi23nkUxRQv1KqSroMqA==}

  mdast-util-to-string@4.0.0:
    resolution: {integrity: sha512-0H44vDimn51F0YwvxSJSm0eCDOJTRlmN0R1yBh4HLj9wiV1Dn0QoXGbvFAWj2hSItVTlCmBF1hqKlIyUBVFLPg==}

  memoize-one@6.0.0:
    resolution: {integrity: sha512-rkpe71W0N0c0Xz6QD0eJETuWAJGnJ9afsl1srmwPrI+yBCkge5EycXXbYRyvL29zZVUWQCY7InPRCv3GDXuZNw==}

  memory-pager@1.5.0:
    resolution: {integrity: sha512-ZS4Bp4r/Zoeq6+NLJpP+0Zzm0pR8whtGPf1XExKLJBAczGMnSi3It14OiNCStjQjM6NU1okjQGSxgEZN8eBYKg==}

  merge2@1.4.1:
    resolution: {integrity: sha512-8q7VEgMJW4J8tcfVPy8g09NcQwZdbwFEqhe/WZkoIzjn/3TGDwtOCYtXGxA3O8tPzpczCCDgv+P2P5y00ZJOOg==}
    engines: {node: '>= 8'}

  micromark-core-commonmark@2.0.3:
    resolution: {integrity: sha512-RDBrHEMSxVFLg6xvnXmb1Ayr2WzLAWjeSATAoxwKYJV94TeNavgoIdA0a9ytzDSVzBy2YKFK+emCPOEibLeCrg==}

  micromark-extension-mdx-jsx@3.0.1:
    resolution: {integrity: sha512-vNuFb9czP8QCtAQcEJn0UJQJZA8Dk6DXKBqx+bg/w0WGuSxDxNr7hErW89tHUY31dUW4NqEOWwmEUNhjTFmHkg==}

  micromark-factory-destination@2.0.1:
    resolution: {integrity: sha512-Xe6rDdJlkmbFRExpTOmRj9N3MaWmbAgdpSrBQvCFqhezUn4AHqJHbaEnfbVYYiexVSs//tqOdY/DxhjdCiJnIA==}

  micromark-factory-label@2.0.1:
    resolution: {integrity: sha512-VFMekyQExqIW7xIChcXn4ok29YE3rnuyveW3wZQWWqF4Nv9Wk5rgJ99KzPvHjkmPXF93FXIbBp6YdW3t71/7Vg==}

  micromark-factory-mdx-expression@2.0.3:
    resolution: {integrity: sha512-kQnEtA3vzucU2BkrIa8/VaSAsP+EJ3CKOvhMuJgOEGg9KDC6OAY6nSnNDVRiVNRqj7Y4SlSzcStaH/5jge8JdQ==}

  micromark-factory-space@2.0.1:
    resolution: {integrity: sha512-zRkxjtBxxLd2Sc0d+fbnEunsTj46SWXgXciZmHq0kDYGnck/ZSGj9/wULTV95uoeYiK5hRXP2mJ98Uo4cq/LQg==}

  micromark-factory-title@2.0.1:
    resolution: {integrity: sha512-5bZ+3CjhAd9eChYTHsjy6TGxpOFSKgKKJPJxr293jTbfry2KDoWkhBb6TcPVB4NmzaPhMs1Frm9AZH7OD4Cjzw==}

  micromark-factory-whitespace@2.0.1:
    resolution: {integrity: sha512-Ob0nuZ3PKt/n0hORHyvoD9uZhr+Za8sFoP+OnMcnWK5lngSzALgQYKMr9RJVOWLqQYuyn6ulqGWSXdwf6F80lQ==}

  micromark-util-character@2.1.1:
    resolution: {integrity: sha512-wv8tdUTJ3thSFFFJKtpYKOYiGP2+v96Hvk4Tu8KpCAsTMs6yi+nVmGh1syvSCsaxz45J6Jbw+9DD6g97+NV67Q==}

  micromark-util-chunked@2.0.1:
    resolution: {integrity: sha512-QUNFEOPELfmvv+4xiNg2sRYeS/P84pTW0TCgP5zc9FpXetHY0ab7SxKyAQCNCc1eK0459uoLI1y5oO5Vc1dbhA==}

  micromark-util-classify-character@2.0.1:
    resolution: {integrity: sha512-K0kHzM6afW/MbeWYWLjoHQv1sgg2Q9EccHEDzSkxiP/EaagNzCm7T/WMKZ3rjMbvIpvBiZgwR3dKMygtA4mG1Q==}

  micromark-util-combine-extensions@2.0.1:
    resolution: {integrity: sha512-OnAnH8Ujmy59JcyZw8JSbK9cGpdVY44NKgSM7E9Eh7DiLS2E9RNQf0dONaGDzEG9yjEl5hcqeIsj4hfRkLH/Bg==}

  micromark-util-decode-numeric-character-reference@2.0.2:
    resolution: {integrity: sha512-ccUbYk6CwVdkmCQMyr64dXz42EfHGkPQlBj5p7YVGzq8I7CtjXZJrubAYezf7Rp+bjPseiROqe7G6foFd+lEuw==}

  micromark-util-decode-string@2.0.1:
    resolution: {integrity: sha512-nDV/77Fj6eH1ynwscYTOsbK7rR//Uj0bZXBwJZRfaLEJ1iGBR6kIfNmlNqaqJf649EP0F3NWNdeJi03elllNUQ==}

  micromark-util-encode@2.0.1:
    resolution: {integrity: sha512-c3cVx2y4KqUnwopcO9b/SCdo2O67LwJJ/UyqGfbigahfegL9myoEFoDYZgkT7f36T0bLrM9hZTAaAyH+PCAXjw==}

  micromark-util-events-to-acorn@2.0.3:
    resolution: {integrity: sha512-jmsiEIiZ1n7X1Rr5k8wVExBQCg5jy4UXVADItHmNk1zkwEVhBuIUKRu3fqv+hs4nxLISi2DQGlqIOGiFxgbfHg==}

  micromark-util-html-tag-name@2.0.1:
    resolution: {integrity: sha512-2cNEiYDhCWKI+Gs9T0Tiysk136SnR13hhO8yW6BGNyhOC4qYFnwF1nKfD3HFAIXA5c45RrIG1ub11GiXeYd1xA==}

  micromark-util-normalize-identifier@2.0.1:
    resolution: {integrity: sha512-sxPqmo70LyARJs0w2UclACPUUEqltCkJ6PhKdMIDuJ3gSf/Q+/GIe3WKl0Ijb/GyH9lOpUkRAO2wp0GVkLvS9Q==}

  micromark-util-resolve-all@2.0.1:
    resolution: {integrity: sha512-VdQyxFWFT2/FGJgwQnJYbe1jjQoNTS4RjglmSjTUlpUMa95Htx9NHeYW4rGDJzbjvCsl9eLjMQwGeElsqmzcHg==}

  micromark-util-sanitize-uri@2.0.1:
    resolution: {integrity: sha512-9N9IomZ/YuGGZZmQec1MbgxtlgougxTodVwDzzEouPKo3qFWvymFHWcnDi2vzV1ff6kas9ucW+o3yzJK9YB1AQ==}

  micromark-util-subtokenize@2.1.0:
    resolution: {integrity: sha512-XQLu552iSctvnEcgXw6+Sx75GflAPNED1qx7eBJ+wydBb2KCbRZe+NwvIEEMM83uml1+2WSXpBAcp9IUCgCYWA==}

  micromark-util-symbol@2.0.1:
    resolution: {integrity: sha512-vs5t8Apaud9N28kgCrRUdEed4UJ+wWNvicHLPxCa9ENlYuAY31M0ETy5y1vA33YoNPDFTghEbnh6efaE8h4x0Q==}

  micromark-util-types@2.0.2:
    resolution: {integrity: sha512-Yw0ECSpJoViF1qTU4DC6NwtC4aWGt1EkzaQB8KPPyCRR8z9TWeV0HbEFGTO+ZY1wB22zmxnJqhPyTpOVCpeHTA==}

  micromark@4.0.2:
    resolution: {integrity: sha512-zpe98Q6kvavpCr1NPVSCMebCKfD7CA2NqZ+rykeNhONIJBpc1tFKt9hucLGwha3jNTNI8lHpctWJWoimVF4PfA==}

  micromatch@4.0.8:
    resolution: {integrity: sha512-PXwfBhYu0hBCPw8Dn0E+WDYb7af3dSLVWKi3HGv84IdF4TyFoC0ysxFd0Goxw7nSv4T/PzEJQxsYsEiFCKo2BA==}
    engines: {node: '>=8.6'}

  mime-db@1.52.0:
    resolution: {integrity: sha512-sPU4uV7dYlvtWJxwwxHD0PuihVNiE7TyAbQ5SWxDCB9mUYvOgroQOwYQQOKPJ8CIbE+1ETVlOoK1UC2nU3gYvg==}
    engines: {node: '>= 0.6'}

  mime-types@2.1.35:
    resolution: {integrity: sha512-ZDY+bPm5zTTF+YpCrAU9nK0UgICYPT0QtT1NZWFv4s++TNkcgVaT0g6+4R2uI4MjQjzysHB1zxuWL50hzaeXiw==}
    engines: {node: '>= 0.6'}

<<<<<<< HEAD
  mimic-function@5.0.1:
    resolution: {integrity: sha512-VP79XUPxV2CigYP3jWwAUFSku2aKqBH7uTAapFWCBqutsbmDo96KY5o8uh6U+/YSIn5OxJnXp73beVkpqMIGhA==}
    engines: {node: '>=18'}

=======
>>>>>>> 1f2d01a5
  mimic-response@3.1.0:
    resolution: {integrity: sha512-z0yWI+4FDrrweS8Zmt4Ej5HdJmky15+L2e6Wgn3+iK5fWzb6T3fhNFq2+MeTRb064c6Wr4N/wv0DzQTjNzHNGQ==}
    engines: {node: '>=10'}

  minimatch@3.1.2:
    resolution: {integrity: sha512-J7p63hRiAjw1NDEww1W7i37+ByIrOWO5XQQAzZ3VOcL0PNybwpfmV/N05zFAzwQ9USyEcX6t3UO+K5aqBQOIHw==}

  minimatch@9.0.5:
    resolution: {integrity: sha512-G6T0ZX48xgozx7587koeX9Ys2NYy6Gmv//P89sEte9V9whIapMNF4idKxnW2QtCcLiTWlb/wfCabAtAFWhhBow==}
    engines: {node: '>=16 || 14 >=14.17'}

  minimist@1.2.8:
    resolution: {integrity: sha512-2yyAR8qBkN3YuheJanUpWC5U3bb5osDywNB8RzDVlDwDHbocAJveqqj1u8+SVD7jkWT4yvsHCpWqqWqAxb0zCA==}

  minipass@7.1.2:
    resolution: {integrity: sha512-qOOzS1cBTWYF4BH8fVePDBOO9iptMnGUEZwNc/cMWnTV2nVLZ7VoNWEPHkYczZA0pdoA7dl6e7FL659nX9S2aw==}
    engines: {node: '>=16 || 14 >=14.17'}

  mkdirp-classic@0.5.3:
    resolution: {integrity: sha512-gKLcREMhtuZRwRAfqP3RFW+TK4JqApVBtOIftVgjuABpAtpxhPGaDcfvbhNvD0B8iD1oUr/txX35NjcaY6Ns/A==}

  mkdirp@1.0.4:
    resolution: {integrity: sha512-vVqVZQyf3WLx2Shd0qJ9xuvqgAyKPLAiqITEtqW0oIUjzo3PePDd6fW9iFz30ef7Ysp/oiWqbhszeGWW2T6Gzw==}
    engines: {node: '>=10'}
    hasBin: true

  monaco-editor@0.52.2:
    resolution: {integrity: sha512-GEQWEZmfkOGLdd3XK8ryrfWz3AIP8YymVXiPHEdewrUq7mh0qrKrfHLNCXcbB6sTnMLnOZ3ztSiKcciFUkIJwQ==}

  mongodb-connection-string-url@3.0.2:
    resolution: {integrity: sha512-rMO7CGo/9BFwyZABcKAWL8UJwH/Kc2x0g72uhDWzG48URRax5TCIcJ7Rc3RZqffZzO/Gwff/jyKwCU9TN8gehA==}

  mongodb@6.16.0:
    resolution: {integrity: sha512-D1PNcdT0y4Grhou5Zi/qgipZOYeWrhLEpk33n3nm6LGtz61jvO88WlrWCK/bigMjpnOdAUKKQwsGIl0NtWMyYw==}
    engines: {node: '>=16.20.1'}
    peerDependencies:
      '@aws-sdk/credential-providers': ^3.188.0
      '@mongodb-js/zstd': ^1.1.0 || ^2.0.0
      gcp-metadata: ^5.2.0
      kerberos: ^2.0.1
      mongodb-client-encryption: '>=6.0.0 <7'
      snappy: ^7.2.2
      socks: ^2.7.1
    peerDependenciesMeta:
      '@aws-sdk/credential-providers':
        optional: true
      '@mongodb-js/zstd':
        optional: true
      gcp-metadata:
        optional: true
      kerberos:
        optional: true
      mongodb-client-encryption:
        optional: true
      snappy:
        optional: true
      socks:
        optional: true

  mongodb@6.17.0:
    resolution: {integrity: sha512-neerUzg/8U26cgruLysKEjJvoNSXhyID3RvzvdcpsIi2COYM3FS3o9nlH7fxFtefTb942dX3W9i37oPfCVj4wA==}
    engines: {node: '>=16.20.1'}
    peerDependencies:
      '@aws-sdk/credential-providers': ^3.188.0
      '@mongodb-js/zstd': ^1.1.0 || ^2.0.0
      gcp-metadata: ^5.2.0
      kerberos: ^2.0.1
      mongodb-client-encryption: '>=6.0.0 <7'
      snappy: ^7.2.2
      socks: ^2.7.1
    peerDependenciesMeta:
      '@aws-sdk/credential-providers':
        optional: true
      '@mongodb-js/zstd':
        optional: true
      gcp-metadata:
        optional: true
      kerberos:
        optional: true
      mongodb-client-encryption:
        optional: true
      snappy:
        optional: true
      socks:
        optional: true

  mongoose-paginate-v2@1.8.5:
    resolution: {integrity: sha512-kFxhot+yw9KmpAGSSrF/o+f00aC2uawgNUbhyaM0USS9L7dln1NA77/pLg4lgOaRgXMtfgCENamjqZwIM1Zrig==}
    engines: {node: '>=4.0.0'}

  mongoose@8.15.1:
    resolution: {integrity: sha512-RhQ4DzmBi5BNGcS0w4u1vdMRIKcteXTCNzDt1j7XRcdWYBz1MjMjulBhPaeC5jBCHOD1yinuOFTTSOWLLGexWw==}
    engines: {node: '>=16.20.1'}

  mpath@0.9.0:
    resolution: {integrity: sha512-ikJRQTk8hw5DEoFVxHG1Gn9T/xcjtdnOKIU1JTmGjZZlg9LST2mBLmcX3/ICIbgJydT2GOc15RnNy5mHmzfSew==}
    engines: {node: '>=4.0.0'}

  mquery@5.0.0:
    resolution: {integrity: sha512-iQMncpmEK8R8ncT8HJGsGc9Dsp8xcgYMVSbs5jgnm1lFHTZqMJTUWTDx1LBO8+mK3tPNZWFLBghQEIOULSTHZg==}
    engines: {node: '>=14.0.0'}

  mrmime@2.0.1:
    resolution: {integrity: sha512-Y3wQdFg2Va6etvQ5I82yUhGdsKrcYox6p7FfL1LbK2J4V01F9TGlepTIhnK24t7koZibmg82KGglhA1XK5IsLQ==}
    engines: {node: '>=10'}

  ms@2.1.3:
    resolution: {integrity: sha512-6FlzubTLZG3J2a/NVCAleEhjzq5oxgHyaCU9yYXvcLsvoVaHJq/s5xXI6/XXP6tz7R9xAOtHnSO/tXtF3WRTlA==}

  mutative@1.2.0:
    resolution: {integrity: sha512-1muFw45Lwjso6TSBGiXfbjKS01fVSD/qaqBfTo/gXgp79e8KM4Sa1XP/S4iN2/DvSdIZgjFJI+JIhC7eKf3GTg==}
    engines: {node: '>=14.0'}

  mz@2.7.0:
    resolution: {integrity: sha512-z81GNO7nnYMEhrGh9LeymoE4+Yr0Wn5McHIZMK5cfQCl+NDX08sCZgUc9/6MHni9IWuFLm1Z3HTCXu2z9fN62Q==}

  nanoid@3.3.11:
    resolution: {integrity: sha512-N8SpfPUnUp1bK+PMYW8qSWdl9U+wwNWI4QKxOYDy9JAro3WMX7p2OeVRF9v+347pnakNevPmiHhNmZ2HbFA76w==}
    engines: {node: ^10 || ^12 || ^13.7 || ^14 || >=15.0.1}
    hasBin: true

  nanostores@0.11.4:
    resolution: {integrity: sha512-k1oiVNN4hDK8NcNERSZLQiMfRzEGtfnvZvdBvey3SQbgn8Dcrk0h1I6vpxApjb10PFUflZrgJ2WEZyJQ+5v7YQ==}
    engines: {node: ^18.0.0 || >=20.0.0}

  napi-build-utils@2.0.0:
    resolution: {integrity: sha512-GEbrYkbfF7MoNaoh2iGG84Mnf/WZfB0GdGEsM8wz7Expx/LlWf5U8t9nvJKXSp3qr5IsEbK04cBGhol/KwOsWA==}

  napi-postinstall@0.3.0:
    resolution: {integrity: sha512-M7NqKyhODKV1gRLdkwE7pDsZP2/SC2a2vHkOYh9MCpKMbWVfyVfUw5MaH83Fv6XMjxr5jryUp3IDDL9rlxsTeA==}
    engines: {node: ^12.20.0 || ^14.18.0 || >=16.0.0}
    hasBin: true

  natural-compare@1.4.0:
    resolution: {integrity: sha512-OWND8ei3VtNC9h7V60qff3SVobHr996CTwgxubgyQYEpg290h9J0buyECNNJexkFm5sOajh5G116RYA1c8ZMSw==}

  next-sitemap@4.2.3:
    resolution: {integrity: sha512-vjdCxeDuWDzldhCnyFCQipw5bfpl4HmZA7uoo3GAaYGjGgfL4Cxb1CiztPuWGmS+auYs7/8OekRS8C2cjdAsjQ==}
    engines: {node: '>=14.18'}
    hasBin: true
    peerDependencies:
      next: '*'

  next@15.3.3:
    resolution: {integrity: sha512-JqNj29hHNmCLtNvd090SyRbXJiivQ+58XjCcrC50Crb5g5u2zi7Y2YivbsEfzk6AtVI80akdOQbaMZwWB1Hthw==}
    engines: {node: ^18.18.0 || ^19.8.0 || >= 20.0.0}
    hasBin: true
    peerDependencies:
      '@opentelemetry/api': ^1.1.0
      '@playwright/test': ^1.41.2
      babel-plugin-react-compiler: '*'
      react: ^18.2.0 || 19.0.0-rc-de68d2f4-20241204 || ^19.0.0
      react-dom: ^18.2.0 || 19.0.0-rc-de68d2f4-20241204 || ^19.0.0
      sass: ^1.3.0
    peerDependenciesMeta:
      '@opentelemetry/api':
        optional: true
      '@playwright/test':
        optional: true
      babel-plugin-react-compiler:
        optional: true
      sass:
        optional: true

  no-case@3.0.4:
    resolution: {integrity: sha512-fgAN3jGAh+RoxUGZHTSOLJIqUc2wmoBwGR4tbpNAKmmovFoWq0OdRkb0VkldReO2a2iBT/OEulG9XSUc10r3zg==}

  node-abi@3.75.0:
    resolution: {integrity: sha512-OhYaY5sDsIka7H7AtijtI9jwGYLyl29eQn/W623DiN/MIv5sUqc4g7BIDThX+gb7di9f6xK02nkp8sdfFWZLTg==}
    engines: {node: '>=10'}

  node-addon-api@6.1.0:
    resolution: {integrity: sha512-+eawOlIgy680F0kBzPUNFhMZGtJ1YmqM6l4+Crf4IkImjYrO/mqPwRMh352g23uIaQKFItcQ64I7KMaJxHgAVA==}

  node-fetch@2.7.0:
    resolution: {integrity: sha512-c4FRfUm/dbcWZ7U+1Wq0AwCyFL+3nt2bEw05wfxSz+DWpWsitgmSgYmy2dQdWyKC1694ELPqMs/YzUSNozLt8A==}
    engines: {node: 4.x || >=6.0.0}
    peerDependencies:
      encoding: ^0.1.0
    peerDependenciesMeta:
      encoding:
        optional: true

  node-mock-http@1.0.1:
    resolution: {integrity: sha512-0gJJgENizp4ghds/Ywu2FCmcRsgBTmRQzYPZm61wy+Em2sBarSka0OhQS5huLBg6od1zkNpnWMCZloQDFVvOMQ==}

  node-releases@2.0.19:
    resolution: {integrity: sha512-xxOWJsBKtzAq7DY0J+DTzuz58K8e7sJbdgwkbMWQe8UYB6ekmsQ45q0M/tJDsGaZmbC+l7n57UV8Hl5tHxO9uw==}

  nodemailer@6.9.16:
    resolution: {integrity: sha512-psAuZdTIRN08HKVd/E8ObdV6NO7NTBY3KsC30F7M4H1OnmLCUNaS56FpYxyb26zWLSyYF9Ozch9KYHhHegsiOQ==}
    engines: {node: '>=6.0.0'}

  noms@0.0.0:
    resolution: {integrity: sha512-lNDU9VJaOPxUmXcLb+HQFeUgQQPtMI24Gt6hgfuMHRJgMRHMF/qZ4HJD3GDru4sSw9IQl2jPjAYnQrdIeLbwow==}

  normalize-path@3.0.0:
    resolution: {integrity: sha512-6eZs5Ls3WtCisHWp9S2GUy8dqkpGi4BVSz3GaqiE6ezub0512ESztXUwUB6C6IKbQkY2Pnb/mD4WYojCRwcwLA==}
    engines: {node: '>=0.10.0'}

  normalize-range@0.1.2:
    resolution: {integrity: sha512-bdok/XvKII3nUpklnV6P2hxtMNrCboOjAcyBuQnWEhO665FwrSNRxU+AqpsyvO6LgGYPspN+lu5CLtw4jPRKNA==}
    engines: {node: '>=0.10.0'}

  nwsapi@2.2.20:
    resolution: {integrity: sha512-/ieB+mDe4MrrKMT8z+mQL8klXydZWGR5Dowt4RAGKbJ3kIGEx3X4ljUo+6V73IXtUPWgfOlU5B9MlGxFO5T+cA==}

  object-assign@4.1.1:
    resolution: {integrity: sha512-rJgTQnkUnH1sFw8yT6VSU3zD3sWmu6sZhIseY8VX+GRu3P6F7Fu+JNDoXfklElbLJSnc3FUQHVe4cU5hj+BcUg==}
    engines: {node: '>=0.10.0'}

  object-hash@3.0.0:
    resolution: {integrity: sha512-RSn9F68PjH9HqtltsSnqYC1XXoWe9Bju5+213R98cNGttag9q9yAOTzdbsqvIa7aNm5WffBZFpWYr2aWrklWAw==}
    engines: {node: '>= 6'}

  object-inspect@1.13.4:
    resolution: {integrity: sha512-W67iLl4J2EXEGTbfeHCffrjDfitvLANg0UlX3wFUUSTx92KXRFegMHUVgSqE+wvhAbi4WqjGg9czysTV2Epbew==}
    engines: {node: '>= 0.4'}

  object-keys@1.1.1:
    resolution: {integrity: sha512-NuAESUOUMrlIXOfHKzD6bpPu3tYt3xvjNdRIQ+FeT0lNb4K8WR70CaDxhuNguS2XG+GjkyMwOzsN5ZktImfhLA==}
    engines: {node: '>= 0.4'}

  object-to-formdata@4.5.1:
    resolution: {integrity: sha512-QiM9D0NiU5jV6J6tjE1g7b4Z2tcUnKs1OPUi4iMb2zH+7jwlcUrASghgkFk9GtzqNNq8rTQJtT8AzjBAvLoNMw==}

  object.assign@4.1.7:
    resolution: {integrity: sha512-nK28WOo+QIjBkDduTINE4JkF/UJJKyf2EJxvJKfblDpyg0Q+pkOHNTL0Qwy6NP6FhE/EnzV73BxxqcJaXY9anw==}
    engines: {node: '>= 0.4'}

  object.entries@1.1.9:
    resolution: {integrity: sha512-8u/hfXFRBD1O0hPUjioLhoWFHRmt6tKA4/vZPyckBr18l1KE9uHrFaFaUi8MDRTpi4uak2goyPTSNJLXX2k2Hw==}
    engines: {node: '>= 0.4'}

  object.fromentries@2.0.8:
    resolution: {integrity: sha512-k6E21FzySsSK5a21KRADBd/NGneRegFO5pLHfdQLpRDETUNJueLXs3WCzyQ3tFRDYgbq3KHGXfTbi2bs8WQ6rQ==}
    engines: {node: '>= 0.4'}

  object.groupby@1.0.3:
    resolution: {integrity: sha512-+Lhy3TQTuzXI5hevh8sBGqbmurHbbIjAi0Z4S63nthVLmLxfbj4T54a4CfZrXIrt9iP4mVAPYMo/v99taj3wjQ==}
    engines: {node: '>= 0.4'}

  object.values@1.2.1:
    resolution: {integrity: sha512-gXah6aZrcUxjWg2zR2MwouP2eHlCBzdV4pygudehaKXSGW4v2AsRQUK+lwwXhii6KFZcunEnmSUoYp5CXibxtA==}
    engines: {node: '>= 0.4'}

  on-exit-leak-free@2.1.2:
    resolution: {integrity: sha512-0eJJY6hXLGf1udHwfNftBqH+g73EU4B504nZeKpz1sYRKafAghwxEJunB2O7rDZkL4PGfsMVnTXZ2EjibbqcsA==}
    engines: {node: '>=14.0.0'}

  once@1.4.0:
    resolution: {integrity: sha512-lNaJgI+2Q5URQBkccEKHTQOPaXdUxnZZElQTZY0MFUAuaEqe1E+Nyvgdz/aIyNi6Z9MzO5dv1H8n58/GELp3+w==}

  onetime@7.0.0:
    resolution: {integrity: sha512-VXJjc87FScF88uafS3JllDgvAm+c/Slfz06lorj2uAY34rlUu0Nt+v8wreiImcrgAjjIHp1rXpTDlLOGw29WwQ==}
    engines: {node: '>=18'}

  optionator@0.9.4:
    resolution: {integrity: sha512-6IpQ7mKUxRcZNLIObR0hz7lxsapSSIYNZJwXPGeF0mTVqGKFIXj1DQcMoT22S3ROcLyY/rz0PWaWZ9ayWmad9g==}
    engines: {node: '>= 0.8.0'}

  ora@8.2.0:
    resolution: {integrity: sha512-weP+BZ8MVNnlCm8c0Qdc1WSWq4Qn7I+9CJGm7Qali6g44e/PUzbjNqJX5NJ9ljlNMosfJvg1fKEGILklK9cwnw==}
    engines: {node: '>=18'}

  own-keys@1.0.1:
    resolution: {integrity: sha512-qFOyK5PjiWZd+QQIh+1jhdb9LpxTF0qs7Pm8o5QHYZ0M3vKqSqzsZaEB6oWlxZ+q2sJBMI/Ktgd2N5ZwQoRHfg==}
    engines: {node: '>= 0.4'}

  p-limit@3.1.0:
    resolution: {integrity: sha512-TYOanM3wGwNGsZN2cVTYPArw454xnXj5qmWF1bEoAc4+cU/ol7GVh7odevjp1FNHduHc3KZMcFduxU5Xc6uJRQ==}
    engines: {node: '>=10'}

  p-limit@6.2.0:
    resolution: {integrity: sha512-kuUqqHNUqoIWp/c467RI4X6mmyuojY5jGutNU0wVTmEOOfcuwLqyMVoAi9MKi2Ak+5i9+nhmrK4ufZE8069kHA==}
    engines: {node: '>=18'}

  p-locate@5.0.0:
    resolution: {integrity: sha512-LaNjtRWUBY++zB5nE/NwcaoMylSPk+S+ZHNB1TzdbMJMny6dynpAGt7X/tl/QYq3TIeE6nxHppbo2LGymrG5Pw==}
    engines: {node: '>=10'}

  package-json-from-dist@1.0.1:
    resolution: {integrity: sha512-UEZIS3/by4OC8vL3P2dTXRETpebLI2NiI5vIrjaD/5UtrkFX/tNbwjTSRAGC/+7CAo2pIcBaRgWmcBBHcsaCIw==}

  parent-module@1.0.1:
    resolution: {integrity: sha512-GQ2EWRpQV8/o+Aw8YqtfZZPfNRWZYkbidE9k5rpl/hC3vtHHBfGm2Ifi6qWV+coDGkrUKZAxE3Lot5kcsRlh+g==}
    engines: {node: '>=6'}

  parse-entities@4.0.2:
    resolution: {integrity: sha512-GG2AQYWoLgL877gQIKeRPGO1xF9+eG1ujIb5soS5gPvLQ1y2o8FL90w2QWNdf9I361Mpp7726c+lj3U0qK1uGw==}

  parse-json@5.2.0:
    resolution: {integrity: sha512-ayCKvm/phCGxOkYRSCM82iDwct8/EonSEgCSxWxD7ve6jHggsFl4fZVQBPRNgQoKiuV/odhFrGzQXZwbifC8Rg==}
    engines: {node: '>=8'}

  parse5@7.3.0:
    resolution: {integrity: sha512-IInvU7fabl34qmi9gY8XOVxhYyMyuH2xUNpb2q8/Y+7552KlejkRvqvD19nMoUW/uQGGbqNpA6Tufu5FL5BZgw==}

  parseley@0.12.1:
    resolution: {integrity: sha512-e6qHKe3a9HWr0oMRVDTRhKce+bRO8VGQR3NyVwcjwrbhMmFCX9KszEV35+rn4AdilFAq9VPxP/Fe1wC9Qjd2lw==}

  path-exists@4.0.0:
    resolution: {integrity: sha512-ak9Qy5Q7jYb2Wwcey5Fpvg2KoAc/ZIhLSLOSBmRmygPsGwkVVt0fZa0qrtMz+m6tJTAHfZQ8FnmB4MG4LWy7/w==}
    engines: {node: '>=8'}

  path-is-absolute@1.0.1:
    resolution: {integrity: sha512-AVbw3UJ2e9bq64vSaS9Am0fje1Pa8pbGqTTsmXfaIiMpnr5DlDhfJOuLj9Sf95ZPVDAUerDfEk88MPmPe7UCQg==}
    engines: {node: '>=0.10.0'}

  path-key@3.1.1:
    resolution: {integrity: sha512-ojmeN0qd+y0jszEtoY48r0Peq5dwMEkIlCOu6Q5f41lfkswXuKtYrhgoTpLnyIcHm24Uhqx+5Tqm2InSwLhE6Q==}
    engines: {node: '>=8'}

  path-parse@1.0.7:
    resolution: {integrity: sha512-LDJzPVEEEPR+y48z93A0Ed0yXb8pAByGWo/k5YYdYgpY2/2EsOsksJrq7lOHxryrVOn1ejG6oAp8ahvOIQD8sw==}

  path-scurry@1.11.1:
    resolution: {integrity: sha512-Xa4Nw17FS9ApQFJ9umLiJS4orGjm7ZzwUrwamcGQuHSzDyth9boKDaycYdDcZDuqYATXw4HFXgaqWTctW/v1HA==}
    engines: {node: '>=16 || 14 >=14.18'}

  path-to-regexp@6.3.0:
    resolution: {integrity: sha512-Yhpw4T9C6hPpgPeA28us07OJeqZ5EzQTkbfwuhsUg0c237RomFoETJgmp2sa3F/41gfLE6G5cqcYwznmeEeOlQ==}

  path-type@4.0.0:
    resolution: {integrity: sha512-gDKb8aZMDeD/tZWs9P6+q0J9Mwkdl6xMV8TjnGP3qJVJ06bdMgkbBlLU8IdfOsIsFz2BW1rNVT3XuNEl8zPAvw==}
    engines: {node: '>=8'}

  pathe@2.0.3:
    resolution: {integrity: sha512-WUjGcAqP1gQacoQe+OBJsFA7Ld4DyXuUIjZ5cc75cLHvJ7dtNsTugphxIADwspS+AraAUePCKrSVtPLFj/F88w==}

  pathval@2.0.1:
    resolution: {integrity: sha512-//nshmD55c46FuFw26xV/xFAaB5HF9Xdap7HJBBnrKdAd6/GxDBaNA1870O79+9ueg61cZLSVc+OaFlfmObYVQ==}
    engines: {node: '>= 14.16'}

  payload-auth@1.6.4:
    resolution: {integrity: sha512-BD0RzMamN1dehDq+ESrUZxZ55LXl7h2YGpCX4746/2aCI1dGYg7ohdjZKoCG/uLtbpAmDILRG/6OoYSWEQebXg==}
    peerDependencies:
      '@payloadcms/ui': ^3.35
      better-auth: ^1.2
      next: ^15.3.0
      payload: ^3.35
      react: ^19
      react-dom: ^19

  payload@3.45.0:
    resolution: {integrity: sha512-CcgFBkWm9WGIs1tb+RJyAsAOuMfcNOwLpjXkh8je8DWywY5Km1MkAYqOue7qpIgGA22PzSoyXmWKIy94RLfNdw==}
    engines: {node: ^18.20.2 || >=20.9.0}
    hasBin: true
    peerDependencies:
      graphql: ^16.8.1

  peberminta@0.9.0:
    resolution: {integrity: sha512-XIxfHpEuSJbITd1H3EeQwpcZbTLHc+VVr8ANI9t5sit565tsI4/xK3KWTUFE2e6QiangUkh3B0jihzmGnNrRsQ==}

  peek-readable@5.4.2:
    resolution: {integrity: sha512-peBp3qZyuS6cNIJ2akRNG1uo1WJ1d0wTxg/fxMdZ0BqCVhx242bSFHM9eNqflfJVS9SsgkzgT/1UgnsurBOTMg==}
    engines: {node: '>=14.16'}

  picocolors@1.1.1:
    resolution: {integrity: sha512-xceH2snhtb5M9liqDsmEw56le376mTZkEX/jEb/RxNFyegNul7eNslCXP9FDj/Lcu0X8KEyMceP2ntpaHrDEVA==}

  picomatch@2.3.1:
    resolution: {integrity: sha512-JU3teHTNjmE2VCGFzuY8EXzCDVwEqB2a8fsIvwaStHhAWJEeVd1o1QD80CU6+ZdEXXSLbSsuLwJjkCBWqRQUVA==}
    engines: {node: '>=8.6'}

  picomatch@4.0.2:
    resolution: {integrity: sha512-M7BAV6Rlcy5u+m6oPhAPFgJTzAioX/6B0DxyvDlo9l8+T3nLKbrczg2WLUyzd45L8RqfUMyGPzekbMvX2Ldkwg==}
    engines: {node: '>=12'}

  pify@2.3.0:
    resolution: {integrity: sha512-udgsAY+fTnvv7kI7aaxbqwWNb0AHiB0qBO89PZKPkoTmGOgdbrHDKD+0B2X4uTfJ/FT1R09r9gTsjUjNJotuog==}
    engines: {node: '>=0.10.0'}

  pino-abstract-transport@2.0.0:
    resolution: {integrity: sha512-F63x5tizV6WCh4R6RHyi2Ml+M70DNRXt/+HANowMflpgGFMAym/VKm6G7ZOQRjqN7XbGxK1Lg9t6ZrtzOaivMw==}

  pino-pretty@13.0.0:
    resolution: {integrity: sha512-cQBBIVG3YajgoUjo1FdKVRX6t9XPxwB9lcNJVD5GCnNM4Y6T12YYx8c6zEejxQsU0wrg9TwmDulcE9LR7qcJqA==}
    hasBin: true

  pino-std-serializers@7.0.0:
    resolution: {integrity: sha512-e906FRY0+tV27iq4juKzSYPbUj2do2X2JX4EzSca1631EB2QJQUqGbDuERal7LCtOpxl6x3+nvo9NPZcmjkiFA==}

  pino@9.5.0:
    resolution: {integrity: sha512-xSEmD4pLnV54t0NOUN16yCl7RIB1c5UUOse5HSyEXtBp+FgFQyPeDutc+Q2ZO7/22vImV7VfEjH/1zV2QuqvYw==}
    hasBin: true

  pirates@4.0.7:
    resolution: {integrity: sha512-TfySrs/5nm8fQJDcBDuUng3VOUKsd7S+zqvbOTiGXHfxX4wK31ard+hoNuvkicM/2YFzlpDgABOevKSsB4G/FA==}
    engines: {node: '>= 6'}

  playwright-core@1.50.0:
    resolution: {integrity: sha512-CXkSSlr4JaZs2tZHI40DsZUN/NIwgaUPsyLuOAaIZp2CyF2sN5MM5NJsyB188lFSSozFxQ5fPT4qM+f0tH/6wQ==}
    engines: {node: '>=18'}
    hasBin: true

  playwright@1.50.0:
    resolution: {integrity: sha512-+GinGfGTrd2IfX1TA4N2gNmeIksSb+IAe589ZH+FlmpV3MYTx6+buChGIuDLQwrGNCw2lWibqV50fU510N7S+w==}
    engines: {node: '>=18'}
    hasBin: true

  pluralize@8.0.0:
    resolution: {integrity: sha512-Nc3IT5yHzflTfbjgqWcCPpo7DaKy4FnpB0l/zCAW0Tc7jxAiuqSxHasntB3D7887LSrA93kDJ9IXovxJYxyLCA==}
    engines: {node: '>=4'}

  possible-typed-array-names@1.1.0:
    resolution: {integrity: sha512-/+5VFTchJDoVj3bhoqi6UeymcD00DAwb1nJwamzPvHEszJ4FpF6SNNbUbOS8yI56qHzdV8eK0qEfOSiodkTdxg==}
    engines: {node: '>= 0.4'}

  postcss-import@15.1.0:
    resolution: {integrity: sha512-hpr+J05B2FVYUAXHeK1YyI267J/dDDhMU6B6civm8hSY1jYJnBXxzKDKDswzJmtLHryrjhnDjqqp/49t8FALew==}
    engines: {node: '>=14.0.0'}
    peerDependencies:
      postcss: ^8.0.0

  postcss-js@4.0.1:
    resolution: {integrity: sha512-dDLF8pEO191hJMtlHFPRa8xsizHaM82MLfNkUHdUtVEV3tgTp5oj+8qbEqYM57SLfc74KSbw//4SeJma2LRVIw==}
    engines: {node: ^12 || ^14 || >= 16}
    peerDependencies:
      postcss: ^8.4.21

  postcss-load-config@4.0.2:
    resolution: {integrity: sha512-bSVhyJGL00wMVoPUzAVAnbEoWyqRxkjv64tUl427SKnPrENtq6hJwUojroMz2VB+Q1edmi4IfrAPpami5VVgMQ==}
    engines: {node: '>= 14'}
    peerDependencies:
      postcss: '>=8.0.9'
      ts-node: '>=9.0.0'
    peerDependenciesMeta:
      postcss:
        optional: true
      ts-node:
        optional: true

  postcss-nested@6.2.0:
    resolution: {integrity: sha512-HQbt28KulC5AJzG+cZtj9kvKB93CFCdLvog1WFLf1D+xmMvPGlBstkpTEZfK5+AN9hfJocyBFCNiqyS48bpgzQ==}
    engines: {node: '>=12.0'}
    peerDependencies:
      postcss: ^8.2.14

  postcss-selector-parser@6.0.10:
    resolution: {integrity: sha512-IQ7TZdoaqbT+LCpShg46jnZVlhWD2w6iQYAcYXfHARZ7X1t/UGhhceQDs5X0cGqKvYlHNOuv7Oa1xmb0oQuA3w==}
    engines: {node: '>=4'}

  postcss-selector-parser@6.1.2:
    resolution: {integrity: sha512-Q8qQfPiZ+THO/3ZrOrO0cJJKfpYCagtMUkXbnEfmgUjwXg6z/WBeOyS9APBBPCTSiDV+s4SwQGu8yFsiMRIudg==}
    engines: {node: '>=4'}

  postcss-value-parser@4.2.0:
    resolution: {integrity: sha512-1NNCs6uurfkVbeXG4S8JFT9t19m45ICnif8zWLd5oPSZ50QnwMfK+H3jv408d4jw/7Bttv5axS5IiHoLaVNHeQ==}

  postcss@8.4.31:
    resolution: {integrity: sha512-PS08Iboia9mts/2ygV3eLpY5ghnUcfLV/EXTOW1E2qYxJKGGBUtNjN76FYHnMs36RmARn41bC0AZmn+rR0OVpQ==}
    engines: {node: ^10 || ^12 || >=14}

  postcss@8.5.6:
    resolution: {integrity: sha512-3Ybi1tAuwAP9s0r1UQ2J4n5Y0G05bJkpUIO0/bI9MhwmD70S5aTWbXGBwxHrelT+XM1k6dM0pk+SwNkpTRN7Pg==}
    engines: {node: ^10 || ^12 || >=14}

  preact@10.26.9:
    resolution: {integrity: sha512-SSjF9vcnF27mJK1XyFMNJzFd5u3pQiATFqoaDy03XuN00u4ziveVVEGt5RKJrDR8MHE/wJo9Nnad56RLzS2RMA==}

  prebuild-install@7.1.3:
    resolution: {integrity: sha512-8Mf2cbV7x1cXPUILADGI3wuhfqWvtiLA1iclTDbFRZkgRQS0NqsPZphna9V+HyTEadheuPmjaJMsbzKQFOzLug==}
    engines: {node: '>=10'}
    hasBin: true

  prelude-ls@1.2.1:
    resolution: {integrity: sha512-vkcDPrRZo1QZLbn5RLGPpg/WmIQ65qoWWhcGKf/b5eplkkarX0m9z8ppCat4mlOqUsWpyNuYgO3VRyrYHSzX5g==}
    engines: {node: '>= 0.8.0'}

  prettier@3.6.2:
    resolution: {integrity: sha512-I7AIg5boAr5R0FFtJ6rCfD+LFsWHp81dolrFD8S79U9tb8Az2nGrJncnMSnys+bpQJfRUzqs9hnA81OAA3hCuQ==}
    engines: {node: '>=14'}
    hasBin: true

  pretty-format@27.5.1:
    resolution: {integrity: sha512-Qb1gy5OrP5+zDf2Bvnzdl3jsTf1qXVMazbvCoKhtKqVs4/YK4ozX4gKQJJVyNe+cajNPn0KoC0MC3FUmaHWEmQ==}
    engines: {node: ^10.13.0 || ^12.13.0 || ^14.15.0 || >=15.0.0}

  prism-react-renderer@2.4.1:
    resolution: {integrity: sha512-ey8Ls/+Di31eqzUxC46h8MksNuGx/n0AAC8uKpwFau4RPDYLuE3EXTp8N8G2vX2N7UC/+IXeNUnlWBGGcAG+Ig==}
    peerDependencies:
      react: '>=16.0.0'

  prismjs@1.30.0:
    resolution: {integrity: sha512-DEvV2ZF2r2/63V+tK8hQvrR2ZGn10srHbXviTlcv7Kpzw8jWiNTqbVgjO3IY8RxrrOUF8VPMQQFysYYYv0YZxw==}
    engines: {node: '>=6'}

  process-nextick-args@2.0.1:
    resolution: {integrity: sha512-3ouUOpQhtgrbOa17J7+uxOTpITYWaGP7/AhoR3+A+/1e9skrzelGi/dXzEYyvbxubEF6Wn2ypscTKiKJFFn1ag==}

  process-warning@4.0.1:
    resolution: {integrity: sha512-3c2LzQ3rY9d0hc1emcsHhfT9Jwz0cChib/QN89oME2R451w5fy3f0afAhERFZAwrbDU43wk12d0ORBpDVME50Q==}

  prompts@2.4.2:
    resolution: {integrity: sha512-NxNv/kLguCA7p3jE8oL2aEBsrJWgAakBpgmgK6lpPWV+WuOmY6r2/zbAVnP+T8bQlA0nzHXSJSJW0Hq7ylaD2Q==}
    engines: {node: '>= 6'}

  prop-types@15.8.1:
    resolution: {integrity: sha512-oj87CgZICdulUohogVAR7AjlC0327U4el4L6eAvOqCeudMDVU0NThNaV+b9Df4dXgSP1gXMTnPdhfe/2qDH5cg==}

  proxy-from-env@1.1.0:
    resolution: {integrity: sha512-D+zkORCbA9f1tdWRK0RaCR3GPv50cMxcrz4X8k5LTSUD1Dkw47mKJEZQNunItRTkWwgtaUSo1RVFRIG9ZXiFYg==}

  pump@3.0.3:
    resolution: {integrity: sha512-todwxLMY7/heScKmntwQG8CXVkWUOdYxIvY2s0VWAAMh/nd8SoYiRaKjlr7+iCs984f2P8zvrfWcDDYVb73NfA==}

  punycode@2.3.1:
    resolution: {integrity: sha512-vYt7UD1U9Wg6138shLtLOvdAu+8DsC/ilFtEVHcH+wydcSpNE20AfSOduf6MkRFahL5FY7X1oU7nKVZFtfq8Fg==}
    engines: {node: '>=6'}

  pvtsutils@1.3.6:
    resolution: {integrity: sha512-PLgQXQ6H2FWCaeRak8vvk1GW462lMxB5s3Jm673N82zI4vqtVUPuZdffdZbPDFRoU8kAhItWFtPCWiPpp4/EDg==}

  pvutils@1.1.3:
    resolution: {integrity: sha512-pMpnA0qRdFp32b1sJl1wOJNxZLQ2cbQx+k6tjNtZ8CpvVhNqEPRgivZ2WOUev2YMajecdH7ctUPDvEe87nariQ==}
    engines: {node: '>=6.0.0'}

  qr.js@0.0.0:
    resolution: {integrity: sha512-c4iYnWb+k2E+vYpRimHqSu575b1/wKl4XFeJGpFmrJQz5I88v9aY2czh7s0w36srfCM1sXgC/xpoJz5dJfq+OQ==}

  qrcode.react@4.2.0:
    resolution: {integrity: sha512-QpgqWi8rD9DsS9EP3z7BT+5lY5SFhsqGjpgW5DY/i3mK4M9DTBNz3ErMi8BWYEfI3L0d8GIbGmcdFAS1uIRGjA==}
    peerDependencies:
      react: ^16.8.0 || ^17.0.0 || ^18.0.0 || ^19.0.0

  qs-esm@7.0.2:
    resolution: {integrity: sha512-D8NAthKSD7SGn748v+GLaaO6k08Mvpoqroa35PqIQC4gtUa8/Pb/k+r0m0NnGBVbHDP1gKZ2nVywqfMisRhV5A==}
    engines: {node: '>=18'}

  querystringify@2.2.0:
    resolution: {integrity: sha512-FIqgj2EUvTa7R50u0rGsyTftzjYmv/a3hO345bZNrqabNqjtgiDMgmo4mkUjd+nzU5oF3dClKqFIPUKybUyqoQ==}

  queue-microtask@1.2.3:
    resolution: {integrity: sha512-NuaNSa6flKT5JaSYQzJok04JzTL1CA6aGhv5rfLW3PgqA+M2ChpZQnAC8h8i4ZFkBS8X5RqkDBHA7r4hej3K9A==}

  quick-format-unescaped@4.0.4:
    resolution: {integrity: sha512-tYC1Q1hgyRuHgloV/YXs2w15unPVh8qfu/qCTfhTYamaw7fyhumKa2yGpdSo87vY32rIclj+4fWYQXUMs9EHvg==}

  radix3@1.1.2:
    resolution: {integrity: sha512-b484I/7b8rDEdSDKckSSBA8knMpcdsXudlE/LNL639wFoHKwLbEkQFZHWEYwDC0wa0FKUcCY+GAF73Z7wxNVFA==}

  rc@1.2.8:
    resolution: {integrity: sha512-y3bGgqKj3QBdxLbLkomlohkvsA8gdAiUQlSBJnBhfn+BPxg4bc62d8TcBW15wavDfgexCgccckhcZvywyQYPOw==}
    hasBin: true

  react-datepicker@7.6.0:
    resolution: {integrity: sha512-9cQH6Z/qa4LrGhzdc3XoHbhrxNcMi9MKjZmYgF/1MNNaJwvdSjv3Xd+jjvrEEbKEf71ZgCA3n7fQbdwd70qCRw==}
    peerDependencies:
      react: ^16.9.0 || ^17 || ^18 || ^19 || ^19.0.0-rc
      react-dom: ^16.9.0 || ^17 || ^18 || ^19 || ^19.0.0-rc

  react-dom@19.1.0:
    resolution: {integrity: sha512-Xs1hdnE+DyKgeHJeJznQmYMIBG3TKIHJJT95Q58nHLSrElKlGQqDTR2HQ9fx5CN/Gk6Vh/kupBTDLU11/nDk/g==}
    peerDependencies:
      react: ^19.1.0

  react-error-boundary@3.1.4:
    resolution: {integrity: sha512-uM9uPzZJTF6wRQORmSrvOIgt4lJ9MC1sNgEOj2XGsDTRE4kmpWxg7ENK9EWNKJRMAOY9z0MuF4yIfl6gp4sotA==}
    engines: {node: '>=10', npm: '>=6'}
    peerDependencies:
      react: '>=16.13.1'

  react-error-boundary@4.1.2:
    resolution: {integrity: sha512-GQDxZ5Jd+Aq/qUxbCm1UtzmL/s++V7zKgE8yMktJiCQXCCFZnMZh9ng+6/Ne6PjNSXH0L9CjeOEREfRnq6Duag==}
    peerDependencies:
      react: '>=16.13.1'

  react-hook-form@7.45.4:
    resolution: {integrity: sha512-HGDV1JOOBPZj10LB3+OZgfDBTn+IeEsNOKiq/cxbQAIbKaiJUe/KV8DBUzsx0Gx/7IG/orWqRRm736JwOfUSWQ==}
    engines: {node: '>=12.22.0'}
    peerDependencies:
      react: ^16.8.0 || ^17 || ^18

  react-image-crop@10.1.8:
    resolution: {integrity: sha512-4rb8XtXNx7ZaOZarKKnckgz4xLMvds/YrU6mpJfGhGAsy2Mg4mIw1x+DCCGngVGq2soTBVVOxx2s/C6mTX9+pA==}
    peerDependencies:
      react: '>=16.13.1'

  react-is@16.13.1:
    resolution: {integrity: sha512-24e6ynE2H+OKt4kqsOvNd8kBpV65zoxbA4BVsEOB3ARVWQki/DHzaUoC5KuON/BiccDaCCTZBuOcfZs70kR8bQ==}

  react-is@17.0.2:
    resolution: {integrity: sha512-w2GsyukL62IJnlaff/nRegPQR94C/XXamvMWmSHRJ4y7Ts/4ocGRmTHvOs8PSE6pB3dWOrD/nueuU5sduBsQ4w==}

  react-promise-suspense@0.3.4:
    resolution: {integrity: sha512-I42jl7L3Ze6kZaq+7zXWSunBa3b1on5yfvUW6Eo/3fFOj6dZ5Bqmcd264nJbTK/gn1HjjILAjSwnZbV4RpSaNQ==}

  react-qr-code@2.0.18:
    resolution: {integrity: sha512-v1Jqz7urLMhkO6jkgJuBYhnqvXagzceg3qJUWayuCK/c6LTIonpWbwxR1f1APGd4xrW/QcQEovNrAojbUz65Tg==}
    peerDependencies:
      react: '*'

  react-refresh@0.17.0:
    resolution: {integrity: sha512-z6F7K9bV85EfseRCp2bzrpyQ0Gkw1uLoCel9XBVWPg/TjRj94SkJzUTGfOa4bs7iJvBWtQG0Wq7wnI0syw3EBQ==}
    engines: {node: '>=0.10.0'}

  react-remove-scroll-bar@2.3.8:
    resolution: {integrity: sha512-9r+yi9+mgU33AKcj6IbT9oRCO78WriSj6t/cF8DWBZJ9aOGPOTEDvdUDz1FwKim7QXWwmHqtdHnRJfhAxEG46Q==}
    engines: {node: '>=10'}
    peerDependencies:
      '@types/react': '*'
      react: ^16.8.0 || ^17.0.0 || ^18.0.0 || ^19.0.0
    peerDependenciesMeta:
      '@types/react':
        optional: true

  react-remove-scroll@2.7.1:
    resolution: {integrity: sha512-HpMh8+oahmIdOuS5aFKKY6Pyog+FNaZV/XyJOq7b4YFwsFHe5yYfdbIalI4k3vU2nSDql7YskmUseHsRrJqIPA==}
    engines: {node: '>=10'}
    peerDependencies:
      '@types/react': '*'
      react: ^16.8.0 || ^17.0.0 || ^18.0.0 || ^19.0.0 || ^19.0.0-rc
    peerDependenciesMeta:
      '@types/react':
        optional: true

  react-select@5.9.0:
    resolution: {integrity: sha512-nwRKGanVHGjdccsnzhFte/PULziueZxGD8LL2WojON78Mvnq7LdAMEtu2frrwld1fr3geixg3iiMBIc/LLAZpw==}
    peerDependencies:
      react: ^16.8.0 || ^17.0.0 || ^18.0.0 || ^19.0.0
      react-dom: ^16.8.0 || ^17.0.0 || ^18.0.0 || ^19.0.0

  react-style-singleton@2.2.3:
    resolution: {integrity: sha512-b6jSvxvVnyptAiLjbkWLE/lOnR4lfTtDAl+eUC7RZy+QQWc6wRzIV2CE6xBuMmDxc2qIihtDCZD5NPOFl7fRBQ==}
    engines: {node: '>=10'}
    peerDependencies:
      '@types/react': '*'
      react: ^16.8.0 || ^17.0.0 || ^18.0.0 || ^19.0.0 || ^19.0.0-rc
    peerDependenciesMeta:
      '@types/react':
        optional: true

  react-transition-group@4.4.5:
    resolution: {integrity: sha512-pZcd1MCJoiKiBR2NRxeCRg13uCXbydPnmB4EOeRrY7480qNWO8IIgQG6zlDkm6uRMsURXPuKq0GWtiM59a5Q6g==}
    peerDependencies:
      react: '>=16.6.0'
      react-dom: '>=16.6.0'

  react@19.1.0:
    resolution: {integrity: sha512-FS+XFBNvn3GTAWq26joslQgWNoFu08F4kl0J4CgdNKADkdSGXQyTCnKteIAJy96Br6YbpEU1LSzV5dYtjMkMDg==}
    engines: {node: '>=0.10.0'}

  read-cache@1.0.0:
    resolution: {integrity: sha512-Owdv/Ft7IjOgm/i0xvNDZ1LrRANRfew4b2prF3OWMQLxLfu3bS8FVhCsrSCMK4lR56Y9ya+AThoTpDCTxCmpRA==}

  readable-stream@1.0.34:
    resolution: {integrity: sha512-ok1qVCJuRkNmvebYikljxJA/UEsKwLl2nI1OmaqAu4/UE+h0wKCHok4XkL/gvi39OacXvw59RJUOFUkDib2rHg==}

  readable-stream@2.3.8:
    resolution: {integrity: sha512-8p0AUk4XODgIewSi0l8Epjs+EVnWiK7NoDIEGU0HhE7+ZyY8D1IMY7odu5lRrFXGg71L15KG8QrPmum45RTtdA==}

  readable-stream@3.6.2:
    resolution: {integrity: sha512-9u/sniCrY3D5WdsERHzHE4G2YCXqoG5FTHUiCC4SIbr6XcLZBY05ya9EKjYek9O5xOAwjGq+1JdGBAS7Q9ScoA==}
    engines: {node: '>= 6'}

  readdirp@3.6.0:
    resolution: {integrity: sha512-hOS089on8RduqdbhvQ5Z37A0ESjsqz6qnRcffsMU3495FuTdqSm+7bhJ29JvIOsBDEEnan5DPu9t3To9VRlMzA==}
    engines: {node: '>=8.10.0'}

  real-require@0.2.0:
    resolution: {integrity: sha512-57frrGM/OCTLqLOAh0mhVA9VBMHd+9U7Zb2THMGdBUoZVOtGbJzjxsYGDJ3A9AYYCP4hn6y1TVbaOfzWtm5GFg==}
    engines: {node: '>= 12.13.0'}

  reflect.getprototypeof@1.0.10:
    resolution: {integrity: sha512-00o4I+DVrefhv+nX0ulyi3biSHCPDe+yLv5o/p6d/UVlirijB8E16FtfwSAi4g3tcqrQ4lRAqQSoFEZJehYEcw==}
    engines: {node: '>= 0.4'}

  regenerator-runtime@0.14.1:
    resolution: {integrity: sha512-dYnhHh0nJoMfnkZs6GmmhFknAGRrLznOu5nc9ML+EJxGvrx6H7teuevqVqCuPcPK//3eDrrjQhehXVx9cnkGdw==}

  regexp.prototype.flags@1.5.4:
    resolution: {integrity: sha512-dYqgNSZbDwkaJ2ceRd9ojCGjBq+mOm9LmtXnAnEGyHhN/5R7iDW2TRw3h+o/jCFxus3P2LfWIIiwowAjANm7IA==}
    engines: {node: '>= 0.4'}

  require-directory@2.1.1:
    resolution: {integrity: sha512-fGxEI7+wsG9xrvdjsrlmL22OMTTiHRwAMroiEeMgq8gzoLC/PQr7RsRDSTLUg/bZAZtF+TVIkHc6/4RIKrui+Q==}
    engines: {node: '>=0.10.0'}

  require-from-string@2.0.2:
    resolution: {integrity: sha512-Xf0nWe6RseziFMu+Ap9biiUbmplq6S9/p+7w7YXP/JBHhrUDDUhwa+vANyubuqfZWTveU//DYVGsDG7RKL/vEw==}
    engines: {node: '>=0.10.0'}

  requires-port@1.0.0:
    resolution: {integrity: sha512-KigOCHcocU3XODJxsu8i/j8T9tzT4adHiecwORRQ0ZZFcp7ahwXuRU1m+yuO90C5ZUyGeGfocHDI14M3L3yDAQ==}

  resolve-from@4.0.0:
    resolution: {integrity: sha512-pb/MYmXstAkysRFx8piNI1tGFNQIFA3vkE3Gq4EuA1dF6gHp/+vgZqsCGJapvy8N3Q+4o7FwvquPJcnZ7RYy4g==}
    engines: {node: '>=4'}

  resolve-pkg-maps@1.0.0:
    resolution: {integrity: sha512-seS2Tj26TBVOC2NIc2rOe2y2ZO7efxITtLZcGSOnHHNOQ7CkiUBfw0Iw2ck6xkIhPwLhKNLS8BO+hEpngQlqzw==}

  resolve@1.22.10:
    resolution: {integrity: sha512-NPRy+/ncIMeDlTAsuqwKIiferiawhefFJtkNSW0qZJEqMEb+qBt/77B/jGeeek+F0uOeN05CDa6HXbbIgtVX4w==}
    engines: {node: '>= 0.4'}
    hasBin: true

  resolve@2.0.0-next.5:
    resolution: {integrity: sha512-U7WjGVG9sH8tvjW5SmGbQuui75FiyjAX72HX15DwBBwF9dNiQZRQAg9nnPhYy+TUnE0+VcrttuvNI8oSxZcocA==}
    hasBin: true

  restore-cursor@5.1.0:
    resolution: {integrity: sha512-oMA2dcrw6u0YfxJQXm342bFKX/E4sG9rbTzO9ptUcR/e8A33cHuvStiYOwH7fszkZlZ1z/ta9AAoPk2F4qIOHA==}
    engines: {node: '>=18'}

  reusify@1.1.0:
    resolution: {integrity: sha512-g6QUff04oZpHs0eG5p83rFLhHeV00ug/Yf9nZM6fLeUrPguBTkTQOdpAWWspMh55TZfVQDPaN3NQJfbVRAxdIw==}
    engines: {iojs: '>=1.0.0', node: '>=0.10.0'}

  rollup@4.44.1:
    resolution: {integrity: sha512-x8H8aPvD+xbl0Do8oez5f5o8eMS3trfCghc4HhLAnCkj7Vl0d1JWGs0UF/D886zLW2rOj2QymV/JcSSsw+XDNg==}
    engines: {node: '>=18.0.0', npm: '>=8.0.0'}
    hasBin: true

  rou3@0.5.1:
    resolution: {integrity: sha512-OXMmJ3zRk2xeXFGfA3K+EOPHC5u7RDFG7lIOx0X1pdnhUkI8MdVrbV+sNsD80ElpUZ+MRHdyxPnFthq9VHs8uQ==}

  rrweb-cssom@0.8.0:
    resolution: {integrity: sha512-guoltQEx+9aMf2gDZ0s62EcV8lsXR+0w8915TC3ITdn2YueuNjdAYh/levpU9nFaoChh9RUS5ZdQMrKfVEN9tw==}

  run-parallel@1.2.0:
    resolution: {integrity: sha512-5l4VyZR86LZ/lDxZTR6jqL8AFE2S0IFLMP26AbjsLVADxHdhB/c0GUsH+y39UfCi3dzz8OlQuPmnaJOMoDHQBA==}

  safe-array-concat@1.1.3:
    resolution: {integrity: sha512-AURm5f0jYEOydBj7VQlVvDrjeFgthDdEF5H1dP+6mNpoXOMo1quQqJ4wvJDyRZ9+pO3kGWoOdmV08cSv2aJV6Q==}
    engines: {node: '>=0.4'}

  safe-buffer@5.1.2:
    resolution: {integrity: sha512-Gd2UZBJDkXlY7GbJxfsE8/nvKkUEU1G38c1siN6QP6a9PT9MmHB8GnpscSmMJSoF8LOIrt8ud/wPtojys4G6+g==}

  safe-buffer@5.2.1:
    resolution: {integrity: sha512-rp3So07KcdmmKbGvgaNxQSJr7bGVSVk5S9Eq1F+ppbRo70+YeaDxkw5Dd8NPN+GD6bjnYm2VuPuCXmpuYvmCXQ==}

  safe-push-apply@1.0.0:
    resolution: {integrity: sha512-iKE9w/Z7xCzUMIZqdBsp6pEQvwuEebH4vdpjcDWnyzaI6yl6O9FHvVpmGelvEHNsoY6wGblkxR6Zty/h00WiSA==}
    engines: {node: '>= 0.4'}

  safe-regex-test@1.1.0:
    resolution: {integrity: sha512-x/+Cz4YrimQxQccJf5mKEbIa1NzeCRNI5Ecl/ekmlYaampdNLPalVyIcCZNNH3MvmqBugV5TMYZXv0ljslUlaw==}
    engines: {node: '>= 0.4'}

  safe-stable-stringify@2.5.0:
    resolution: {integrity: sha512-b3rppTKm9T+PsVCBEOUR46GWI7fdOs00VKZ1+9c1EWDaDMvjQc6tUwuFyIprgGgTcWoVHSKrU8H31ZHA2e0RHA==}
    engines: {node: '>=10'}

  safer-buffer@2.1.2:
    resolution: {integrity: sha512-YZo3K82SD7Riyi0E1EQPojLz7kpepnSQI9IyPbHHg1XXXevb5dJI7tpyN2ADxGcQbHG7vcyRHk0cbwqcQriUtg==}

  sanitize-filename@1.6.3:
    resolution: {integrity: sha512-y/52Mcy7aw3gRm7IrcGDFx/bCk4AhRh2eI9luHOQM86nZsqwiRkkq2GekHXBBD+SmPidc8i2PqtYZl+pWJ8Oeg==}

  sass@1.77.4:
    resolution: {integrity: sha512-vcF3Ckow6g939GMA4PeU7b2K/9FALXk2KF9J87txdHzXbUF9XRQRwSxcAs/fGaTnJeBFd7UoV22j3lzMLdM0Pw==}
    engines: {node: '>=14.0.0'}
    hasBin: true

  saxes@6.0.0:
    resolution: {integrity: sha512-xAg7SOnEhrm5zI3puOOKyy1OMcMlIJZYNJY7xLBwSze0UjhPLnWfj2GF2EpT0jmzaJKIWKHLsaSSajf35bcYnA==}
    engines: {node: '>=v12.22.7'}

  scheduler@0.25.0:
    resolution: {integrity: sha512-xFVuu11jh+xcO7JOAGJNOXld8/TcEHK/4CituBUeUb5hqxJLj9YuemAEuvm9gQ/+pgXYfbQuqAkiYu+u7YEsNA==}

  scheduler@0.26.0:
    resolution: {integrity: sha512-NlHwttCI/l5gCPR3D1nNXtWABUmBwvZpEQiD4IXSbIDq8BzLIK/7Ir5gTFSGZDUu37K5cMNp0hFtzO38sC7gWA==}

  scmp@2.1.0:
    resolution: {integrity: sha512-o/mRQGk9Rcer/jEEw/yw4mwo3EU/NvYvp577/Btqrym9Qy5/MdWGBqipbALgd2lrdWTJ5/gqDusxfnQBxOxT2Q==}

  secure-json-parse@2.7.0:
    resolution: {integrity: sha512-6aU+Rwsezw7VR8/nyvKTx8QpWH9FrcYiXXlqC4z5d5XQBDRqtbfsRjnwGyqbi3gddNtWHuEk9OANUotL26qKUw==}

  selderee@0.11.0:
    resolution: {integrity: sha512-5TF+l7p4+OsnP8BCCvSyZiSPc4x4//p5uPwK8TCnVPJYRmU2aYKMpOXvw8zM5a5JvuuCGN1jmsMwuU2W02ukfA==}

  semver@6.3.1:
    resolution: {integrity: sha512-BR7VvDCVHO+q2xBEWskxS6DJE1qRnb7DxzUrogb71CWoSficBxYsiAGd+Kl0mmq/MprG9yArRkyrQxTO6XjMzA==}
    hasBin: true

  semver@7.7.2:
    resolution: {integrity: sha512-RF0Fw+rO5AMf9MAyaRXI4AV0Ulj5lMHqVxxdSgiVbixSCXoEmmX/jk0CuJw4+3SqroYO9VoUh+HcuJivvtJemA==}
    engines: {node: '>=10'}
    hasBin: true

  server-only@0.0.1:
    resolution: {integrity: sha512-qepMx2JxAa5jjfzxG79yPPq+8BuFToHd1hm7kI+Z4zAq1ftQiP7HcxMhDDItrbtwVeLg/cY2JnKnrcFkmiswNA==}

  set-cookie-parser@2.7.1:
    resolution: {integrity: sha512-IOc8uWeOZgnb3ptbCURJWNjWUPcO3ZnTTdzsurqERrP6nPyv+paC55vJM0LpOlT2ne+Ix+9+CRG1MNLlyZ4GjQ==}

  set-function-length@1.2.2:
    resolution: {integrity: sha512-pgRc4hJ4/sNjWCSS9AmnS40x3bNMDTknHgL5UaMBTMyJnU90EgWh1Rz+MC9eFu4BuN/UwZjKQuY/1v3rM7HMfg==}
    engines: {node: '>= 0.4'}

  set-function-name@2.0.2:
    resolution: {integrity: sha512-7PGFlmtwsEADb0WYyvCMa1t+yke6daIG4Wirafur5kcf+MhUnPms1UeR0CKQdTZD81yESwMHbtn+TR+dMviakQ==}
    engines: {node: '>= 0.4'}

  set-proto@1.0.0:
    resolution: {integrity: sha512-RJRdvCo6IAnPdsvP/7m6bsQqNnn1FCBX5ZNtFL98MmFF/4xAIJTIg1YbHW5DC2W5SKZanrC6i4HsJqlajw/dZw==}
    engines: {node: '>= 0.4'}

  sharp@0.32.6:
    resolution: {integrity: sha512-KyLTWwgcR9Oe4d9HwCwNM2l7+J0dUQwn/yf7S0EnTtb0eVS4RxO0eUSvxPtzT4F3SY+C4K6fqdv/DO27sJ/v/w==}
    engines: {node: '>=14.15.0'}

  sharp@0.34.2:
    resolution: {integrity: sha512-lszvBmB9QURERtyKT2bNmsgxXK0ShJrL/fvqlonCo7e6xBF8nT8xU6pW+PMIbLsz0RxQk3rgH9kd8UmvOzlMJg==}
    engines: {node: ^18.17.0 || ^20.3.0 || >=21.0.0}

  shebang-command@2.0.0:
    resolution: {integrity: sha512-kHxr2zZpYtdmrN1qDjrrX/Z1rR1kG8Dx+gkpK1G4eXmvXswmcE1hTWBWYUzlraYw1/yZp6YuDY77YtvbN0dmDA==}
    engines: {node: '>=8'}

  shebang-regex@3.0.0:
    resolution: {integrity: sha512-7++dFhtcx3353uBaq8DDR4NuxBetBzC7ZQOhmTQInHEd6bSrXdiEyzCvG07Z44UYdLShWUyXt5M/yhz8ekcb1A==}
    engines: {node: '>=8'}

  side-channel-list@1.0.0:
    resolution: {integrity: sha512-FCLHtRD/gnpCiCHEiJLOwdmFP+wzCmDEkc9y7NsYxeF4u7Btsn1ZuwgwJGxImImHicJArLP4R0yX4c2KCrMrTA==}
    engines: {node: '>= 0.4'}

  side-channel-map@1.0.1:
    resolution: {integrity: sha512-VCjCNfgMsby3tTdo02nbjtM/ewra6jPHmpThenkTYh8pG9ucZ/1P8So4u4FGBek/BjpOVsDCMoLA/iuBKIFXRA==}
    engines: {node: '>= 0.4'}

  side-channel-weakmap@1.0.2:
    resolution: {integrity: sha512-WPS/HvHQTYnHisLo9McqBHOJk2FkHO/tlpvldyrnem4aeQp4hai3gythswg6p01oSoTl58rcpiFAjF2br2Ak2A==}
    engines: {node: '>= 0.4'}

  side-channel@1.1.0:
    resolution: {integrity: sha512-ZX99e6tRweoUXqR+VBrslhda51Nh5MTQwou5tnUDgbtyM0dBgmhEDtWGP/xbKn6hqfPRHujUNwz5fy/wbbhnpw==}
    engines: {node: '>= 0.4'}

  sift@17.1.3:
    resolution: {integrity: sha512-Rtlj66/b0ICeFzYTuNvX/EF1igRbbnGSvEyT79McoZa/DeGhMyC5pWKOEsZKnpkqtSeovd5FL/bjHWC3CIIvCQ==}

  siginfo@2.0.0:
    resolution: {integrity: sha512-ybx0WO1/8bSBLEWXZvEd7gMW3Sn3JFlW3TvX1nREbDLRNQNaeNN8WK0meBwPdAaOI7TtRRRJn/Es1zhrrCHu7g==}

  signal-exit@4.1.0:
    resolution: {integrity: sha512-bzyZ1e88w9O1iNJbKnOlvYTrWPDl46O1bG0D3XInv+9tkPrxrN8jUUTiFlDkkmKWgn1M6CfIA13SuGqOa9Korw==}
    engines: {node: '>=14'}

  simple-concat@1.0.1:
    resolution: {integrity: sha512-cSFtAPtRhljv69IK0hTVZQ+OfE9nePi/rtJmw5UjHeVyVroEqJXP1sFztKUy1qU+xvz3u/sfYJLa947b7nAN2Q==}

  simple-get@4.0.1:
    resolution: {integrity: sha512-brv7p5WgH0jmQJr1ZDDfKDOSeWWg+OVypG99A/5vYGPqJ6pxiaHLy8nxtFjBA7oMa01ebA9gfh1uMCFqOuXxvA==}

  simple-swizzle@0.2.2:
    resolution: {integrity: sha512-JA//kQgZtbuY83m+xT+tXJkmJncGMTFT+C+g2h2R9uxkYIrE2yy9sgmcLhCnw57/WSD+Eh3J97FPEDFnbXnDUg==}

  simple-wcswidth@1.1.2:
    resolution: {integrity: sha512-j7piyCjAeTDSjzTSQ7DokZtMNwNlEAyxqSZeCS+CXH7fJ4jx3FuJ/mTW3mE+6JLs4VJBbcll0Kjn+KXI5t21Iw==}

  sirv@3.0.1:
    resolution: {integrity: sha512-FoqMu0NCGBLCcAkS1qA+XJIQTR6/JHfQXl+uGteNCQ76T91DMUjPa9xfmeqMY3z80nLSg9yQmNjK0Px6RWsH/A==}
    engines: {node: '>=18'}

  sisteransi@1.0.5:
    resolution: {integrity: sha512-bLGGlR1QxBcynn2d5YmDX4MGjlZvy2MRBDRNHLJ8VI6l6+9FUiyTFNJ0IveOSP0bcXgVDPRcfGqA0pjaqUpfVg==}

  snake-case@3.0.4:
    resolution: {integrity: sha512-LAOh4z89bGQvl9pFfNF8V146i7o7/CqFPbqzYgP+yYzDIDeS9HaNFtXABamRW+AQzEVODcvE79ljJ+8a9YSdMg==}

  snakecase-keys@8.0.1:
    resolution: {integrity: sha512-Sj51kE1zC7zh6TDlNNz0/Jn1n5HiHdoQErxO8jLtnyrkJW/M5PrI7x05uDgY3BO7OUQYKCvmeMurW6BPUdwEOw==}
    engines: {node: '>=18'}

  snakecase-keys@9.0.2:
    resolution: {integrity: sha512-Tr4gONsDj1Pa6HJH9D3b411r6tuRyCGgb1l7YpzDFp/thjVSWs7rcbNjyTyRqJi5SUV23sFpzf9epIJRbLR6Yw==}
    engines: {node: '>=22'}

  sonic-boom@4.2.0:
    resolution: {integrity: sha512-INb7TM37/mAcsGmc9hyyI6+QR3rR1zVRu36B0NeGXKnOOLiZOfER5SA+N7X7k3yUYRzLWafduTDvJAfDswwEww==}

  sonner@1.7.4:
    resolution: {integrity: sha512-DIS8z4PfJRbIyfVFDVnK9rO3eYDtse4Omcm6bt0oEr5/jtLgysmjuBl1frJ9E/EQZrFmKx2A8m/s5s9CRXIzhw==}
    peerDependencies:
      react: ^18.0.0 || ^19.0.0 || ^19.0.0-rc
      react-dom: ^18.0.0 || ^19.0.0 || ^19.0.0-rc

  sonner@2.0.1:
    resolution: {integrity: sha512-FRBphaehZ5tLdLcQ8g2WOIRE+Y7BCfWi5Zyd8bCvBjiW8TxxAyoWZIxS661Yz6TGPqFQ4VLzOF89WEYhfynSFQ==}
    peerDependencies:
      react: ^18.0.0 || ^19.0.0 || ^19.0.0-rc
      react-dom: ^18.0.0 || ^19.0.0 || ^19.0.0-rc

  sonner@2.0.6:
    resolution: {integrity: sha512-yHFhk8T/DK3YxjFQXIrcHT1rGEeTLliVzWbO0xN8GberVun2RiBnxAjXAYpZrqwEVHBG9asI/Li8TAAhN9m59Q==}
    peerDependencies:
      react: ^18.0.0 || ^19.0.0 || ^19.0.0-rc
      react-dom: ^18.0.0 || ^19.0.0 || ^19.0.0-rc

  source-map-js@1.2.1:
    resolution: {integrity: sha512-UXWMKhLOwVKb728IUtQPXxfYU+usdybtUrK/8uGE8CQMvrhOpwvzDBwj0QhSL7MQc7vIsISBG8VQ8+IDQxpfQA==}
    engines: {node: '>=0.10.0'}

  source-map@0.5.7:
    resolution: {integrity: sha512-LbrmJOMUSdEVxIKvdcJzQC+nQhe8FUZQTXQy6+I75skNgn3OoQ0DZA8YnFa7gp8tqtL3KPf1kmo0R5DoApeSGQ==}
    engines: {node: '>=0.10.0'}

  sparse-bitfield@3.0.3:
    resolution: {integrity: sha512-kvzhi7vqKTfkh0PZU+2D2PIllw2ymqJKujUcyPMd9Y75Nv4nPbGJZXNhxsgdQab2BmlDct1YnfQCguEvHr7VsQ==}

  split2@4.2.0:
    resolution: {integrity: sha512-UcjcJOWknrNkF6PLX83qcHM6KHgVKNkV62Y8a5uYDVv9ydGQVwAHMKqHdJje1VTWpljG0WYpCDhrCdAOYH4TWg==}
    engines: {node: '>= 10.x'}

  stable-hash@0.0.5:
    resolution: {integrity: sha512-+L3ccpzibovGXFK+Ap/f8LOS0ahMrHTf3xu7mMLSpEGU0EO9ucaysSylKo9eRDFNhWve/y275iPmIZ4z39a9iA==}

  stackback@0.0.2:
    resolution: {integrity: sha512-1XMJE5fQo1jGH6Y/7ebnwPOBEkIEnT4QF32d5R1+VXdXveM0IBMJt8zfaxX1P3QhVwrYe+576+jkANtSS2mBbw==}

  standardwebhooks@1.0.0:
    resolution: {integrity: sha512-BbHGOQK9olHPMvQNHWul6MYlrRTAOKn03rOe4A8O3CLWhNf4YHBqq2HJKKC+sfqpxiBY52pNeesD6jIiLDz8jg==}

  state-local@1.0.7:
    resolution: {integrity: sha512-HTEHMNieakEnoe33shBYcZ7NX83ACUjCu8c40iOGEZsngj9zRnkqS9j1pqQPXwobB0ZcVTk27REb7COQ0UR59w==}

  std-env@3.9.0:
    resolution: {integrity: sha512-UGvjygr6F6tpH7o2qyqR6QYpwraIjKSdtzyBdyytFOHmPZY917kwdwLG0RbOjWOnKmnm3PeHjaoLLMie7kPLQw==}

  stdin-discarder@0.2.2:
    resolution: {integrity: sha512-UhDfHmA92YAlNnCfhmq0VeNL5bDbiZGg7sZ2IvPsXubGkiNa9EC+tUTsjBRsYUAz87btI6/1wf4XoVvQ3uRnmQ==}
    engines: {node: '>=18'}

  stop-iteration-iterator@1.1.0:
    resolution: {integrity: sha512-eLoXW/DHyl62zxY4SCaIgnRhuMr6ri4juEYARS8E6sCEqzKpOiE521Ucofdx+KnDZl5xmvGYaaKCk5FEOxJCoQ==}
    engines: {node: '>= 0.4'}

  stream-browserify@3.0.0:
    resolution: {integrity: sha512-H73RAHsVBapbim0tU2JwwOiXUj+fikfiaoYAKHF3VJfA0pe2BCzkhAHBlLG6REzE+2WNZcxOXjK7lkso+9euLA==}

  streamsearch@1.1.0:
    resolution: {integrity: sha512-Mcc5wHehp9aXz1ax6bZUyY5afg9u2rv5cqQI3mRrYkGC8rW2hM02jWuwjtL++LS5qinSyhj2QfLyNsuc+VsExg==}
    engines: {node: '>=10.0.0'}

  streamx@2.22.1:
    resolution: {integrity: sha512-znKXEBxfatz2GBNK02kRnCXjV+AA4kjZIUxeWSr3UGirZMJfTE9uiwKHobnbgxWyL/JWro8tTq+vOqAK1/qbSA==}

  string-width@4.2.3:
    resolution: {integrity: sha512-wKyQRQpjJ0sIp62ErSZdGsjMJWsap5oRNihHhu6G7JVO/9jIB6UyevL+tXuOqrng8j/cxKTWyWUwvSTriiZz/g==}
    engines: {node: '>=8'}

  string-width@5.1.2:
    resolution: {integrity: sha512-HnLOCR3vjcY8beoNLtcjZ5/nxn2afmME6lhrDrebokqMap+XbeW8n9TXpPDOqdGK5qcI3oT0GKTW6wC7EMiVqA==}
    engines: {node: '>=12'}

  string-width@7.2.0:
    resolution: {integrity: sha512-tsaTIkKW9b4N+AEj+SVA+WhJzV7/zMhcSu78mLKWSk7cXMOSHsBKFWUs0fWwq8QyK3MgJBQRX6Gbi4kYbdvGkQ==}
    engines: {node: '>=18'}

  string.prototype.includes@2.0.1:
    resolution: {integrity: sha512-o7+c9bW6zpAdJHTtujeePODAhkuicdAryFsfVKwA+wGw89wJ4GTY484WTucM9hLtDEOpOvI+aHnzqnC5lHp4Rg==}
    engines: {node: '>= 0.4'}

  string.prototype.matchall@4.0.12:
    resolution: {integrity: sha512-6CC9uyBL+/48dYizRf7H7VAYCMCNTBeM78x/VTUe9bFEaxBepPJDa1Ow99LqI/1yF7kuy7Q3cQsYMrcjGUcskA==}
    engines: {node: '>= 0.4'}

  string.prototype.repeat@1.0.0:
    resolution: {integrity: sha512-0u/TldDbKD8bFCQ/4f5+mNRrXwZ8hg2w7ZR8wa16e8z9XpePWl3eGEcUD0OXpEH/VJH/2G3gjUtR3ZOiBe2S/w==}

  string.prototype.trim@1.2.10:
    resolution: {integrity: sha512-Rs66F0P/1kedk5lyYyH9uBzuiI/kNRmwJAR9quK6VOtIpZ2G+hMZd+HQbbv25MgCA6gEffoMZYxlTod4WcdrKA==}
    engines: {node: '>= 0.4'}

  string.prototype.trimend@1.0.9:
    resolution: {integrity: sha512-G7Ok5C6E/j4SGfyLCloXTrngQIQU3PWtXGst3yM7Bea9FRURf1S42ZHlZZtsNque2FN2PoUhfZXYLNWwEr4dLQ==}
    engines: {node: '>= 0.4'}

  string.prototype.trimstart@1.0.8:
    resolution: {integrity: sha512-UXSH262CSZY1tfu3G3Secr6uGLCFVPMhIqHjlgCUtCCcgihYc/xKs9djMTMUOb2j1mVSeU8EU6NWc/iQKU6Gfg==}
    engines: {node: '>= 0.4'}

  string_decoder@0.10.31:
    resolution: {integrity: sha512-ev2QzSzWPYmy9GuqfIVildA4OdcGLeFZQrq5ys6RtiuF+RQQiZWr8TZNyAcuVXyQRYfEO+MsoB/1BuQVhOJuoQ==}

  string_decoder@1.1.1:
    resolution: {integrity: sha512-n/ShnvDi6FHbbVfviro+WojiFzv+s8MPMHBczVePfUpDJLwoLT0ht1l4YwBCbi8pJAveEEdnkHyPyTP/mzRfwg==}

  string_decoder@1.3.0:
    resolution: {integrity: sha512-hkRX8U1WjJFd8LsDJ2yQ/wWWxaopEsABU1XfkM8A+j0+85JAGppt16cr1Whg6KIbb4okU6Mql6BOj+uup/wKeA==}

  stringify-entities@4.0.4:
    resolution: {integrity: sha512-IwfBptatlO+QCJUo19AqvrPNqlVMpW9YEL2LIVY+Rpv2qsjCGxaDLNRgeGsQWJhfItebuJhsGSLjaBbNSQ+ieg==}

  strip-ansi@6.0.1:
    resolution: {integrity: sha512-Y38VPSHcqkFrCpFnQ9vuSXmquuv5oXOKpGeT6aGrr3o3Gc9AlVa6JBfUSOCnbxGGZF+/0ooI7KrPuUSztUdU5A==}
    engines: {node: '>=8'}

  strip-ansi@7.1.0:
    resolution: {integrity: sha512-iq6eVVI64nQQTRYq2KtEg2d2uU7LElhTJwsH4YzIHZshxlgZms/wIc4VoDQTlG/IvVIrBKG06CrZnp0qv7hkcQ==}
    engines: {node: '>=12'}

  strip-bom@3.0.0:
    resolution: {integrity: sha512-vavAMRXOgBVNF6nyEEmL3DBK19iRpDcoIwW+swQ+CbGiu7lju6t+JklA1MHweoWtadgt4ISVUsXLyDq34ddcwA==}
    engines: {node: '>=4'}

  strip-json-comments@2.0.1:
    resolution: {integrity: sha512-4gB8na07fecVVkOI6Rs4e7T6NOTki5EmL7TUduTs6bu3EdnSycntVJ4re8kgZA+wx9IueI2Y11bfbgwtzuE0KQ==}
    engines: {node: '>=0.10.0'}

  strip-json-comments@3.1.1:
    resolution: {integrity: sha512-6fPc+R4ihwqP6N/aIv2f1gMH8lOVtWQHoqC4yK6oSDVVocumAsfCqjkXnqiYMhmMwS/mEHLp7Vehlt3ql6lEig==}
    engines: {node: '>=8'}

  strip-literal@3.0.0:
    resolution: {integrity: sha512-TcccoMhJOM3OebGhSBEmp3UZ2SfDMZUEBdRA/9ynfLi8yYajyWX3JiXArcJt4Umh4vISpspkQIY8ZZoCqjbviA==}

  strnum@1.1.2:
    resolution: {integrity: sha512-vrN+B7DBIoTTZjnPNewwhx6cBA/H+IS7rfW68n7XxC1y7uoiGQBxaKzqucGUgavX15dJgiGztLJ8vxuEzwqBdA==}

  strtok3@8.1.0:
    resolution: {integrity: sha512-ExzDvHYPj6F6QkSNe/JxSlBxTh3OrI6wrAIz53ulxo1c4hBJ1bT9C/JrAthEKHWG9riVH3Xzg7B03Oxty6S2Lw==}
    engines: {node: '>=16'}

  styled-jsx@5.1.6:
    resolution: {integrity: sha512-qSVyDTeMotdvQYoHWLNGwRFJHC+i+ZvdBRYosOFgC+Wg1vx4frN2/RG/NA7SYqqvKNLf39P2LSRA2pu6n0XYZA==}
    engines: {node: '>= 12.0.0'}
    peerDependencies:
      '@babel/core': '*'
      babel-plugin-macros: '*'
      react: '>= 16.8.0 || 17.x.x || ^18.0.0-0 || ^19.0.0-0'
    peerDependenciesMeta:
      '@babel/core':
        optional: true
      babel-plugin-macros:
        optional: true

  stylis@4.2.0:
    resolution: {integrity: sha512-Orov6g6BB1sDfYgzWfTHDOxamtX1bE/zo104Dh9e6fqJ3PooipYyfJ0pUmrZO2wAvO8YbEyeFrkV91XTsGMSrw==}

  sucrase@3.35.0:
    resolution: {integrity: sha512-8EbVDiu9iN/nESwxeSxDKe0dunta1GOlHufmSSXxMD2z2/tMZpDMpvXQGsc+ajGo8y2uYUmixaSRUc/QPoQ0GA==}
    engines: {node: '>=16 || 14 >=14.17'}
    hasBin: true

  supports-color@7.2.0:
    resolution: {integrity: sha512-qpCAvRl9stuOHveKsn7HncJRvv501qIacKzQlO/+Lwxc9+0q2wLyv4Dfvt80/DPn2pqOBsJdDiogXGR9+OvwRw==}
    engines: {node: '>=8'}

  supports-preserve-symlinks-flag@1.0.0:
    resolution: {integrity: sha512-ot0WnXS9fgdkgIcePe6RHNk1WA8+muPa6cSjeR3V8K27q9BB1rTE3R1p7Hv0z1ZyAc8s6Vvv8DIyWf681MAt0w==}
    engines: {node: '>= 0.4'}

  svix-fetch@3.0.0:
    resolution: {integrity: sha512-rcADxEFhSqHbraZIsjyZNh4TF6V+koloX1OzZ+AQuObX9mZ2LIMhm1buZeuc5BIZPftZpJCMBsSiBaeszo9tRw==}

  svix@1.69.0:
    resolution: {integrity: sha512-CxU2/GyZXzzRxFlimtpTkEcrmCXj0SN6ZaqAO5v/fEFWVdPuukw5bWskw2CG7XQ26N+LWEmCUxT3YlE+YJFpgQ==}

  swr@2.3.4:
    resolution: {integrity: sha512-bYd2lrhc+VarcpkgWclcUi92wYCpOgMws9Sd1hG1ntAu0NEy+14CbotuFjshBU2kt9rYj9TSmDcybpxpeTU1fg==}
    peerDependencies:
      react: ^16.11.0 || ^17.0.0 || ^18.0.0 || ^19.0.0

  symbol-tree@3.2.4:
    resolution: {integrity: sha512-9QNk5KwDF+Bvz+PyObkmSYjI5ksVUYtjW7AU22r2NKcfLJcXp96hkDWU3+XndOsUb+AQ9QhfzfCT2O+CNWT5Tw==}

  tabbable@6.2.0:
    resolution: {integrity: sha512-Cat63mxsVJlzYvN51JmVXIgNoUokrIaT2zLclCXjRd8boZ0004U4KCs/sToJ75C6sdlByWxpYnb5Boif1VSFew==}

  tailwind-merge@2.6.0:
    resolution: {integrity: sha512-P+Vu1qXfzediirmHOC3xKGAYeZtPcV9g76X+xg2FD4tYgR71ewMA35Y3sCz3zhiN/dwefRpJX0yBcgwi1fXNQA==}

  tailwind-merge@3.0.2:
    resolution: {integrity: sha512-l7z+OYZ7mu3DTqrL88RiKrKIqO3NcpEO8V/Od04bNpvk0kiIFndGEoqfuzvj4yuhRkHKjRkII2z+KS2HfPcSxw==}

  tailwindcss-animate@1.0.7:
    resolution: {integrity: sha512-bl6mpH3T7I3UFxuvDEXLxy/VuFxBk5bbzplh7tXI68mwMokNYd1t9qPBHlnyTwfa4JGC4zP516I1hYYtQ/vspA==}
    peerDependencies:
      tailwindcss: '>=3.0.0 || insiders'

  tailwindcss@3.4.17:
    resolution: {integrity: sha512-w33E2aCvSDP0tW9RZuNXadXlkHXqFzSkQew/aIa2i/Sj8fThxwovwlXHSPXTbAHwEIhBFXAedUhP2tueAKP8Og==}
    engines: {node: '>=14.0.0'}
    hasBin: true

  tar-fs@2.1.3:
    resolution: {integrity: sha512-090nwYJDmlhwFwEW3QQl+vaNnxsO2yVsd45eTKRBzSzu+hlb1w2K9inVq5b0ngXuLVqQ4ApvsUHHnu/zQNkWAg==}

  tar-fs@3.1.0:
    resolution: {integrity: sha512-5Mty5y/sOF1YWj1J6GiBodjlDc05CUR8PKXrsnFAiSG0xA+GHeWLovaZPYUDXkH/1iKRf2+M5+OrRgzC7O9b7w==}

  tar-stream@2.2.0:
    resolution: {integrity: sha512-ujeqbceABgwMZxEJnk2HDY2DlnUZ+9oEcb1KzTVfYHio0UE6dG71n60d8D2I4qNvleWrrXpmjpt7vZeF1LnMZQ==}
    engines: {node: '>=6'}

  tar-stream@3.1.7:
    resolution: {integrity: sha512-qJj60CXt7IU1Ffyc3NJMjh6EkuCFej46zUqJ4J7pqYlThyd9bO0XBTmcOIhSzZJVWfsLks0+nle/j538YAW9RQ==}

  text-decoder@1.2.3:
    resolution: {integrity: sha512-3/o9z3X0X0fTupwsYvR03pJ/DjWuqqrfwBgTQzdWDiQSm9KitAyz/9WqsT2JQW7KV2m+bC2ol/zqpW37NHxLaA==}

  thenify-all@1.6.0:
    resolution: {integrity: sha512-RNxQH/qI8/t3thXJDwcstUO4zeqo64+Uy/+sNVRBx4Xn2OX+OZ9oP+iJnNFqplFra2ZUVeKCSa2oVWi3T4uVmA==}
    engines: {node: '>=0.8'}

  thenify@3.3.1:
    resolution: {integrity: sha512-RVZSIV5IG10Hk3enotrhvz0T9em6cyHBLkH/YAZuKqd8hRkKhSfCGIcP2KUY0EPxndzANBmNllzWPwak+bheSw==}

  thread-stream@3.1.0:
    resolution: {integrity: sha512-OqyPZ9u96VohAyMfJykzmivOrY2wfMSf3C5TtFJVgN+Hm6aj+voFhlK+kZEIv2FBh1X6Xp3DlnCOfEQ3B2J86A==}

  through2@2.0.5:
    resolution: {integrity: sha512-/mrRod8xqpA+IHSLyGCQ2s8SPHiCDEeQJSep1jqLYeEUClOFG2Qsh+4FU6G9VeqpZnGW/Su8LQGc4YKni5rYSQ==}

  tinybench@2.9.0:
    resolution: {integrity: sha512-0+DUvqWMValLmha6lr4kD8iAMK1HzV0/aKnCtWb9v9641TnP/MFb7Pc2bxoxQjTXAErryXVgUOfv2YqNllqGeg==}

  tinyexec@0.3.2:
    resolution: {integrity: sha512-KQQR9yN7R5+OSwaK0XQoj22pwHoTlgYqmUscPYoknOoWCWfj/5/ABTMRi69FrKU5ffPVh5QcFikpWJI/P1ocHA==}

  tinyglobby@0.2.14:
    resolution: {integrity: sha512-tX5e7OM1HnYr2+a2C/4V0htOcSQcoSTH9KgJnVvNm5zm/cyEWKJ7j7YutsH9CxMdtOkkLFy2AHrMci9IM8IPZQ==}
    engines: {node: '>=12.0.0'}

  tinypool@1.1.1:
    resolution: {integrity: sha512-Zba82s87IFq9A9XmjiX5uZA/ARWDrB03OHlq+Vw1fSdt0I+4/Kutwy8BP4Y/y/aORMo61FQ0vIb5j44vSo5Pkg==}
    engines: {node: ^18.0.0 || >=20.0.0}

  tinyrainbow@2.0.0:
    resolution: {integrity: sha512-op4nsTR47R6p0vMUUoYl/a+ljLFVtlfaXkLQmqfLR1qHma1h/ysYk4hEXZ880bf2CYgTskvTa/e196Vd5dDQXw==}
    engines: {node: '>=14.0.0'}

  tinyspy@4.0.3:
    resolution: {integrity: sha512-t2T/WLB2WRgZ9EpE4jgPJ9w+i66UZfDc8wHh0xrwiRNN+UwH98GIJkTeZqX9rg0i0ptwzqW+uYeIF0T4F8LR7A==}
    engines: {node: '>=14.0.0'}

  tldts-core@6.1.86:
    resolution: {integrity: sha512-Je6p7pkk+KMzMv2XXKmAE3McmolOQFdxkKw0R8EYNr7sELW46JqnNeTX8ybPiQgvg1ymCoF8LXs5fzFaZvJPTA==}

  tldts@6.1.86:
    resolution: {integrity: sha512-WMi/OQ2axVTf/ykqCQgXiIct+mSQDFdH2fkwhPwgEwvJ1kSzZRiinb0zF2Xb8u4+OqPChmyI6MEu4EezNJz+FQ==}
    hasBin: true

  to-regex-range@5.0.1:
    resolution: {integrity: sha512-65P7iz6X5yEr1cwcgvQxbbIw7Uk3gOy5dIdtZ4rDveLqhrdJP+Li/Hx6tyK0NEb+2GCyneCMJiGqrADCSNk8sQ==}
    engines: {node: '>=8.0'}

  toggle-selection@1.0.6:
    resolution: {integrity: sha512-BiZS+C1OS8g/q2RRbJmy59xpyghNBqrr6k5L/uKBGRsTfxmu3ffiRnd8mlGPUVayg8pvfi5urfnu8TU7DVOkLQ==}

  token-types@6.0.3:
    resolution: {integrity: sha512-IKJ6EzuPPWtKtEIEPpIdXv9j5j2LGJEYk0CKY2efgKoYKLBiZdh6iQkLVBow/CB3phyWAWCyk+bZeaimJn6uRQ==}
    engines: {node: '>=14.16'}

  totalist@3.0.1:
    resolution: {integrity: sha512-sf4i37nQ2LBx4m3wB74y+ubopq6W/dIzXg0FDGjsYnZHVa1Da8FH853wlL2gtUhg+xJXjfk3kUZS3BRoQeoQBQ==}
    engines: {node: '>=6'}

  tough-cookie@5.1.2:
    resolution: {integrity: sha512-FVDYdxtnj0G6Qm/DhNPSb8Ju59ULcup3tuJxkFb5K8Bv2pUXILbf0xZWU8PX8Ov19OXljbUyveOFwRMwkXzO+A==}
    engines: {node: '>=16'}

  tr46@0.0.3:
    resolution: {integrity: sha512-N3WMsuqV66lT30CrXNbEjx4GEwlow3v6rr4mCcv6prnfwhS01rkgyFdjPNBYd9br7LpXV1+Emh01fHnq2Gdgrw==}

  tr46@5.1.1:
    resolution: {integrity: sha512-hdF5ZgjTqgAntKkklYw0R03MG2x/bSzTtkxmIRw/sTNV8YXsCJ1tfLAX23lhxhHJlEf3CRCOCGGWw3vI3GaSPw==}
    engines: {node: '>=18'}

  truncate-utf8-bytes@1.0.2:
    resolution: {integrity: sha512-95Pu1QXQvruGEhv62XCMO3Mm90GscOCClvrIUwCM0PYOXK3kaF3l3sIHxx71ThJfcbM2O5Au6SO3AWCSEfW4mQ==}

  ts-api-utils@2.1.0:
    resolution: {integrity: sha512-CUgTZL1irw8u29bzrOD/nH85jqyc74D6SshFgujOIA7osm2Rz7dYH77agkx7H4FBNxDq7Cjf+IjaX/8zwFW+ZQ==}
    engines: {node: '>=18.12'}
    peerDependencies:
      typescript: '>=4.8.4'

  ts-essentials@10.0.3:
    resolution: {integrity: sha512-/FrVAZ76JLTWxJOERk04fm8hYENDo0PWSP3YLQKxevLwWtxemGcl5JJEzN4iqfDlRve0ckyfFaOBu4xbNH/wZw==}
    peerDependencies:
      typescript: '>=4.5.0'
    peerDependenciesMeta:
      typescript:
        optional: true

  ts-interface-checker@0.1.13:
    resolution: {integrity: sha512-Y/arvbn+rrz3JCKl9C4kVNfTfSm2/mEp5FSz5EsZSANGPSlQrpRI5M4PKF+mJnE52jOO90PnPSc3Ur3bTQw0gA==}

  tsconfck@3.1.6:
    resolution: {integrity: sha512-ks6Vjr/jEw0P1gmOVwutM3B7fWxoWBL2KRDb1JfqGVawBmO5UsvmWOQFGHBPl5yxYz4eERr19E6L7NMv+Fej4w==}
    engines: {node: ^18 || >=20}
    hasBin: true
    peerDependencies:
      typescript: ^5.0.0
    peerDependenciesMeta:
      typescript:
        optional: true

  tsconfig-paths@3.15.0:
    resolution: {integrity: sha512-2Ac2RgzDe/cn48GvOe3M+o82pEFewD3UPbyoUHHdKasHwJKjds4fLXWf/Ux5kATBKN20oaFGu+jbElp1pos0mg==}

  tslib@1.14.1:
    resolution: {integrity: sha512-Xni35NKzjgMrwevysHTCArtLDpPvye8zV/0E4EyYn43P7/7qvQwPh9BGkHewbMulVntbigmcT7rdX3BNo9wRJg==}

  tslib@2.8.1:
    resolution: {integrity: sha512-oJFu94HQb+KVduSUQL7wnpmqnfmLsOA/nAh6b6EH0wCEoK0/mPeXU6c3wKDV83MkOuHPRHtSXKKU99IBazS/2w==}

  tsx@4.19.2:
    resolution: {integrity: sha512-pOUl6Vo2LUq/bSa8S5q7b91cgNSjctn9ugq/+Mvow99qW6x/UZYwzxy/3NmqoT66eHYfCVvFvACC58UBPFf28g==}
    engines: {node: '>=18.0.0'}
    hasBin: true

  tunnel-agent@0.6.0:
    resolution: {integrity: sha512-McnNiV1l8RYeY8tBgEpuodCC1mLUdbSN+CYBL7kJsJNInOP8UjDDEwdk6Mw60vdLLrr5NHKZhMAOSrR2NZuQ+w==}

  type-check@0.4.0:
    resolution: {integrity: sha512-XleUoc9uwGXqjWwXaUTZAmzMcFZ5858QA2vvx1Ur5xIcixXIP+8LnFDgRplU30us6teqdlskFfu+ae4K79Ooew==}
    engines: {node: '>= 0.8.0'}

  type-fest@4.41.0:
    resolution: {integrity: sha512-TeTSQ6H5YHvpqVwBRcnLDCBnDOHWYu7IvGbHT6N8AOymcr9PJGjc1GTtiWZTYg0NCgYwvnYWEkVChQAr9bjfwA==}
    engines: {node: '>=16'}

  typed-array-buffer@1.0.3:
    resolution: {integrity: sha512-nAYYwfY3qnzX30IkA6AQZjVbtK6duGontcQm1WSG1MD94YLqK0515GNApXkoxKOWMusVssAHWLh9SeaoefYFGw==}
    engines: {node: '>= 0.4'}

  typed-array-byte-length@1.0.3:
    resolution: {integrity: sha512-BaXgOuIxz8n8pIq3e7Atg/7s+DpiYrxn4vdot3w9KbnBhcRQq6o3xemQdIfynqSeXeDrF32x+WvfzmOjPiY9lg==}
    engines: {node: '>= 0.4'}

  typed-array-byte-offset@1.0.4:
    resolution: {integrity: sha512-bTlAFB/FBYMcuX81gbL4OcpH5PmlFHqlCCpAl8AlEzMz5k53oNDvN8p1PNOWLEmI2x4orp3raOFB51tv9X+MFQ==}
    engines: {node: '>= 0.4'}

  typed-array-length@1.0.7:
    resolution: {integrity: sha512-3KS2b+kL7fsuk/eJZ7EQdnEmQoaho/r6KUef7hxvltNA5DR8NAUM+8wJMbJyZ4G9/7i3v5zPBIMN5aybAh2/Jg==}
    engines: {node: '>= 0.4'}

  typescript@5.7.3:
    resolution: {integrity: sha512-84MVSjMEHP+FQRPy3pX9sTVV/INIex71s9TL2Gm5FG/WG1SqXeKyZ0k7/blY/4FdOzI12CBy1vGc4og/eus0fw==}
    engines: {node: '>=14.17'}
    hasBin: true

  typescript@5.8.3:
    resolution: {integrity: sha512-p1diW6TqL9L07nNxvRMM7hMMw4c5XOo/1ibL4aAIGmSAt9slTE1Xgw5KWuof2uTOvCg9BY7ZRi+GaF+7sfgPeQ==}
    engines: {node: '>=14.17'}
    hasBin: true

  ua-is-frozen@0.1.2:
    resolution: {integrity: sha512-RwKDW2p3iyWn4UbaxpP2+VxwqXh0jpvdxsYpZ5j/MLLiQOfbsV5shpgQiw93+KMYQPcteeMQ289MaAFzs3G9pw==}

  ua-parser-js@2.0.4:
    resolution: {integrity: sha512-XiBOnM/UpUq21ZZ91q2AVDOnGROE6UQd37WrO9WBgw4u2eGvUCNOheMmZ3EfEUj7DLHr8tre+Um/436Of/Vwzg==}
    hasBin: true

  ufo@1.6.1:
    resolution: {integrity: sha512-9a4/uxlTWJ4+a5i0ooc1rU7C7YOw3wT+UGqdeNNHWnOF9qcMBgLRS+4IYUqbczewFx4mLEig6gawh7X6mFlEkA==}

  uint8array-extras@1.4.0:
    resolution: {integrity: sha512-ZPtzy0hu4cZjv3z5NW9gfKnNLjoz4y6uv4HlelAjDK7sY/xOkKZv9xK/WQpcsBB3jEybChz9DPC2U/+cusjJVQ==}
    engines: {node: '>=18'}

  unbox-primitive@1.1.0:
    resolution: {integrity: sha512-nWJ91DjeOkej/TA8pXQ3myruKpKEYgqvpw9lz4OPHj/NWFNluYrjbz9j01CJ8yKQd2g4jFoOkINCTW2I5LEEyw==}
    engines: {node: '>= 0.4'}

  uncrypto@0.1.3:
    resolution: {integrity: sha512-Ql87qFHB3s/De2ClA9e0gsnS6zXG27SkTiSJwjCc9MebbfapQfuPzumMIUMi38ezPZVNFcHI9sUIepeQfw8J8Q==}

  undici-types@6.19.8:
    resolution: {integrity: sha512-ve2KP6f/JnbPBFyobGHuerC9g1FYGn/F8n1LWTwNxCEzd6IfqTwUQcNXgEtmmQ6DlRrC1hrSrBnCZPokRrDHjw==}

  undici-types@6.21.0:
    resolution: {integrity: sha512-iwDZqg0QAGrg9Rav5H4n0M64c3mkR59cJ6wQp+7C4nI0gsmExaedaYLNO44eT4AtBBwjbTiGPMlt2Md0T9H9JQ==}

  undici@7.10.0:
    resolution: {integrity: sha512-u5otvFBOBZvmdjWLVW+5DAc9Nkq8f24g0O9oY7qw2JVIF1VocIFoyz9JFkuVOS2j41AufeO0xnlweJ2RLT8nGw==}
    engines: {node: '>=20.18.1'}

  unfetch@4.2.0:
    resolution: {integrity: sha512-F9p7yYCn6cIW9El1zi0HI6vqpeIvBsr3dSuRO6Xuppb1u5rXpCPmMvLSyECLhybr9isec8Ohl0hPekMVrEinDA==}

  unist-util-is@6.0.0:
    resolution: {integrity: sha512-2qCTHimwdxLfz+YzdGfkqNlH0tLi9xjTnHddPmJwtIG9MGsdbutfTc4P+haPD7l7Cjxf/WZj+we5qfVPvvxfYw==}

  unist-util-position-from-estree@2.0.0:
    resolution: {integrity: sha512-KaFVRjoqLyF6YXCbVLNad/eS4+OfPQQn2yOd7zF/h5T/CSL2v8NpN6a5TPvtbXthAGw5nG+PuTtq+DdIZr+cRQ==}

  unist-util-stringify-position@4.0.0:
    resolution: {integrity: sha512-0ASV06AAoKCDkS2+xw5RXJywruurpbC4JZSm7nr7MOt1ojAzvyyaO+UxZf18j8FCF6kmzCZKcAgN/yu2gm2XgQ==}

  unist-util-visit-parents@6.0.1:
    resolution: {integrity: sha512-L/PqWzfTP9lzzEa6CKs0k2nARxTdZduw3zyh8d2NVBnsyvHjSX4TWse388YrrQKbvI8w20fGjGlhgT96WwKykw==}

  unist-util-visit@5.0.0:
    resolution: {integrity: sha512-MR04uvD+07cwl/yhVuVWAtw+3GOR/knlL55Nd/wAdblk27GCVt3lqpTivy/tkJcZoNPzTwS1Y+KMojlLDhoTzg==}

  universalify@2.0.1:
    resolution: {integrity: sha512-gptHNQghINnc/vTGIk0SOFGFNXw7JVrlRUtConJRlvaw6DuX0wO5Jeko9sWrMBhh+PsYAZ7oXAiOnf/UKogyiw==}
    engines: {node: '>= 10.0.0'}

  unrs-resolver@1.10.1:
    resolution: {integrity: sha512-EFrL7Hw4kmhZdwWO3dwwFJo6hO3FXuQ6Bg8BK/faHZ9m1YxqBS31BNSTxklIQkxK/4LlV8zTYnPsIRLBzTzjCA==}

  untildify@4.0.0:
    resolution: {integrity: sha512-KK8xQ1mkzZeg9inewmFVDNkg3l5LUhoq9kN6iWYB/CC9YMG8HA+c1Q8HwDe6dEX7kErrEVNVBO3fWsVq5iDgtw==}
    engines: {node: '>=8'}

  update-browserslist-db@1.1.3:
    resolution: {integrity: sha512-UxhIZQ+QInVdunkDAaiazvvT/+fXL5Osr0JZlJulepYu6Jd7qJtDZjlur0emRlT71EN3ScPoE7gvsuIKKNavKw==}
    hasBin: true
    peerDependencies:
      browserslist: '>= 4.21.0'

  uri-js@4.4.1:
    resolution: {integrity: sha512-7rKUyy33Q1yc98pQ1DAmLtwX109F7TIfWlW1Ydo8Wl1ii1SeHieeh0HHfPeL2fMXK6z0s8ecKs9frCuLJvndBg==}

  url-parse@1.5.10:
    resolution: {integrity: sha512-WypcfiRhfeUP9vvF0j6rw0J3hrWrw6iZv3+22h6iRMJ/8z1Tj6XfLP4DsUix5MhMPnXpiHDoKyoZ/bdCkwBCiQ==}

  use-callback-ref@1.3.3:
    resolution: {integrity: sha512-jQL3lRnocaFtu3V00JToYz/4QkNWswxijDaCVNZRiRTO3HQDLsdu1ZtmIUvV4yPp+rvWm5j0y0TG/S61cuijTg==}
    engines: {node: '>=10'}
    peerDependencies:
      '@types/react': '*'
      react: ^16.8.0 || ^17.0.0 || ^18.0.0 || ^19.0.0 || ^19.0.0-rc
    peerDependenciesMeta:
      '@types/react':
        optional: true

  use-context-selector@2.0.0:
    resolution: {integrity: sha512-owfuSmUNd3eNp3J9CdDl0kMgfidV+MkDvHPpvthN5ThqM+ibMccNE0k+Iq7TWC6JPFvGZqanqiGCuQx6DyV24g==}
    peerDependencies:
      react: '>=18.0.0'
      scheduler: '>=0.19.0'

  use-isomorphic-layout-effect@1.2.1:
    resolution: {integrity: sha512-tpZZ+EX0gaghDAiFR37hj5MgY6ZN55kLiPkJsKxBMZ6GZdOSPJXiOzPM984oPYZ5AnehYx5WQp1+ME8I/P/pRA==}
    peerDependencies:
      '@types/react': '*'
      react: ^16.8.0 || ^17.0.0 || ^18.0.0 || ^19.0.0
    peerDependenciesMeta:
      '@types/react':
        optional: true

  use-sidecar@1.1.3:
    resolution: {integrity: sha512-Fedw0aZvkhynoPYlA5WXrMCAMm+nSWdZt6lzJQ7Ok8S6Q+VsHmHpRWndVRJ8Be0ZbkfPc5LRYH+5XrzXcEeLRQ==}
    engines: {node: '>=10'}
    peerDependencies:
      '@types/react': '*'
      react: ^16.8.0 || ^17.0.0 || ^18.0.0 || ^19.0.0 || ^19.0.0-rc
    peerDependenciesMeta:
      '@types/react':
        optional: true

  use-sync-external-store@1.5.0:
    resolution: {integrity: sha512-Rb46I4cGGVBmjamjphe8L/UnvJD+uPPtTkNvX5mZgqdbavhI4EbgIWJiIHXJ8bc/i9EQGPRh4DwEURJ552Do0A==}
    peerDependencies:
      react: ^16.8.0 || ^17.0.0 || ^18.0.0 || ^19.0.0

  utf8-byte-length@1.0.5:
    resolution: {integrity: sha512-Xn0w3MtiQ6zoz2vFyUVruaCL53O/DwUvkEeOvj+uulMm0BkUGYWmBYVyElqZaSLhY6ZD0ulfU3aBra2aVT4xfA==}

  util-deprecate@1.0.2:
    resolution: {integrity: sha512-EPD5q1uXyFxJpCrLnCc1nHnq3gOa6DZBocAIiI2TaSCA7VCJ1UJDMagCzIkXNsUYfD1daK//LTEQ8xiIbrHtcw==}

  uuid@10.0.0:
    resolution: {integrity: sha512-8XkAphELsDnEGrDxUOHB3RGvXz6TeuYSGEZBOjtTtPm2lwhGBjLgOzLHB63IUWfBpNucQjND6d3AOudO+H3RWQ==}
    hasBin: true

  uuid@11.1.0:
    resolution: {integrity: sha512-0/A9rDy9P7cJ+8w1c9WD9V//9Wj15Ce2MPz8Ri6032usz+NfePxx5AcN3bN+r6ZL6jEo066/yNYB3tn4pQEx+A==}
    hasBin: true

  uuid@9.0.1:
    resolution: {integrity: sha512-b+1eJOlsR9K8HJpow9Ok3fiWOWSIcIzXodvv0rQjVoOVNpWMpxf1wZNpt4y9h10odCNrqnYp1OBzRktckBe3sA==}
    hasBin: true

  validator@13.15.15:
    resolution: {integrity: sha512-BgWVbCI72aIQy937xbawcs+hrVaN/CZ2UwutgaJ36hGqRrLNM+f5LUT/YPRbo8IV/ASeFzXszezV+y2+rq3l8A==}
    engines: {node: '>= 0.10'}

  vfile-message@4.0.2:
    resolution: {integrity: sha512-jRDZ1IMLttGj41KcZvlrYAaI3CfqpLpfpf+Mfig13viT6NKvRzWZ+lXz0Y5D60w6uJIBAOGq9mSHf0gktF0duw==}

  vite-node@3.2.3:
    resolution: {integrity: sha512-gc8aAifGuDIpZHrPjuHyP4dpQmYXqWw7D1GmDnWeNWP654UEXzVfQ5IHPSK5HaHkwB/+p1atpYpSdw/2kOv8iQ==}
    engines: {node: ^18.0.0 || ^20.0.0 || >=22.0.0}
    hasBin: true

  vite-tsconfig-paths@5.1.4:
    resolution: {integrity: sha512-cYj0LRuLV2c2sMqhqhGpaO3LretdtMn/BVX4cPLanIZuwwrkVl+lK84E/miEXkCHWXuq65rhNN4rXsBcOB3S4w==}
    peerDependencies:
      vite: '*'
    peerDependenciesMeta:
      vite:
        optional: true

  vite@7.0.2:
    resolution: {integrity: sha512-hxdyZDY1CM6SNpKI4w4lcUc3Mtkd9ej4ECWVHSMrOdSinVc2zYOAppHeGc/hzmRo3pxM5blMzkuWHOJA/3NiFw==}
    engines: {node: ^20.19.0 || >=22.12.0}
    hasBin: true
    peerDependencies:
      '@types/node': ^20.19.0 || >=22.12.0
      jiti: '>=1.21.0'
      less: ^4.0.0
      lightningcss: ^1.21.0
      sass: ^1.70.0
      sass-embedded: ^1.70.0
      stylus: '>=0.54.8'
      sugarss: ^5.0.0
      terser: ^5.16.0
      tsx: ^4.8.1
      yaml: ^2.4.2
    peerDependenciesMeta:
      '@types/node':
        optional: true
      jiti:
        optional: true
      less:
        optional: true
      lightningcss:
        optional: true
      sass:
        optional: true
      sass-embedded:
        optional: true
      stylus:
        optional: true
      sugarss:
        optional: true
      terser:
        optional: true
      tsx:
        optional: true
      yaml:
        optional: true

  vitest@3.2.3:
    resolution: {integrity: sha512-E6U2ZFXe3N/t4f5BwUaVCKRLHqUpk1CBWeMh78UT4VaTPH/2dyvH6ALl29JTovEPu9dVKr/K/J4PkXgrMbw4Ww==}
    engines: {node: ^18.0.0 || ^20.0.0 || >=22.0.0}
    hasBin: true
    peerDependencies:
      '@edge-runtime/vm': '*'
      '@types/debug': ^4.1.12
      '@types/node': ^18.0.0 || ^20.0.0 || >=22.0.0
      '@vitest/browser': 3.2.3
      '@vitest/ui': 3.2.3
      happy-dom: '*'
      jsdom: '*'
    peerDependenciesMeta:
      '@edge-runtime/vm':
        optional: true
      '@types/debug':
        optional: true
      '@types/node':
        optional: true
      '@vitest/browser':
        optional: true
      '@vitest/ui':
        optional: true
      happy-dom:
        optional: true
      jsdom:
        optional: true

  w3c-xmlserializer@5.0.0:
    resolution: {integrity: sha512-o8qghlI8NZHU1lLPrpi2+Uq7abh4GGPpYANlalzWxyWteJOCsr/P+oPBA49TOLu5FTZO4d3F9MnWJfiMo4BkmA==}
    engines: {node: '>=18'}

  webidl-conversions@3.0.1:
    resolution: {integrity: sha512-2JAn3z8AR6rjK8Sm8orRC0h/bcl/DqL7tRPdGZ4I1CjdF+EaMLmYxBHyXuKL849eucPFhvBoxMsflfOb8kxaeQ==}

  webidl-conversions@7.0.0:
    resolution: {integrity: sha512-VwddBukDzu71offAQR975unBIGqfKZpM+8ZX6ySk8nYhVoo5CYaZyzt3YBvYtRtO+aoGlqxPg/B87NGVZ/fu6g==}
    engines: {node: '>=12'}

  whatwg-encoding@3.1.1:
    resolution: {integrity: sha512-6qN4hJdMwfYBtE3YBTTHhoeuUrDBPZmbQaxWAqSALV/MeEnR5z1xd8UKud2RAkFoPkmB+hli1TZSnyi84xz1vQ==}
    engines: {node: '>=18'}

  whatwg-fetch@3.6.20:
    resolution: {integrity: sha512-EqhiFU6daOA8kpjOWTL0olhVOF3i7OrFzSYiGsEMB8GcXS+RrzauAERX65xMeNWVqxA6HXH2m69Z9LaKKdisfg==}

  whatwg-mimetype@4.0.0:
    resolution: {integrity: sha512-QaKxh0eNIi2mE9p2vEdzfagOKHCcj1pJ56EEHGQOVxp8r9/iszLUUV7v89x9O1p/T+NlTM5W7jW6+cz4Fq1YVg==}
    engines: {node: '>=18'}

  whatwg-url@14.2.0:
    resolution: {integrity: sha512-De72GdQZzNTUBBChsXueQUnPKDkg/5A5zp7pFDuQAj5UFoENpiACU0wlCvzpAGnTkj++ihpKwKyYewn/XNUbKw==}
    engines: {node: '>=18'}

  whatwg-url@5.0.0:
    resolution: {integrity: sha512-saE57nupxk6v3HY35+jzBwYa0rKSy0XR8JSxZPwgLr7ys0IBzhGviA1/TUGJLmSVqs8pb9AnvICXEuOHLprYTw==}

  which-boxed-primitive@1.1.1:
    resolution: {integrity: sha512-TbX3mj8n0odCBFVlY8AxkqcHASw3L60jIuF8jFP78az3C2YhmGvqbHBpAjTRH2/xqYunrJ9g1jSyjCjpoWzIAA==}
    engines: {node: '>= 0.4'}

  which-builtin-type@1.2.1:
    resolution: {integrity: sha512-6iBczoX+kDQ7a3+YJBnh3T+KZRxM/iYNPXicqk66/Qfm1b93iu+yOImkg0zHbj5LNOcNv1TEADiZ0xa34B4q6Q==}
    engines: {node: '>= 0.4'}

  which-collection@1.0.2:
    resolution: {integrity: sha512-K4jVyjnBdgvc86Y6BkaLZEN933SwYOuBFkdmBu9ZfkcAbdVbpITnDmjvZ/aQjRXQrv5EPkTnD1s39GiiqbngCw==}
    engines: {node: '>= 0.4'}

  which-typed-array@1.1.19:
    resolution: {integrity: sha512-rEvr90Bck4WZt9HHFC4DJMsjvu7x+r6bImz0/BrbWb7A2djJ8hnZMrWnHo9F8ssv0OMErasDhftrfROTyqSDrw==}
    engines: {node: '>= 0.4'}

  which@2.0.2:
    resolution: {integrity: sha512-BLI3Tl1TW3Pvl70l3yq3Y64i+awpwXqsGBYWkkqMtnbXgrMD+yj7rhW0kuEDxzJaYXGjEW5ogapKNMEKNMjibA==}
    engines: {node: '>= 8'}
    hasBin: true

  why-is-node-running@2.3.0:
    resolution: {integrity: sha512-hUrmaWBdVDcxvYqnyh09zunKzROWjbZTiNy8dBEjkS7ehEDQibXJ7XvlmtbwuTclUiIyN+CyXQD4Vmko8fNm8w==}
    engines: {node: '>=8'}
    hasBin: true

  word-wrap@1.2.5:
    resolution: {integrity: sha512-BN22B5eaMMI9UMtjrGd5g5eCYPpCPDUy0FJXbYsaT5zYxjFOckS53SQDE3pWkVoWpHXVb3BrYcEN4Twa55B5cA==}
    engines: {node: '>=0.10.0'}

  wrap-ansi@7.0.0:
    resolution: {integrity: sha512-YVGIj2kamLSTxw6NsZjoBxfSwsn0ycdesmc4p+Q21c5zPuZ1pl+NfxVdxPtdHvmNVOQ6XSYG4AUtyt/Fi7D16Q==}
    engines: {node: '>=10'}

  wrap-ansi@8.1.0:
    resolution: {integrity: sha512-si7QWI6zUMq56bESFvagtmzMdGOtoxfR+Sez11Mobfc7tm+VkUckk9bW2UeffTGVUbOksxmSw0AA2gs8g71NCQ==}
    engines: {node: '>=12'}

  wrappy@1.0.2:
    resolution: {integrity: sha512-l4Sp/DRseor9wL6EvV2+TuQn63dMkPjZ/sp9XkghTEbV9KlPS1xUsZ3u7/IQO4wxtcFB4bgpQPRcR3QCvezPcQ==}

  ws@8.18.3:
    resolution: {integrity: sha512-PEIGCY5tSlUt50cqyMXfCzX+oOPqN0vuGqWzbcJ2xvnkzkq46oOpz7dQaTDBdfICb4N14+GARUDw2XV2N4tvzg==}
    engines: {node: '>=10.0.0'}
    peerDependencies:
      bufferutil: ^4.0.1
      utf-8-validate: '>=5.0.2'
    peerDependenciesMeta:
      bufferutil:
        optional: true
      utf-8-validate:
        optional: true

  xml-name-validator@5.0.0:
    resolution: {integrity: sha512-EvGK8EJ3DhaHfbRlETOWAS5pO9MZITeauHKJyb8wyajUfQUenkIg2MvLDTZ4T/TgIcm3HU0TFBgWWboAZ30UHg==}
    engines: {node: '>=18'}

  xmlchars@2.2.0:
    resolution: {integrity: sha512-JZnDKK8B0RCDw84FNdDAIpZK+JuJw+s7Lz8nksI7SIuU3UXJJslUthsi+uWBUYOwPFwW7W7PRLRfUKpxjtjFCw==}

  xss@1.0.15:
    resolution: {integrity: sha512-FVdlVVC67WOIPvfOwhoMETV72f6GbW7aOabBC3WxN/oUdoEMDyLz4OgRv5/gck2ZeNqEQu+Tb0kloovXOfpYVg==}
    engines: {node: '>= 0.10.0'}
    hasBin: true

  xtend@4.0.2:
    resolution: {integrity: sha512-LKYU1iAXJXUgAXn9URjiu+MWhyUXHsvfp7mcuYm9dSUKK0/CjtrUwFAxD82/mCWbtLsGjFIad0wIsod4zrTAEQ==}
    engines: {node: '>=0.4'}

  y18n@5.0.8:
    resolution: {integrity: sha512-0pfFzegeDWJHJIAmTLRP2DwHjdF5s7jo9tuztdQxAhINCdvS+3nGINqPd00AphqJR/0LhANUS6/+7SCb98YOfA==}
    engines: {node: '>=10'}

  yallist@3.1.1:
    resolution: {integrity: sha512-a4UGQaWPH59mOXUYnAG2ewncQS4i4F43Tv3JoAM+s2VDAmS9NsK8GpDMLrCHPksFT7h3K6TOoUNn2pb7RoXx4g==}

  yaml@1.10.2:
    resolution: {integrity: sha512-r3vXyErRCYJ7wg28yvBY5VSoAF8ZvlcW9/BwUzEtUsjvX/DKs24dIkuwjtuprwJJHsbyUbLApepYTR1BN4uHrg==}
    engines: {node: '>= 6'}

  yaml@2.8.0:
    resolution: {integrity: sha512-4lLa/EcQCB0cJkyts+FpIRx5G/llPxfP6VQU5KByHEhLxY3IJCH0f0Hy1MHI8sClTvsIb8qwRJ6R/ZdlDJ/leQ==}
    engines: {node: '>= 14.6'}
    hasBin: true

  yargs-parser@20.2.9:
    resolution: {integrity: sha512-y11nGElTIV+CT3Zv9t7VKl+Q3hTQoT9a1Qzezhhl6Rp21gJ/IVTW7Z3y9EWXhuUBC2Shnf+DX0antecpAwSP8w==}
    engines: {node: '>=10'}

  yargs@16.2.0:
    resolution: {integrity: sha512-D1mvvtDG0L5ft/jGWkLpG1+m0eQxOfaBvTNELraWj22wSVUMWxZUvYgJYcKh6jGGIkJFhH4IZPQhR4TKpc8mBw==}
    engines: {node: '>=10'}

  yjs@13.6.27:
    resolution: {integrity: sha512-OIDwaflOaq4wC6YlPBy2L6ceKeKuF7DeTxx+jPzv1FHn9tCZ0ZwSRnUBxD05E3yed46fv/FWJbvR+Ud7x0L7zw==}
    engines: {node: '>=16.0.0', npm: '>=8.0.0'}

  yocto-queue@0.1.0:
    resolution: {integrity: sha512-rVksvsnNCdJ/ohGc6xgPwyN8eheCxsiLM8mxuE/t/mOVqJewPuO1miLpTHQiRgTKCLexL4MeAFVagts7HmNZ2Q==}
    engines: {node: '>=10'}

<<<<<<< HEAD
  yocto-queue@1.2.1:
    resolution: {integrity: sha512-AyeEbWOu/TAXdxlV9wmGcR0+yh2j3vYPGOECcIj2S7MkrLyC7ne+oye2BKTItt0ii2PHk4cDy+95+LshzbXnGg==}
    engines: {node: '>=12.20'}

  zod@4.0.5:
    resolution: {integrity: sha512-/5UuuRPStvHXu7RS+gmvRf4NXrNxpSllGwDnCBcJZtQsKrviYXm54yDGV2KYNLT5kq0lHGcl7lqWJLgSaG+tgA==}
=======
  zod@3.25.76:
    resolution: {integrity: sha512-gzUt/qt81nXsFGKIFcC3YnfEAx5NkunCfnDlvuBSSFS02bcXu4Lmea0AFIUwbLWxWPx3d9p8S5QoaujKcNQxcQ==}

  zod@4.0.10:
    resolution: {integrity: sha512-3vB+UU3/VmLL2lvwcY/4RV2i9z/YU0DTV/tDuYjrwmx5WeJ7hwy+rGEEx8glHp6Yxw7ibRbKSaIFBgReRPe5KA==}

  zustand@4.5.7:
    resolution: {integrity: sha512-CHOUy7mu3lbD6o6LJLfllpjkzhHXSBlX8B9+qPddUsIfeF5S/UZ5q0kmCsnRqT1UHFQZchNFDDzMbQsuesHWlw==}
    engines: {node: '>=12.7.0'}
    peerDependencies:
      '@types/react': '>=16.8'
      immer: '>=9.0.6'
      react: '>=16.8'
    peerDependenciesMeta:
      '@types/react':
        optional: true
      immer:
        optional: true
      react:
        optional: true
>>>>>>> 1f2d01a5

  zwitch@2.0.4:
    resolution: {integrity: sha512-bXE4cR/kVZhKZX/RjPEflHaKVhUVl85noU3v6b8apfQEc1x4A+zBxjZ4lN8LqGd6WZ3dl98pY4o717VFmoPp+A==}

snapshots:

  '@alloc/quick-lru@5.2.0': {}

  '@ampproject/remapping@2.3.0':
    dependencies:
      '@jridgewell/gen-mapping': 0.3.12
      '@jridgewell/trace-mapping': 0.3.29

  '@apidevtools/json-schema-ref-parser@11.9.3':
    dependencies:
      '@jsdevtools/ono': 7.1.3
      '@types/json-schema': 7.0.15
      js-yaml: 4.1.0

  '@asamuzakjp/css-color@3.2.0':
    dependencies:
      '@csstools/css-calc': 2.1.4(@csstools/css-parser-algorithms@3.0.5(@csstools/css-tokenizer@3.0.4))(@csstools/css-tokenizer@3.0.4)
      '@csstools/css-color-parser': 3.0.10(@csstools/css-parser-algorithms@3.0.5(@csstools/css-tokenizer@3.0.4))(@csstools/css-tokenizer@3.0.4)
      '@csstools/css-parser-algorithms': 3.0.5(@csstools/css-tokenizer@3.0.4)
      '@csstools/css-tokenizer': 3.0.4
      lru-cache: 10.4.3

  '@aws-crypto/crc32@5.2.0':
    dependencies:
      '@aws-crypto/util': 5.2.0
      '@aws-sdk/types': 3.840.0
      tslib: 2.8.1

  '@aws-crypto/crc32c@5.2.0':
    dependencies:
      '@aws-crypto/util': 5.2.0
      '@aws-sdk/types': 3.840.0
      tslib: 2.8.1

  '@aws-crypto/sha1-browser@5.2.0':
    dependencies:
      '@aws-crypto/supports-web-crypto': 5.2.0
      '@aws-crypto/util': 5.2.0
      '@aws-sdk/types': 3.840.0
      '@aws-sdk/util-locate-window': 3.804.0
      '@smithy/util-utf8': 2.3.0
      tslib: 2.8.1

  '@aws-crypto/sha256-browser@5.2.0':
    dependencies:
      '@aws-crypto/sha256-js': 5.2.0
      '@aws-crypto/supports-web-crypto': 5.2.0
      '@aws-crypto/util': 5.2.0
      '@aws-sdk/types': 3.840.0
      '@aws-sdk/util-locate-window': 3.804.0
      '@smithy/util-utf8': 2.3.0
      tslib: 2.8.1

  '@aws-crypto/sha256-js@1.2.2':
    dependencies:
      '@aws-crypto/util': 1.2.2
      '@aws-sdk/types': 3.840.0
      tslib: 1.14.1

  '@aws-crypto/sha256-js@5.2.0':
    dependencies:
      '@aws-crypto/util': 5.2.0
      '@aws-sdk/types': 3.840.0
      tslib: 2.8.1

  '@aws-crypto/supports-web-crypto@5.2.0':
    dependencies:
      tslib: 2.8.1

  '@aws-crypto/util@1.2.2':
    dependencies:
      '@aws-sdk/types': 3.840.0
      '@aws-sdk/util-utf8-browser': 3.259.0
      tslib: 1.14.1

  '@aws-crypto/util@5.2.0':
    dependencies:
      '@aws-sdk/types': 3.840.0
      '@smithy/util-utf8': 2.3.0
      tslib: 2.8.1

  '@aws-sdk/client-cognito-identity@3.840.0':
    dependencies:
      '@aws-crypto/sha256-browser': 5.2.0
      '@aws-crypto/sha256-js': 5.2.0
      '@aws-sdk/core': 3.840.0
      '@aws-sdk/credential-provider-node': 3.840.0
      '@aws-sdk/middleware-host-header': 3.840.0
      '@aws-sdk/middleware-logger': 3.840.0
      '@aws-sdk/middleware-recursion-detection': 3.840.0
      '@aws-sdk/middleware-user-agent': 3.840.0
      '@aws-sdk/region-config-resolver': 3.840.0
      '@aws-sdk/types': 3.840.0
      '@aws-sdk/util-endpoints': 3.840.0
      '@aws-sdk/util-user-agent-browser': 3.840.0
      '@aws-sdk/util-user-agent-node': 3.840.0
      '@smithy/config-resolver': 4.1.4
      '@smithy/core': 3.6.0
      '@smithy/fetch-http-handler': 5.0.4
      '@smithy/hash-node': 4.0.4
      '@smithy/invalid-dependency': 4.0.4
      '@smithy/middleware-content-length': 4.0.4
      '@smithy/middleware-endpoint': 4.1.13
      '@smithy/middleware-retry': 4.1.14
      '@smithy/middleware-serde': 4.0.8
      '@smithy/middleware-stack': 4.0.4
      '@smithy/node-config-provider': 4.1.3
      '@smithy/node-http-handler': 4.0.6
      '@smithy/protocol-http': 5.1.2
      '@smithy/smithy-client': 4.4.5
      '@smithy/types': 4.3.1
      '@smithy/url-parser': 4.0.4
      '@smithy/util-base64': 4.0.0
      '@smithy/util-body-length-browser': 4.0.0
      '@smithy/util-body-length-node': 4.0.0
      '@smithy/util-defaults-mode-browser': 4.0.21
      '@smithy/util-defaults-mode-node': 4.0.21
      '@smithy/util-endpoints': 3.0.6
      '@smithy/util-middleware': 4.0.4
      '@smithy/util-retry': 4.0.6
      '@smithy/util-utf8': 4.0.0
      tslib: 2.8.1
    transitivePeerDependencies:
      - aws-crt

  '@aws-sdk/client-s3@3.842.0':
    dependencies:
      '@aws-crypto/sha1-browser': 5.2.0
      '@aws-crypto/sha256-browser': 5.2.0
      '@aws-crypto/sha256-js': 5.2.0
      '@aws-sdk/core': 3.840.0
      '@aws-sdk/credential-provider-node': 3.840.0
      '@aws-sdk/middleware-bucket-endpoint': 3.840.0
      '@aws-sdk/middleware-expect-continue': 3.840.0
      '@aws-sdk/middleware-flexible-checksums': 3.840.0
      '@aws-sdk/middleware-host-header': 3.840.0
      '@aws-sdk/middleware-location-constraint': 3.840.0
      '@aws-sdk/middleware-logger': 3.840.0
      '@aws-sdk/middleware-recursion-detection': 3.840.0
      '@aws-sdk/middleware-sdk-s3': 3.840.0
      '@aws-sdk/middleware-ssec': 3.840.0
      '@aws-sdk/middleware-user-agent': 3.840.0
      '@aws-sdk/region-config-resolver': 3.840.0
      '@aws-sdk/signature-v4-multi-region': 3.840.0
      '@aws-sdk/types': 3.840.0
      '@aws-sdk/util-endpoints': 3.840.0
      '@aws-sdk/util-user-agent-browser': 3.840.0
      '@aws-sdk/util-user-agent-node': 3.840.0
      '@aws-sdk/xml-builder': 3.821.0
      '@smithy/config-resolver': 4.1.4
      '@smithy/core': 3.6.0
      '@smithy/eventstream-serde-browser': 4.0.4
      '@smithy/eventstream-serde-config-resolver': 4.1.2
      '@smithy/eventstream-serde-node': 4.0.4
      '@smithy/fetch-http-handler': 5.0.4
      '@smithy/hash-blob-browser': 4.0.4
      '@smithy/hash-node': 4.0.4
      '@smithy/hash-stream-node': 4.0.4
      '@smithy/invalid-dependency': 4.0.4
      '@smithy/md5-js': 4.0.4
      '@smithy/middleware-content-length': 4.0.4
      '@smithy/middleware-endpoint': 4.1.13
      '@smithy/middleware-retry': 4.1.14
      '@smithy/middleware-serde': 4.0.8
      '@smithy/middleware-stack': 4.0.4
      '@smithy/node-config-provider': 4.1.3
      '@smithy/node-http-handler': 4.0.6
      '@smithy/protocol-http': 5.1.2
      '@smithy/smithy-client': 4.4.5
      '@smithy/types': 4.3.1
      '@smithy/url-parser': 4.0.4
      '@smithy/util-base64': 4.0.0
      '@smithy/util-body-length-browser': 4.0.0
      '@smithy/util-body-length-node': 4.0.0
      '@smithy/util-defaults-mode-browser': 4.0.21
      '@smithy/util-defaults-mode-node': 4.0.21
      '@smithy/util-endpoints': 3.0.6
      '@smithy/util-middleware': 4.0.4
      '@smithy/util-retry': 4.0.6
      '@smithy/util-stream': 4.2.2
      '@smithy/util-utf8': 4.0.0
      '@smithy/util-waiter': 4.0.6
      '@types/uuid': 9.0.8
      tslib: 2.8.1
      uuid: 9.0.1
    transitivePeerDependencies:
      - aws-crt

  '@aws-sdk/client-sso@3.840.0':
    dependencies:
      '@aws-crypto/sha256-browser': 5.2.0
      '@aws-crypto/sha256-js': 5.2.0
      '@aws-sdk/core': 3.840.0
      '@aws-sdk/middleware-host-header': 3.840.0
      '@aws-sdk/middleware-logger': 3.840.0
      '@aws-sdk/middleware-recursion-detection': 3.840.0
      '@aws-sdk/middleware-user-agent': 3.840.0
      '@aws-sdk/region-config-resolver': 3.840.0
      '@aws-sdk/types': 3.840.0
      '@aws-sdk/util-endpoints': 3.840.0
      '@aws-sdk/util-user-agent-browser': 3.840.0
      '@aws-sdk/util-user-agent-node': 3.840.0
      '@smithy/config-resolver': 4.1.4
      '@smithy/core': 3.6.0
      '@smithy/fetch-http-handler': 5.0.4
      '@smithy/hash-node': 4.0.4
      '@smithy/invalid-dependency': 4.0.4
      '@smithy/middleware-content-length': 4.0.4
      '@smithy/middleware-endpoint': 4.1.13
      '@smithy/middleware-retry': 4.1.14
      '@smithy/middleware-serde': 4.0.8
      '@smithy/middleware-stack': 4.0.4
      '@smithy/node-config-provider': 4.1.3
      '@smithy/node-http-handler': 4.0.6
      '@smithy/protocol-http': 5.1.2
      '@smithy/smithy-client': 4.4.5
      '@smithy/types': 4.3.1
      '@smithy/url-parser': 4.0.4
      '@smithy/util-base64': 4.0.0
      '@smithy/util-body-length-browser': 4.0.0
      '@smithy/util-body-length-node': 4.0.0
      '@smithy/util-defaults-mode-browser': 4.0.21
      '@smithy/util-defaults-mode-node': 4.0.21
      '@smithy/util-endpoints': 3.0.6
      '@smithy/util-middleware': 4.0.4
      '@smithy/util-retry': 4.0.6
      '@smithy/util-utf8': 4.0.0
      tslib: 2.8.1
    transitivePeerDependencies:
      - aws-crt

  '@aws-sdk/core@3.840.0':
    dependencies:
      '@aws-sdk/types': 3.840.0
      '@aws-sdk/xml-builder': 3.821.0
      '@smithy/core': 3.6.0
      '@smithy/node-config-provider': 4.1.3
      '@smithy/property-provider': 4.0.4
      '@smithy/protocol-http': 5.1.2
      '@smithy/signature-v4': 5.1.2
      '@smithy/smithy-client': 4.4.5
      '@smithy/types': 4.3.1
      '@smithy/util-base64': 4.0.0
      '@smithy/util-body-length-browser': 4.0.0
      '@smithy/util-middleware': 4.0.4
      '@smithy/util-utf8': 4.0.0
      fast-xml-parser: 4.4.1
      tslib: 2.8.1

  '@aws-sdk/credential-provider-cognito-identity@3.840.0':
    dependencies:
      '@aws-sdk/client-cognito-identity': 3.840.0
      '@aws-sdk/types': 3.840.0
      '@smithy/property-provider': 4.0.4
      '@smithy/types': 4.3.1
      tslib: 2.8.1
    transitivePeerDependencies:
      - aws-crt

  '@aws-sdk/credential-provider-env@3.840.0':
    dependencies:
      '@aws-sdk/core': 3.840.0
      '@aws-sdk/types': 3.840.0
      '@smithy/property-provider': 4.0.4
      '@smithy/types': 4.3.1
      tslib: 2.8.1

  '@aws-sdk/credential-provider-http@3.840.0':
    dependencies:
      '@aws-sdk/core': 3.840.0
      '@aws-sdk/types': 3.840.0
      '@smithy/fetch-http-handler': 5.0.4
      '@smithy/node-http-handler': 4.0.6
      '@smithy/property-provider': 4.0.4
      '@smithy/protocol-http': 5.1.2
      '@smithy/smithy-client': 4.4.5
      '@smithy/types': 4.3.1
      '@smithy/util-stream': 4.2.2
      tslib: 2.8.1

  '@aws-sdk/credential-provider-ini@3.840.0':
    dependencies:
      '@aws-sdk/core': 3.840.0
      '@aws-sdk/credential-provider-env': 3.840.0
      '@aws-sdk/credential-provider-http': 3.840.0
      '@aws-sdk/credential-provider-process': 3.840.0
      '@aws-sdk/credential-provider-sso': 3.840.0
      '@aws-sdk/credential-provider-web-identity': 3.840.0
      '@aws-sdk/nested-clients': 3.840.0
      '@aws-sdk/types': 3.840.0
      '@smithy/credential-provider-imds': 4.0.6
      '@smithy/property-provider': 4.0.4
      '@smithy/shared-ini-file-loader': 4.0.4
      '@smithy/types': 4.3.1
      tslib: 2.8.1
    transitivePeerDependencies:
      - aws-crt

  '@aws-sdk/credential-provider-node@3.840.0':
    dependencies:
      '@aws-sdk/credential-provider-env': 3.840.0
      '@aws-sdk/credential-provider-http': 3.840.0
      '@aws-sdk/credential-provider-ini': 3.840.0
      '@aws-sdk/credential-provider-process': 3.840.0
      '@aws-sdk/credential-provider-sso': 3.840.0
      '@aws-sdk/credential-provider-web-identity': 3.840.0
      '@aws-sdk/types': 3.840.0
      '@smithy/credential-provider-imds': 4.0.6
      '@smithy/property-provider': 4.0.4
      '@smithy/shared-ini-file-loader': 4.0.4
      '@smithy/types': 4.3.1
      tslib: 2.8.1
    transitivePeerDependencies:
      - aws-crt

  '@aws-sdk/credential-provider-process@3.840.0':
    dependencies:
      '@aws-sdk/core': 3.840.0
      '@aws-sdk/types': 3.840.0
      '@smithy/property-provider': 4.0.4
      '@smithy/shared-ini-file-loader': 4.0.4
      '@smithy/types': 4.3.1
      tslib: 2.8.1

  '@aws-sdk/credential-provider-sso@3.840.0':
    dependencies:
      '@aws-sdk/client-sso': 3.840.0
      '@aws-sdk/core': 3.840.0
      '@aws-sdk/token-providers': 3.840.0
      '@aws-sdk/types': 3.840.0
      '@smithy/property-provider': 4.0.4
      '@smithy/shared-ini-file-loader': 4.0.4
      '@smithy/types': 4.3.1
      tslib: 2.8.1
    transitivePeerDependencies:
      - aws-crt

  '@aws-sdk/credential-provider-web-identity@3.840.0':
    dependencies:
      '@aws-sdk/core': 3.840.0
      '@aws-sdk/nested-clients': 3.840.0
      '@aws-sdk/types': 3.840.0
      '@smithy/property-provider': 4.0.4
      '@smithy/types': 4.3.1
      tslib: 2.8.1
    transitivePeerDependencies:
      - aws-crt

  '@aws-sdk/credential-providers@3.840.0':
    dependencies:
      '@aws-sdk/client-cognito-identity': 3.840.0
      '@aws-sdk/core': 3.840.0
      '@aws-sdk/credential-provider-cognito-identity': 3.840.0
      '@aws-sdk/credential-provider-env': 3.840.0
      '@aws-sdk/credential-provider-http': 3.840.0
      '@aws-sdk/credential-provider-ini': 3.840.0
      '@aws-sdk/credential-provider-node': 3.840.0
      '@aws-sdk/credential-provider-process': 3.840.0
      '@aws-sdk/credential-provider-sso': 3.840.0
      '@aws-sdk/credential-provider-web-identity': 3.840.0
      '@aws-sdk/nested-clients': 3.840.0
      '@aws-sdk/types': 3.840.0
      '@smithy/config-resolver': 4.1.4
      '@smithy/core': 3.6.0
      '@smithy/credential-provider-imds': 4.0.6
      '@smithy/node-config-provider': 4.1.3
      '@smithy/property-provider': 4.0.4
      '@smithy/types': 4.3.1
      tslib: 2.8.1
    transitivePeerDependencies:
      - aws-crt

  '@aws-sdk/lib-storage@3.842.0(@aws-sdk/client-s3@3.842.0)':
    dependencies:
      '@aws-sdk/client-s3': 3.842.0
      '@smithy/abort-controller': 4.0.4
      '@smithy/middleware-endpoint': 4.1.13
      '@smithy/smithy-client': 4.4.5
      buffer: 5.6.0
      events: 3.3.0
      stream-browserify: 3.0.0
      tslib: 2.8.1

  '@aws-sdk/middleware-bucket-endpoint@3.840.0':
    dependencies:
      '@aws-sdk/types': 3.840.0
      '@aws-sdk/util-arn-parser': 3.804.0
      '@smithy/node-config-provider': 4.1.3
      '@smithy/protocol-http': 5.1.2
      '@smithy/types': 4.3.1
      '@smithy/util-config-provider': 4.0.0
      tslib: 2.8.1

  '@aws-sdk/middleware-expect-continue@3.840.0':
    dependencies:
      '@aws-sdk/types': 3.840.0
      '@smithy/protocol-http': 5.1.2
      '@smithy/types': 4.3.1
      tslib: 2.8.1

  '@aws-sdk/middleware-flexible-checksums@3.840.0':
    dependencies:
      '@aws-crypto/crc32': 5.2.0
      '@aws-crypto/crc32c': 5.2.0
      '@aws-crypto/util': 5.2.0
      '@aws-sdk/core': 3.840.0
      '@aws-sdk/types': 3.840.0
      '@smithy/is-array-buffer': 4.0.0
      '@smithy/node-config-provider': 4.1.3
      '@smithy/protocol-http': 5.1.2
      '@smithy/types': 4.3.1
      '@smithy/util-middleware': 4.0.4
      '@smithy/util-stream': 4.2.2
      '@smithy/util-utf8': 4.0.0
      tslib: 2.8.1

  '@aws-sdk/middleware-host-header@3.840.0':
    dependencies:
      '@aws-sdk/types': 3.840.0
      '@smithy/protocol-http': 5.1.2
      '@smithy/types': 4.3.1
      tslib: 2.8.1

  '@aws-sdk/middleware-location-constraint@3.840.0':
    dependencies:
      '@aws-sdk/types': 3.840.0
      '@smithy/types': 4.3.1
      tslib: 2.8.1

  '@aws-sdk/middleware-logger@3.840.0':
    dependencies:
      '@aws-sdk/types': 3.840.0
      '@smithy/types': 4.3.1
      tslib: 2.8.1

  '@aws-sdk/middleware-recursion-detection@3.840.0':
    dependencies:
      '@aws-sdk/types': 3.840.0
      '@smithy/protocol-http': 5.1.2
      '@smithy/types': 4.3.1
      tslib: 2.8.1

  '@aws-sdk/middleware-sdk-s3@3.840.0':
    dependencies:
      '@aws-sdk/core': 3.840.0
      '@aws-sdk/types': 3.840.0
      '@aws-sdk/util-arn-parser': 3.804.0
      '@smithy/core': 3.6.0
      '@smithy/node-config-provider': 4.1.3
      '@smithy/protocol-http': 5.1.2
      '@smithy/signature-v4': 5.1.2
      '@smithy/smithy-client': 4.4.5
      '@smithy/types': 4.3.1
      '@smithy/util-config-provider': 4.0.0
      '@smithy/util-middleware': 4.0.4
      '@smithy/util-stream': 4.2.2
      '@smithy/util-utf8': 4.0.0
      tslib: 2.8.1

  '@aws-sdk/middleware-ssec@3.840.0':
    dependencies:
      '@aws-sdk/types': 3.840.0
      '@smithy/types': 4.3.1
      tslib: 2.8.1

  '@aws-sdk/middleware-user-agent@3.840.0':
    dependencies:
      '@aws-sdk/core': 3.840.0
      '@aws-sdk/types': 3.840.0
      '@aws-sdk/util-endpoints': 3.840.0
      '@smithy/core': 3.6.0
      '@smithy/protocol-http': 5.1.2
      '@smithy/types': 4.3.1
      tslib: 2.8.1

  '@aws-sdk/nested-clients@3.840.0':
    dependencies:
      '@aws-crypto/sha256-browser': 5.2.0
      '@aws-crypto/sha256-js': 5.2.0
      '@aws-sdk/core': 3.840.0
      '@aws-sdk/middleware-host-header': 3.840.0
      '@aws-sdk/middleware-logger': 3.840.0
      '@aws-sdk/middleware-recursion-detection': 3.840.0
      '@aws-sdk/middleware-user-agent': 3.840.0
      '@aws-sdk/region-config-resolver': 3.840.0
      '@aws-sdk/types': 3.840.0
      '@aws-sdk/util-endpoints': 3.840.0
      '@aws-sdk/util-user-agent-browser': 3.840.0
      '@aws-sdk/util-user-agent-node': 3.840.0
      '@smithy/config-resolver': 4.1.4
      '@smithy/core': 3.6.0
      '@smithy/fetch-http-handler': 5.0.4
      '@smithy/hash-node': 4.0.4
      '@smithy/invalid-dependency': 4.0.4
      '@smithy/middleware-content-length': 4.0.4
      '@smithy/middleware-endpoint': 4.1.13
      '@smithy/middleware-retry': 4.1.14
      '@smithy/middleware-serde': 4.0.8
      '@smithy/middleware-stack': 4.0.4
      '@smithy/node-config-provider': 4.1.3
      '@smithy/node-http-handler': 4.0.6
      '@smithy/protocol-http': 5.1.2
      '@smithy/smithy-client': 4.4.5
      '@smithy/types': 4.3.1
      '@smithy/url-parser': 4.0.4
      '@smithy/util-base64': 4.0.0
      '@smithy/util-body-length-browser': 4.0.0
      '@smithy/util-body-length-node': 4.0.0
      '@smithy/util-defaults-mode-browser': 4.0.21
      '@smithy/util-defaults-mode-node': 4.0.21
      '@smithy/util-endpoints': 3.0.6
      '@smithy/util-middleware': 4.0.4
      '@smithy/util-retry': 4.0.6
      '@smithy/util-utf8': 4.0.0
      tslib: 2.8.1
    transitivePeerDependencies:
      - aws-crt

  '@aws-sdk/region-config-resolver@3.840.0':
    dependencies:
      '@aws-sdk/types': 3.840.0
      '@smithy/node-config-provider': 4.1.3
      '@smithy/types': 4.3.1
      '@smithy/util-config-provider': 4.0.0
      '@smithy/util-middleware': 4.0.4
      tslib: 2.8.1

  '@aws-sdk/signature-v4-multi-region@3.840.0':
    dependencies:
      '@aws-sdk/middleware-sdk-s3': 3.840.0
      '@aws-sdk/types': 3.840.0
      '@smithy/protocol-http': 5.1.2
      '@smithy/signature-v4': 5.1.2
      '@smithy/types': 4.3.1
      tslib: 2.8.1

  '@aws-sdk/token-providers@3.840.0':
    dependencies:
      '@aws-sdk/core': 3.840.0
      '@aws-sdk/nested-clients': 3.840.0
      '@aws-sdk/types': 3.840.0
      '@smithy/property-provider': 4.0.4
      '@smithy/shared-ini-file-loader': 4.0.4
      '@smithy/types': 4.3.1
      tslib: 2.8.1
    transitivePeerDependencies:
      - aws-crt

  '@aws-sdk/types@3.840.0':
    dependencies:
      '@smithy/types': 4.3.1
      tslib: 2.8.1

  '@aws-sdk/util-arn-parser@3.804.0':
    dependencies:
      tslib: 2.8.1

  '@aws-sdk/util-endpoints@3.840.0':
    dependencies:
      '@aws-sdk/types': 3.840.0
      '@smithy/types': 4.3.1
      '@smithy/util-endpoints': 3.0.6
      tslib: 2.8.1

  '@aws-sdk/util-locate-window@3.804.0':
    dependencies:
      tslib: 2.8.1

  '@aws-sdk/util-user-agent-browser@3.840.0':
    dependencies:
      '@aws-sdk/types': 3.840.0
      '@smithy/types': 4.3.1
      bowser: 2.11.0
      tslib: 2.8.1

  '@aws-sdk/util-user-agent-node@3.840.0':
    dependencies:
      '@aws-sdk/middleware-user-agent': 3.840.0
      '@aws-sdk/types': 3.840.0
      '@smithy/node-config-provider': 4.1.3
      '@smithy/types': 4.3.1
      tslib: 2.8.1

  '@aws-sdk/util-utf8-browser@3.259.0':
    dependencies:
      tslib: 2.8.1

  '@aws-sdk/xml-builder@3.821.0':
    dependencies:
      '@smithy/types': 4.3.1
      tslib: 2.8.1

  '@babel/code-frame@7.27.1':
    dependencies:
      '@babel/helper-validator-identifier': 7.27.1
      js-tokens: 4.0.0
      picocolors: 1.1.1

  '@babel/compat-data@7.28.0': {}

  '@babel/core@7.28.0':
    dependencies:
      '@ampproject/remapping': 2.3.0
      '@babel/code-frame': 7.27.1
      '@babel/generator': 7.28.0
      '@babel/helper-compilation-targets': 7.27.2
      '@babel/helper-module-transforms': 7.27.3(@babel/core@7.28.0)
      '@babel/helpers': 7.27.6
      '@babel/parser': 7.28.0
      '@babel/template': 7.27.2
      '@babel/traverse': 7.28.0
      '@babel/types': 7.28.0
      convert-source-map: 2.0.0
      debug: 4.4.1
      gensync: 1.0.0-beta.2
      json5: 2.2.3
      semver: 6.3.1
    transitivePeerDependencies:
      - supports-color

  '@babel/generator@7.28.0':
    dependencies:
      '@babel/parser': 7.28.0
      '@babel/types': 7.28.0
      '@jridgewell/gen-mapping': 0.3.12
      '@jridgewell/trace-mapping': 0.3.29
      jsesc: 3.1.0

  '@babel/helper-compilation-targets@7.27.2':
    dependencies:
      '@babel/compat-data': 7.28.0
      '@babel/helper-validator-option': 7.27.1
      browserslist: 4.25.1
      lru-cache: 5.1.1
      semver: 6.3.1

  '@babel/helper-globals@7.28.0': {}

  '@babel/helper-module-imports@7.27.1':
    dependencies:
      '@babel/traverse': 7.28.0
      '@babel/types': 7.28.0
    transitivePeerDependencies:
      - supports-color

  '@babel/helper-module-transforms@7.27.3(@babel/core@7.28.0)':
    dependencies:
      '@babel/core': 7.28.0
      '@babel/helper-module-imports': 7.27.1
      '@babel/helper-validator-identifier': 7.27.1
      '@babel/traverse': 7.28.0
    transitivePeerDependencies:
      - supports-color

  '@babel/helper-plugin-utils@7.27.1': {}

  '@babel/helper-string-parser@7.27.1': {}

  '@babel/helper-validator-identifier@7.27.1': {}

  '@babel/helper-validator-option@7.27.1': {}

  '@babel/helpers@7.27.6':
    dependencies:
      '@babel/template': 7.27.2
      '@babel/types': 7.28.0

  '@babel/parser@7.28.0':
    dependencies:
      '@babel/types': 7.28.0

  '@babel/plugin-transform-react-jsx-self@7.27.1(@babel/core@7.28.0)':
    dependencies:
      '@babel/core': 7.28.0
      '@babel/helper-plugin-utils': 7.27.1

  '@babel/plugin-transform-react-jsx-source@7.27.1(@babel/core@7.28.0)':
    dependencies:
      '@babel/core': 7.28.0
      '@babel/helper-plugin-utils': 7.27.1

  '@babel/runtime@7.27.6': {}

  '@babel/template@7.27.2':
    dependencies:
      '@babel/code-frame': 7.27.1
      '@babel/parser': 7.28.0
      '@babel/types': 7.28.0

  '@babel/traverse@7.28.0':
    dependencies:
      '@babel/code-frame': 7.27.1
      '@babel/generator': 7.28.0
      '@babel/helper-globals': 7.28.0
      '@babel/parser': 7.28.0
      '@babel/template': 7.27.2
      '@babel/types': 7.28.0
      debug: 4.4.1
    transitivePeerDependencies:
      - supports-color

  '@babel/types@7.28.0':
    dependencies:
      '@babel/helper-string-parser': 7.27.1
      '@babel/helper-validator-identifier': 7.27.1

  '@better-auth/client@0.0.2-alpha.3(@types/react@19.1.0)(react@19.1.0)':
    dependencies:
      '@better-fetch/fetch': 0.0.1
      h3: 1.15.3
      zustand: 4.5.7(@types/react@19.1.0)(react@19.1.0)
    transitivePeerDependencies:
      - '@types/react'
      - immer
      - react

  '@better-auth/stripe@1.2.7(react-dom@19.1.0(react@19.1.0))(react@19.1.0)':
    dependencies:
      better-auth: 1.3.4(react-dom@19.1.0(react@19.1.0))(react@19.1.0)
      zod: 3.25.76
    transitivePeerDependencies:
      - react
      - react-dom

  '@better-auth/utils@0.2.4':
    dependencies:
      typescript: 5.8.3
      uncrypto: 0.1.3

  '@better-auth/utils@0.2.5':
    dependencies:
      typescript: 5.8.3
      uncrypto: 0.1.3

  '@better-fetch/fetch@0.0.1': {}

  '@better-fetch/fetch@1.1.18': {}

  '@clerk/backend@1.34.0(react-dom@19.1.0(react@19.1.0))(react@19.1.0)(svix@1.69.0)':
    dependencies:
      '@clerk/shared': 3.15.1(react-dom@19.1.0(react@19.1.0))(react@19.1.0)
      '@clerk/types': 4.70.1
      cookie: 1.0.2
      snakecase-keys: 8.0.1
      tslib: 2.8.1
    optionalDependencies:
      svix: 1.69.0
    transitivePeerDependencies:
      - react
      - react-dom

  '@clerk/backend@2.6.0(react-dom@19.1.0(react@19.1.0))(react@19.1.0)':
    dependencies:
      '@clerk/shared': 3.15.1(react-dom@19.1.0(react@19.1.0))(react@19.1.0)
      '@clerk/types': 4.70.1
      cookie: 1.0.2
      snakecase-keys: 9.0.2
      standardwebhooks: 1.0.0
      tslib: 2.8.1
    transitivePeerDependencies:
      - react
      - react-dom

  '@clerk/clerk-js@5.77.0(@types/react@19.1.0)(react-dom@19.1.0(react@19.1.0))(react@19.1.0)':
    dependencies:
      '@clerk/localizations': 3.20.4
      '@clerk/shared': 3.15.1(react-dom@19.1.0(react@19.1.0))(react@19.1.0)
      '@clerk/types': 4.70.1
      '@coinbase/wallet-sdk': 4.3.0
      '@emotion/cache': 11.11.0
      '@emotion/react': 11.11.1(@types/react@19.1.0)(react@19.1.0)
      '@floating-ui/react': 0.27.12(react-dom@19.1.0(react@19.1.0))(react@19.1.0)
      '@floating-ui/react-dom': 2.1.4(react-dom@19.1.0(react@19.1.0))(react@19.1.0)
      '@formkit/auto-animate': 0.8.2
      '@stripe/stripe-js': 5.6.0
      '@swc/helpers': 0.5.17
      '@zxcvbn-ts/core': 3.0.4
      '@zxcvbn-ts/language-common': 3.0.4
      browser-tabs-lock: 1.3.0
      copy-to-clipboard: 3.3.3
      core-js: 3.41.0
      crypto-js: 4.2.0
      dequal: 2.0.3
      qrcode.react: 4.2.0(react@19.1.0)
      react: 19.1.0
      react-dom: 19.1.0(react@19.1.0)
      regenerator-runtime: 0.14.1
      swr: 2.3.4(react@19.1.0)
    transitivePeerDependencies:
      - '@types/react'
      - supports-color

  '@clerk/clerk-react@5.37.0(react-dom@19.1.0(react@19.1.0))(react@19.1.0)':
    dependencies:
      '@clerk/shared': 3.15.1(react-dom@19.1.0(react@19.1.0))(react@19.1.0)
      '@clerk/types': 4.70.1
      react: 19.1.0
      react-dom: 19.1.0(react@19.1.0)
      tslib: 2.8.1

  '@clerk/localizations@3.20.4':
    dependencies:
      '@clerk/types': 4.70.1

  '@clerk/nextjs@6.27.1(next@15.3.3(@babel/core@7.28.0)(@playwright/test@1.50.0)(react-dom@19.1.0(react@19.1.0))(react@19.1.0)(sass@1.77.4))(react-dom@19.1.0(react@19.1.0))(react@19.1.0)':
    dependencies:
      '@clerk/backend': 2.6.0(react-dom@19.1.0(react@19.1.0))(react@19.1.0)
      '@clerk/clerk-react': 5.37.0(react-dom@19.1.0(react@19.1.0))(react@19.1.0)
      '@clerk/shared': 3.15.1(react-dom@19.1.0(react@19.1.0))(react@19.1.0)
      '@clerk/types': 4.70.1
      next: 15.3.3(@babel/core@7.28.0)(@playwright/test@1.50.0)(react-dom@19.1.0(react@19.1.0))(react@19.1.0)(sass@1.77.4)
      react: 19.1.0
      react-dom: 19.1.0(react@19.1.0)
      server-only: 0.0.1
      tslib: 2.8.1

  '@clerk/shared@3.15.1(react-dom@19.1.0(react@19.1.0))(react@19.1.0)':
    dependencies:
      '@clerk/types': 4.70.1
      dequal: 2.0.3
      glob-to-regexp: 0.4.1
      js-cookie: 3.0.5
      std-env: 3.9.0
      swr: 2.3.4(react@19.1.0)
    optionalDependencies:
      react: 19.1.0
      react-dom: 19.1.0(react@19.1.0)

  '@clerk/types@4.70.1':
    dependencies:
      csstype: 3.1.3

  '@coinbase/wallet-sdk@4.3.0':
    dependencies:
      '@noble/hashes': 1.8.0
      clsx: 1.2.1
      eventemitter3: 5.0.1
      preact: 10.26.9

  '@corex/deepmerge@4.0.43': {}

  '@csstools/color-helpers@5.0.2': {}

  '@csstools/css-calc@2.1.4(@csstools/css-parser-algorithms@3.0.5(@csstools/css-tokenizer@3.0.4))(@csstools/css-tokenizer@3.0.4)':
    dependencies:
      '@csstools/css-parser-algorithms': 3.0.5(@csstools/css-tokenizer@3.0.4)
      '@csstools/css-tokenizer': 3.0.4

  '@csstools/css-color-parser@3.0.10(@csstools/css-parser-algorithms@3.0.5(@csstools/css-tokenizer@3.0.4))(@csstools/css-tokenizer@3.0.4)':
    dependencies:
      '@csstools/color-helpers': 5.0.2
      '@csstools/css-calc': 2.1.4(@csstools/css-parser-algorithms@3.0.5(@csstools/css-tokenizer@3.0.4))(@csstools/css-tokenizer@3.0.4)
      '@csstools/css-parser-algorithms': 3.0.5(@csstools/css-tokenizer@3.0.4)
      '@csstools/css-tokenizer': 3.0.4

  '@csstools/css-parser-algorithms@3.0.5(@csstools/css-tokenizer@3.0.4)':
    dependencies:
      '@csstools/css-tokenizer': 3.0.4

  '@csstools/css-tokenizer@3.0.4': {}

  '@date-fns/tz@1.2.0': {}

  '@daveyplate/better-auth-tanstack@1.3.6(@tanstack/query-core@5.83.0)(@tanstack/react-query@5.83.0(react@19.1.0))(better-auth@1.3.4(react-dom@19.1.0(react@19.1.0))(react@19.1.0))(react-dom@19.1.0(react@19.1.0))(react@19.1.0)':
    dependencies:
      '@tanstack/query-core': 5.83.0
      '@tanstack/react-query': 5.83.0(react@19.1.0)
      better-auth: 1.3.4(react-dom@19.1.0(react@19.1.0))(react@19.1.0)
      react: 19.1.0
      react-dom: 19.1.0(react@19.1.0)

  '@daveyplate/better-auth-ui@1.4.7(34e8c882f52c0553829cbf8f44ada7a4)':
    dependencies:
      '@better-fetch/fetch': 1.1.18
      '@daveyplate/better-auth-tanstack': 1.3.6(@tanstack/query-core@5.83.0)(@tanstack/react-query@5.83.0(react@19.1.0))(better-auth@1.3.4(react-dom@19.1.0(react@19.1.0))(react@19.1.0))(react-dom@19.1.0(react@19.1.0))(react@19.1.0)
      '@instantdb/react': 0.20.12(react@19.1.0)
      '@radix-ui/react-avatar': 1.1.10(@types/react-dom@19.1.2(@types/react@19.1.0))(@types/react@19.1.0)(react-dom@19.1.0(react@19.1.0))(react@19.1.0)
      '@radix-ui/react-checkbox': 1.3.2(@types/react-dom@19.1.2(@types/react@19.1.0))(@types/react@19.1.0)(react-dom@19.1.0(react@19.1.0))(react@19.1.0)
      '@radix-ui/react-context': 1.1.2(@types/react@19.1.0)(react@19.1.0)
      '@radix-ui/react-dialog': 1.1.14(@types/react-dom@19.1.2(@types/react@19.1.0))(@types/react@19.1.0)(react-dom@19.1.0(react@19.1.0))(react@19.1.0)
      '@radix-ui/react-dropdown-menu': 2.1.15(@types/react-dom@19.1.2(@types/react@19.1.0))(@types/react@19.1.0)(react-dom@19.1.0(react@19.1.0))(react@19.1.0)
      '@radix-ui/react-label': 2.1.7(@types/react-dom@19.1.2(@types/react@19.1.0))(@types/react@19.1.0)(react-dom@19.1.0(react@19.1.0))(react@19.1.0)
      '@radix-ui/react-primitive': 2.1.3(@types/react-dom@19.1.2(@types/react@19.1.0))(@types/react@19.1.0)(react-dom@19.1.0(react@19.1.0))(react@19.1.0)
      '@radix-ui/react-separator': 1.1.7(@types/react-dom@19.1.2(@types/react@19.1.0))(@types/react@19.1.0)(react-dom@19.1.0(react@19.1.0))(react@19.1.0)
      '@radix-ui/react-slot': 1.2.3(@types/react@19.1.0)(react@19.1.0)
      '@radix-ui/react-tabs': 1.1.12(@types/react-dom@19.1.2(@types/react@19.1.0))(@types/react@19.1.0)(react-dom@19.1.0(react@19.1.0))(react@19.1.0)
      '@radix-ui/react-use-callback-ref': 1.1.1(@types/react@19.1.0)(react@19.1.0)
      '@radix-ui/react-use-layout-effect': 1.1.1(@types/react@19.1.0)(react@19.1.0)
      '@react-email/components': 0.3.2(react-dom@19.1.0(react@19.1.0))(react@19.1.0)
      '@tanstack/react-query': 5.83.0(react@19.1.0)
      better-auth: 1.3.4(react-dom@19.1.0(react@19.1.0))(react@19.1.0)
      class-variance-authority: 0.7.1
      clsx: 2.1.1
      input-otp: 1.4.2(react-dom@19.1.0(react@19.1.0))(react@19.1.0)
      lucide-react: 0.378.0(react@19.1.0)
      react: 19.1.0
      react-dom: 19.1.0(react@19.1.0)
      react-qr-code: 2.0.18(react@19.1.0)
      sonner: 2.0.6(react-dom@19.1.0(react@19.1.0))(react@19.1.0)
      tailwind-merge: 2.6.0
      tailwindcss: 3.4.17
      ua-parser-js: 2.0.4

  '@dnd-kit/accessibility@3.1.1(react@19.1.0)':
    dependencies:
      react: 19.1.0
      tslib: 2.8.1

  '@dnd-kit/core@6.0.8(react-dom@19.1.0(react@19.1.0))(react@19.1.0)':
    dependencies:
      '@dnd-kit/accessibility': 3.1.1(react@19.1.0)
      '@dnd-kit/utilities': 3.2.2(react@19.1.0)
      react: 19.1.0
      react-dom: 19.1.0(react@19.1.0)
      tslib: 2.8.1

  '@dnd-kit/sortable@7.0.2(@dnd-kit/core@6.0.8(react-dom@19.1.0(react@19.1.0))(react@19.1.0))(react@19.1.0)':
    dependencies:
      '@dnd-kit/core': 6.0.8(react-dom@19.1.0(react@19.1.0))(react@19.1.0)
      '@dnd-kit/utilities': 3.2.2(react@19.1.0)
      react: 19.1.0
      tslib: 2.8.1

  '@dnd-kit/utilities@3.2.2(react@19.1.0)':
    dependencies:
      react: 19.1.0
      tslib: 2.8.1

  '@emnapi/core@1.4.3':
    dependencies:
      '@emnapi/wasi-threads': 1.0.2
      tslib: 2.8.1
    optional: true

  '@emnapi/runtime@1.4.3':
    dependencies:
      tslib: 2.8.1
    optional: true

  '@emnapi/wasi-threads@1.0.2':
    dependencies:
      tslib: 2.8.1
    optional: true

  '@emotion/babel-plugin@11.13.5':
    dependencies:
      '@babel/helper-module-imports': 7.27.1
      '@babel/runtime': 7.27.6
      '@emotion/hash': 0.9.2
      '@emotion/memoize': 0.9.0
      '@emotion/serialize': 1.3.3
      babel-plugin-macros: 3.1.0
      convert-source-map: 1.9.0
      escape-string-regexp: 4.0.0
      find-root: 1.1.0
      source-map: 0.5.7
      stylis: 4.2.0
    transitivePeerDependencies:
      - supports-color

  '@emotion/cache@11.11.0':
    dependencies:
      '@emotion/memoize': 0.8.1
      '@emotion/sheet': 1.4.0
      '@emotion/utils': 1.4.2
      '@emotion/weak-memoize': 0.3.1
      stylis: 4.2.0

  '@emotion/cache@11.14.0':
    dependencies:
      '@emotion/memoize': 0.9.0
      '@emotion/sheet': 1.4.0
      '@emotion/utils': 1.4.2
      '@emotion/weak-memoize': 0.4.0
      stylis: 4.2.0

  '@emotion/hash@0.9.2': {}

  '@emotion/memoize@0.8.1': {}

  '@emotion/memoize@0.9.0': {}

  '@emotion/react@11.11.1(@types/react@19.1.0)(react@19.1.0)':
    dependencies:
      '@babel/runtime': 7.27.6
      '@emotion/babel-plugin': 11.13.5
      '@emotion/cache': 11.14.0
      '@emotion/serialize': 1.3.3
      '@emotion/use-insertion-effect-with-fallbacks': 1.2.0(react@19.1.0)
      '@emotion/utils': 1.4.2
      '@emotion/weak-memoize': 0.3.1
      hoist-non-react-statics: 3.3.2
      react: 19.1.0
    optionalDependencies:
      '@types/react': 19.1.0
    transitivePeerDependencies:
      - supports-color

  '@emotion/react@11.14.0(@types/react@19.1.0)(react@19.1.0)':
    dependencies:
      '@babel/runtime': 7.27.6
      '@emotion/babel-plugin': 11.13.5
      '@emotion/cache': 11.14.0
      '@emotion/serialize': 1.3.3
      '@emotion/use-insertion-effect-with-fallbacks': 1.2.0(react@19.1.0)
      '@emotion/utils': 1.4.2
      '@emotion/weak-memoize': 0.4.0
      hoist-non-react-statics: 3.3.2
      react: 19.1.0
    optionalDependencies:
      '@types/react': 19.1.0
    transitivePeerDependencies:
      - supports-color

  '@emotion/serialize@1.3.3':
    dependencies:
      '@emotion/hash': 0.9.2
      '@emotion/memoize': 0.9.0
      '@emotion/unitless': 0.10.0
      '@emotion/utils': 1.4.2
      csstype: 3.1.3

  '@emotion/sheet@1.4.0': {}

  '@emotion/unitless@0.10.0': {}

  '@emotion/use-insertion-effect-with-fallbacks@1.2.0(react@19.1.0)':
    dependencies:
      react: 19.1.0

  '@emotion/utils@1.4.2': {}

  '@emotion/weak-memoize@0.3.1': {}

  '@emotion/weak-memoize@0.4.0': {}

  '@esbuild/aix-ppc64@0.23.1':
    optional: true

  '@esbuild/aix-ppc64@0.25.5':
    optional: true

  '@esbuild/android-arm64@0.23.1':
    optional: true

  '@esbuild/android-arm64@0.25.5':
    optional: true

  '@esbuild/android-arm@0.23.1':
    optional: true

  '@esbuild/android-arm@0.25.5':
    optional: true

  '@esbuild/android-x64@0.23.1':
    optional: true

  '@esbuild/android-x64@0.25.5':
    optional: true

  '@esbuild/darwin-arm64@0.23.1':
    optional: true

  '@esbuild/darwin-arm64@0.25.5':
    optional: true

  '@esbuild/darwin-x64@0.23.1':
    optional: true

  '@esbuild/darwin-x64@0.25.5':
    optional: true

  '@esbuild/freebsd-arm64@0.23.1':
    optional: true

  '@esbuild/freebsd-arm64@0.25.5':
    optional: true

  '@esbuild/freebsd-x64@0.23.1':
    optional: true

  '@esbuild/freebsd-x64@0.25.5':
    optional: true

  '@esbuild/linux-arm64@0.23.1':
    optional: true

  '@esbuild/linux-arm64@0.25.5':
    optional: true

  '@esbuild/linux-arm@0.23.1':
    optional: true

  '@esbuild/linux-arm@0.25.5':
    optional: true

  '@esbuild/linux-ia32@0.23.1':
    optional: true

  '@esbuild/linux-ia32@0.25.5':
    optional: true

  '@esbuild/linux-loong64@0.23.1':
    optional: true

  '@esbuild/linux-loong64@0.25.5':
    optional: true

  '@esbuild/linux-mips64el@0.23.1':
    optional: true

  '@esbuild/linux-mips64el@0.25.5':
    optional: true

  '@esbuild/linux-ppc64@0.23.1':
    optional: true

  '@esbuild/linux-ppc64@0.25.5':
    optional: true

  '@esbuild/linux-riscv64@0.23.1':
    optional: true

  '@esbuild/linux-riscv64@0.25.5':
    optional: true

  '@esbuild/linux-s390x@0.23.1':
    optional: true

  '@esbuild/linux-s390x@0.25.5':
    optional: true

  '@esbuild/linux-x64@0.23.1':
    optional: true

  '@esbuild/linux-x64@0.25.5':
    optional: true

  '@esbuild/netbsd-arm64@0.25.5':
    optional: true

  '@esbuild/netbsd-x64@0.23.1':
    optional: true

  '@esbuild/netbsd-x64@0.25.5':
    optional: true

  '@esbuild/openbsd-arm64@0.23.1':
    optional: true

  '@esbuild/openbsd-arm64@0.25.5':
    optional: true

  '@esbuild/openbsd-x64@0.23.1':
    optional: true

  '@esbuild/openbsd-x64@0.25.5':
    optional: true

  '@esbuild/sunos-x64@0.23.1':
    optional: true

  '@esbuild/sunos-x64@0.25.5':
    optional: true

  '@esbuild/win32-arm64@0.23.1':
    optional: true

  '@esbuild/win32-arm64@0.25.5':
    optional: true

  '@esbuild/win32-ia32@0.23.1':
    optional: true

  '@esbuild/win32-ia32@0.25.5':
    optional: true

  '@esbuild/win32-x64@0.23.1':
    optional: true

  '@esbuild/win32-x64@0.25.5':
    optional: true

  '@eslint-community/eslint-utils@4.7.0(eslint@9.30.1(jiti@1.21.7))':
    dependencies:
      eslint: 9.30.1(jiti@1.21.7)
      eslint-visitor-keys: 3.4.3

  '@eslint-community/regexpp@4.12.1': {}

  '@eslint/config-array@0.21.0':
    dependencies:
      '@eslint/object-schema': 2.1.6
      debug: 4.4.1
      minimatch: 3.1.2
    transitivePeerDependencies:
      - supports-color

  '@eslint/config-helpers@0.3.0': {}

  '@eslint/core@0.14.0':
    dependencies:
      '@types/json-schema': 7.0.15

  '@eslint/core@0.15.1':
    dependencies:
      '@types/json-schema': 7.0.15

  '@eslint/eslintrc@3.3.1':
    dependencies:
      ajv: 6.12.6
      debug: 4.4.1
      espree: 10.4.0
      globals: 14.0.0
      ignore: 5.3.2
      import-fresh: 3.3.1
      js-yaml: 4.1.0
      minimatch: 3.1.2
      strip-json-comments: 3.1.1
    transitivePeerDependencies:
      - supports-color

  '@eslint/js@9.30.1': {}

  '@eslint/object-schema@2.1.6': {}

  '@eslint/plugin-kit@0.3.3':
    dependencies:
      '@eslint/core': 0.15.1
      levn: 0.4.1

  '@faceless-ui/modal@3.0.0-beta.2(react-dom@19.1.0(react@19.1.0))(react@19.1.0)':
    dependencies:
      body-scroll-lock: 4.0.0-beta.0
      focus-trap: 7.5.4
      react: 19.1.0
      react-dom: 19.1.0(react@19.1.0)
      react-transition-group: 4.4.5(react-dom@19.1.0(react@19.1.0))(react@19.1.0)

  '@faceless-ui/scroll-info@2.0.0(react-dom@19.1.0(react@19.1.0))(react@19.1.0)':
    dependencies:
      react: 19.1.0
      react-dom: 19.1.0(react@19.1.0)

  '@faceless-ui/window-info@3.0.1(react-dom@19.1.0(react@19.1.0))(react@19.1.0)':
    dependencies:
      react: 19.1.0
      react-dom: 19.1.0(react@19.1.0)

  '@floating-ui/core@1.7.2':
    dependencies:
      '@floating-ui/utils': 0.2.10

  '@floating-ui/dom@1.7.2':
    dependencies:
      '@floating-ui/core': 1.7.2
      '@floating-ui/utils': 0.2.10

  '@floating-ui/react-dom@2.1.4(react-dom@19.1.0(react@19.1.0))(react@19.1.0)':
    dependencies:
      '@floating-ui/dom': 1.7.2
      react: 19.1.0
      react-dom: 19.1.0(react@19.1.0)

  '@floating-ui/react@0.27.12(react-dom@19.1.0(react@19.1.0))(react@19.1.0)':
    dependencies:
      '@floating-ui/react-dom': 2.1.4(react-dom@19.1.0(react@19.1.0))(react@19.1.0)
      '@floating-ui/utils': 0.2.10
      react: 19.1.0
      react-dom: 19.1.0(react@19.1.0)
      tabbable: 6.2.0

  '@floating-ui/react@0.27.13(react-dom@19.1.0(react@19.1.0))(react@19.1.0)':
    dependencies:
      '@floating-ui/react-dom': 2.1.4(react-dom@19.1.0(react@19.1.0))(react@19.1.0)
      '@floating-ui/utils': 0.2.10
      react: 19.1.0
      react-dom: 19.1.0(react@19.1.0)
      tabbable: 6.2.0

  '@floating-ui/utils@0.2.10': {}

  '@formkit/auto-animate@0.8.2': {}

  '@hexagon/base64@1.1.28': {}

  '@humanfs/core@0.19.1': {}

  '@humanfs/node@0.16.6':
    dependencies:
      '@humanfs/core': 0.19.1
      '@humanwhocodes/retry': 0.3.1

  '@humanwhocodes/module-importer@1.0.1': {}

  '@humanwhocodes/retry@0.3.1': {}

  '@humanwhocodes/retry@0.4.3': {}

  '@img/sharp-darwin-arm64@0.34.2':
    optionalDependencies:
      '@img/sharp-libvips-darwin-arm64': 1.1.0
    optional: true

  '@img/sharp-darwin-x64@0.34.2':
    optionalDependencies:
      '@img/sharp-libvips-darwin-x64': 1.1.0
    optional: true

  '@img/sharp-libvips-darwin-arm64@1.1.0':
    optional: true

  '@img/sharp-libvips-darwin-x64@1.1.0':
    optional: true

  '@img/sharp-libvips-linux-arm64@1.1.0':
    optional: true

  '@img/sharp-libvips-linux-arm@1.1.0':
    optional: true

  '@img/sharp-libvips-linux-ppc64@1.1.0':
    optional: true

  '@img/sharp-libvips-linux-s390x@1.1.0':
    optional: true

  '@img/sharp-libvips-linux-x64@1.1.0':
    optional: true

  '@img/sharp-libvips-linuxmusl-arm64@1.1.0':
    optional: true

  '@img/sharp-libvips-linuxmusl-x64@1.1.0':
    optional: true

  '@img/sharp-linux-arm64@0.34.2':
    optionalDependencies:
      '@img/sharp-libvips-linux-arm64': 1.1.0
    optional: true

  '@img/sharp-linux-arm@0.34.2':
    optionalDependencies:
      '@img/sharp-libvips-linux-arm': 1.1.0
    optional: true

  '@img/sharp-linux-s390x@0.34.2':
    optionalDependencies:
      '@img/sharp-libvips-linux-s390x': 1.1.0
    optional: true

  '@img/sharp-linux-x64@0.34.2':
    optionalDependencies:
      '@img/sharp-libvips-linux-x64': 1.1.0
    optional: true

  '@img/sharp-linuxmusl-arm64@0.34.2':
    optionalDependencies:
      '@img/sharp-libvips-linuxmusl-arm64': 1.1.0
    optional: true

  '@img/sharp-linuxmusl-x64@0.34.2':
    optionalDependencies:
      '@img/sharp-libvips-linuxmusl-x64': 1.1.0
    optional: true

  '@img/sharp-wasm32@0.34.2':
    dependencies:
      '@emnapi/runtime': 1.4.3
    optional: true

  '@img/sharp-win32-arm64@0.34.2':
    optional: true

  '@img/sharp-win32-ia32@0.34.2':
    optional: true

  '@img/sharp-win32-x64@0.34.2':
    optional: true

  '@instantdb/core@0.20.12':
    dependencies:
      mutative: 1.2.0
      uuid: 11.1.0

  '@instantdb/react@0.20.12(react@19.1.0)':
    dependencies:
      '@instantdb/core': 0.20.12
      react: 19.1.0

  '@isaacs/cliui@8.0.2':
    dependencies:
      string-width: 5.1.2
      string-width-cjs: string-width@4.2.3
      strip-ansi: 7.1.0
      strip-ansi-cjs: strip-ansi@6.0.1
      wrap-ansi: 8.1.0
      wrap-ansi-cjs: wrap-ansi@7.0.0

  '@jridgewell/gen-mapping@0.3.12':
    dependencies:
      '@jridgewell/sourcemap-codec': 1.5.4
      '@jridgewell/trace-mapping': 0.3.29

  '@jridgewell/resolve-uri@3.1.2': {}

  '@jridgewell/sourcemap-codec@1.5.4': {}

  '@jridgewell/trace-mapping@0.3.29':
    dependencies:
      '@jridgewell/resolve-uri': 3.1.2
      '@jridgewell/sourcemap-codec': 1.5.4

  '@jsdevtools/ono@7.1.3': {}

  '@levischuck/tiny-cbor@0.2.11': {}

  '@lexical/clipboard@0.28.0':
    dependencies:
      '@lexical/html': 0.28.0
      '@lexical/list': 0.28.0
      '@lexical/selection': 0.28.0
      '@lexical/utils': 0.28.0
      lexical: 0.28.0

  '@lexical/code@0.28.0':
    dependencies:
      '@lexical/utils': 0.28.0
      lexical: 0.28.0
      prismjs: 1.30.0

  '@lexical/devtools-core@0.28.0(react-dom@19.1.0(react@19.1.0))(react@19.1.0)':
    dependencies:
      '@lexical/html': 0.28.0
      '@lexical/link': 0.28.0
      '@lexical/mark': 0.28.0
      '@lexical/table': 0.28.0
      '@lexical/utils': 0.28.0
      lexical: 0.28.0
      react: 19.1.0
      react-dom: 19.1.0(react@19.1.0)

  '@lexical/dragon@0.28.0':
    dependencies:
      lexical: 0.28.0

  '@lexical/hashtag@0.28.0':
    dependencies:
      '@lexical/utils': 0.28.0
      lexical: 0.28.0

  '@lexical/headless@0.28.0':
    dependencies:
      lexical: 0.28.0

  '@lexical/history@0.28.0':
    dependencies:
      '@lexical/utils': 0.28.0
      lexical: 0.28.0

  '@lexical/html@0.28.0':
    dependencies:
      '@lexical/selection': 0.28.0
      '@lexical/utils': 0.28.0
      lexical: 0.28.0

  '@lexical/link@0.28.0':
    dependencies:
      '@lexical/utils': 0.28.0
      lexical: 0.28.0

  '@lexical/list@0.28.0':
    dependencies:
      '@lexical/selection': 0.28.0
      '@lexical/utils': 0.28.0
      lexical: 0.28.0

  '@lexical/mark@0.28.0':
    dependencies:
      '@lexical/utils': 0.28.0
      lexical: 0.28.0

  '@lexical/markdown@0.28.0':
    dependencies:
      '@lexical/code': 0.28.0
      '@lexical/link': 0.28.0
      '@lexical/list': 0.28.0
      '@lexical/rich-text': 0.28.0
      '@lexical/text': 0.28.0
      '@lexical/utils': 0.28.0
      lexical: 0.28.0

  '@lexical/offset@0.28.0':
    dependencies:
      lexical: 0.28.0

  '@lexical/overflow@0.28.0':
    dependencies:
      lexical: 0.28.0

  '@lexical/plain-text@0.28.0':
    dependencies:
      '@lexical/clipboard': 0.28.0
      '@lexical/selection': 0.28.0
      '@lexical/utils': 0.28.0
      lexical: 0.28.0

  '@lexical/react@0.28.0(react-dom@19.1.0(react@19.1.0))(react@19.1.0)(yjs@13.6.27)':
    dependencies:
      '@lexical/devtools-core': 0.28.0(react-dom@19.1.0(react@19.1.0))(react@19.1.0)
      '@lexical/dragon': 0.28.0
      '@lexical/hashtag': 0.28.0
      '@lexical/history': 0.28.0
      '@lexical/link': 0.28.0
      '@lexical/list': 0.28.0
      '@lexical/mark': 0.28.0
      '@lexical/markdown': 0.28.0
      '@lexical/overflow': 0.28.0
      '@lexical/plain-text': 0.28.0
      '@lexical/rich-text': 0.28.0
      '@lexical/table': 0.28.0
      '@lexical/text': 0.28.0
      '@lexical/utils': 0.28.0
      '@lexical/yjs': 0.28.0(yjs@13.6.27)
      lexical: 0.28.0
      react: 19.1.0
      react-dom: 19.1.0(react@19.1.0)
      react-error-boundary: 3.1.4(react@19.1.0)
    transitivePeerDependencies:
      - yjs

  '@lexical/rich-text@0.28.0':
    dependencies:
      '@lexical/clipboard': 0.28.0
      '@lexical/selection': 0.28.0
      '@lexical/utils': 0.28.0
      lexical: 0.28.0

  '@lexical/selection@0.28.0':
    dependencies:
      lexical: 0.28.0

  '@lexical/table@0.28.0':
    dependencies:
      '@lexical/clipboard': 0.28.0
      '@lexical/utils': 0.28.0
      lexical: 0.28.0

  '@lexical/text@0.28.0':
    dependencies:
      lexical: 0.28.0

  '@lexical/utils@0.28.0':
    dependencies:
      '@lexical/list': 0.28.0
      '@lexical/selection': 0.28.0
      '@lexical/table': 0.28.0
      lexical: 0.28.0

  '@lexical/yjs@0.28.0(yjs@13.6.27)':
    dependencies:
      '@lexical/offset': 0.28.0
      '@lexical/selection': 0.28.0
      lexical: 0.28.0
      yjs: 13.6.27

  '@monaco-editor/loader@1.5.0':
    dependencies:
      state-local: 1.0.7

  '@monaco-editor/react@4.7.0(monaco-editor@0.52.2)(react-dom@19.1.0(react@19.1.0))(react@19.1.0)':
    dependencies:
      '@monaco-editor/loader': 1.5.0
      monaco-editor: 0.52.2
      react: 19.1.0
      react-dom: 19.1.0(react@19.1.0)

  '@mongodb-js/saslprep@1.3.0':
    dependencies:
      sparse-bitfield: 3.0.3

  '@napi-rs/wasm-runtime@0.2.11':
    dependencies:
      '@emnapi/core': 1.4.3
      '@emnapi/runtime': 1.4.3
      '@tybys/wasm-util': 0.9.0
    optional: true

  '@next/env@13.5.11': {}

  '@next/env@15.3.3': {}

  '@next/env@15.3.5': {}

  '@next/eslint-plugin-next@15.3.0':
    dependencies:
      fast-glob: 3.3.1

  '@next/swc-darwin-arm64@15.3.3':
    optional: true

  '@next/swc-darwin-x64@15.3.3':
    optional: true

  '@next/swc-linux-arm64-gnu@15.3.3':
    optional: true

  '@next/swc-linux-arm64-musl@15.3.3':
    optional: true

  '@next/swc-linux-x64-gnu@15.3.3':
    optional: true

  '@next/swc-linux-x64-musl@15.3.3':
    optional: true

  '@next/swc-win32-arm64-msvc@15.3.3':
    optional: true

  '@next/swc-win32-x64-msvc@15.3.3':
    optional: true

  '@noble/ciphers@0.6.0': {}

  '@noble/hashes@1.8.0': {}

  '@nodelib/fs.scandir@2.1.5':
    dependencies:
      '@nodelib/fs.stat': 2.0.5
      run-parallel: 1.2.0

  '@nodelib/fs.stat@2.0.5': {}

  '@nodelib/fs.walk@1.2.8':
    dependencies:
      '@nodelib/fs.scandir': 2.1.5
      fastq: 1.19.1

  '@nolyfill/is-core-module@1.0.39': {}

  '@payloadcms/admin-bar@3.45.0(react-dom@19.1.0(react@19.1.0))(react@19.1.0)':
    dependencies:
      react: 19.1.0
      react-dom: 19.1.0(react@19.1.0)

  '@payloadcms/db-mongodb@3.45.0(@aws-sdk/credential-providers@3.840.0)(payload@3.45.0(graphql@16.11.0)(typescript@5.7.3))':
    dependencies:
      mongoose: 8.15.1(@aws-sdk/credential-providers@3.840.0)
      mongoose-paginate-v2: 1.8.5
      payload: 3.45.0(graphql@16.11.0)(typescript@5.7.3)
      prompts: 2.4.2
      uuid: 10.0.0
    transitivePeerDependencies:
      - '@aws-sdk/credential-providers'
      - '@mongodb-js/zstd'
      - gcp-metadata
      - kerberos
      - mongodb-client-encryption
      - snappy
      - socks
      - supports-color

  '@payloadcms/email-nodemailer@3.45.0(payload@3.45.0(graphql@16.11.0)(typescript@5.7.3))':
    dependencies:
      nodemailer: 6.9.16
      payload: 3.45.0(graphql@16.11.0)(typescript@5.7.3)

  '@payloadcms/graphql@3.45.0(graphql@16.11.0)(payload@3.45.0(graphql@16.11.0)(typescript@5.7.3))(typescript@5.7.3)':
    dependencies:
      graphql: 16.11.0
      graphql-scalars: 1.22.2(graphql@16.11.0)
      payload: 3.45.0(graphql@16.11.0)(typescript@5.7.3)
      pluralize: 8.0.0
      ts-essentials: 10.0.3(typescript@5.7.3)
      tsx: 4.19.2
    transitivePeerDependencies:
      - typescript

  '@payloadcms/live-preview-react@3.45.0(react-dom@19.1.0(react@19.1.0))(react@19.1.0)':
    dependencies:
      '@payloadcms/live-preview': 3.45.0
      react: 19.1.0
      react-dom: 19.1.0(react@19.1.0)

  '@payloadcms/live-preview@3.45.0': {}

  '@payloadcms/next@3.45.0(@types/react@19.1.0)(graphql@16.11.0)(monaco-editor@0.52.2)(next@15.3.3(@babel/core@7.28.0)(@playwright/test@1.50.0)(react-dom@19.1.0(react@19.1.0))(react@19.1.0)(sass@1.77.4))(payload@3.45.0(graphql@16.11.0)(typescript@5.7.3))(react-dom@19.1.0(react@19.1.0))(react@19.1.0)(typescript@5.7.3)':
    dependencies:
      '@dnd-kit/core': 6.0.8(react-dom@19.1.0(react@19.1.0))(react@19.1.0)
      '@payloadcms/graphql': 3.45.0(graphql@16.11.0)(payload@3.45.0(graphql@16.11.0)(typescript@5.7.3))(typescript@5.7.3)
      '@payloadcms/translations': 3.45.0
      '@payloadcms/ui': 3.45.0(@types/react@19.1.0)(monaco-editor@0.52.2)(next@15.3.3(@babel/core@7.28.0)(@playwright/test@1.50.0)(react-dom@19.1.0(react@19.1.0))(react@19.1.0)(sass@1.77.4))(payload@3.45.0(graphql@16.11.0)(typescript@5.7.3))(react-dom@19.1.0(react@19.1.0))(react@19.1.0)(typescript@5.7.3)
      busboy: 1.6.0
      dequal: 2.0.3
      file-type: 19.3.0
      graphql: 16.11.0
      graphql-http: 1.22.4(graphql@16.11.0)
      graphql-playground-html: 1.6.30
      http-status: 2.1.0
      next: 15.3.3(@babel/core@7.28.0)(@playwright/test@1.50.0)(react-dom@19.1.0(react@19.1.0))(react@19.1.0)(sass@1.77.4)
      path-to-regexp: 6.3.0
      payload: 3.45.0(graphql@16.11.0)(typescript@5.7.3)
      qs-esm: 7.0.2
      sass: 1.77.4
      uuid: 10.0.0
    transitivePeerDependencies:
      - '@types/react'
      - monaco-editor
      - react
      - react-dom
      - supports-color
      - typescript

  '@payloadcms/payload-cloud@3.45.0(payload@3.45.0(graphql@16.11.0)(typescript@5.7.3))':
    dependencies:
      '@aws-sdk/client-cognito-identity': 3.840.0
      '@aws-sdk/client-s3': 3.842.0
      '@aws-sdk/credential-providers': 3.840.0
      '@aws-sdk/lib-storage': 3.842.0(@aws-sdk/client-s3@3.842.0)
      '@payloadcms/email-nodemailer': 3.45.0(payload@3.45.0(graphql@16.11.0)(typescript@5.7.3))
      amazon-cognito-identity-js: 6.3.15
      nodemailer: 6.9.16
      payload: 3.45.0(graphql@16.11.0)(typescript@5.7.3)
    transitivePeerDependencies:
      - aws-crt
      - encoding

  '@payloadcms/plugin-form-builder@3.45.0(@types/react@19.1.0)(monaco-editor@0.52.2)(next@15.3.3(@babel/core@7.28.0)(@playwright/test@1.50.0)(react-dom@19.1.0(react@19.1.0))(react@19.1.0)(sass@1.77.4))(payload@3.45.0(graphql@16.11.0)(typescript@5.7.3))(react-dom@19.1.0(react@19.1.0))(react@19.1.0)(typescript@5.7.3)':
    dependencies:
      '@payloadcms/ui': 3.45.0(@types/react@19.1.0)(monaco-editor@0.52.2)(next@15.3.3(@babel/core@7.28.0)(@playwright/test@1.50.0)(react-dom@19.1.0(react@19.1.0))(react@19.1.0)(sass@1.77.4))(payload@3.45.0(graphql@16.11.0)(typescript@5.7.3))(react-dom@19.1.0(react@19.1.0))(react@19.1.0)(typescript@5.7.3)
      escape-html: 1.0.3
      payload: 3.45.0(graphql@16.11.0)(typescript@5.7.3)
      react: 19.1.0
      react-dom: 19.1.0(react@19.1.0)
    transitivePeerDependencies:
      - '@types/react'
      - monaco-editor
      - next
      - supports-color
      - typescript

  '@payloadcms/plugin-nested-docs@3.45.0(payload@3.45.0(graphql@16.11.0)(typescript@5.7.3))':
    dependencies:
      payload: 3.45.0(graphql@16.11.0)(typescript@5.7.3)

  '@payloadcms/plugin-redirects@3.45.0(payload@3.45.0(graphql@16.11.0)(typescript@5.7.3))':
    dependencies:
      payload: 3.45.0(graphql@16.11.0)(typescript@5.7.3)

  '@payloadcms/plugin-search@3.45.0(@types/react@19.1.0)(graphql@16.11.0)(monaco-editor@0.52.2)(next@15.3.3(@babel/core@7.28.0)(@playwright/test@1.50.0)(react-dom@19.1.0(react@19.1.0))(react@19.1.0)(sass@1.77.4))(payload@3.45.0(graphql@16.11.0)(typescript@5.7.3))(react-dom@19.1.0(react@19.1.0))(react@19.1.0)(typescript@5.7.3)':
    dependencies:
      '@payloadcms/next': 3.45.0(@types/react@19.1.0)(graphql@16.11.0)(monaco-editor@0.52.2)(next@15.3.3(@babel/core@7.28.0)(@playwright/test@1.50.0)(react-dom@19.1.0(react@19.1.0))(react@19.1.0)(sass@1.77.4))(payload@3.45.0(graphql@16.11.0)(typescript@5.7.3))(react-dom@19.1.0(react@19.1.0))(react@19.1.0)(typescript@5.7.3)
      '@payloadcms/ui': 3.45.0(@types/react@19.1.0)(monaco-editor@0.52.2)(next@15.3.3(@babel/core@7.28.0)(@playwright/test@1.50.0)(react-dom@19.1.0(react@19.1.0))(react@19.1.0)(sass@1.77.4))(payload@3.45.0(graphql@16.11.0)(typescript@5.7.3))(react-dom@19.1.0(react@19.1.0))(react@19.1.0)(typescript@5.7.3)
      payload: 3.45.0(graphql@16.11.0)(typescript@5.7.3)
      react: 19.1.0
      react-dom: 19.1.0(react@19.1.0)
    transitivePeerDependencies:
      - '@types/react'
      - graphql
      - monaco-editor
      - next
      - supports-color
      - typescript

  '@payloadcms/plugin-seo@3.45.0(@types/react@19.1.0)(monaco-editor@0.52.2)(next@15.3.3(@babel/core@7.28.0)(@playwright/test@1.50.0)(react-dom@19.1.0(react@19.1.0))(react@19.1.0)(sass@1.77.4))(payload@3.45.0(graphql@16.11.0)(typescript@5.7.3))(react-dom@19.1.0(react@19.1.0))(react@19.1.0)(typescript@5.7.3)':
    dependencies:
      '@payloadcms/translations': 3.45.0
      '@payloadcms/ui': 3.45.0(@types/react@19.1.0)(monaco-editor@0.52.2)(next@15.3.3(@babel/core@7.28.0)(@playwright/test@1.50.0)(react-dom@19.1.0(react@19.1.0))(react@19.1.0)(sass@1.77.4))(payload@3.45.0(graphql@16.11.0)(typescript@5.7.3))(react-dom@19.1.0(react@19.1.0))(react@19.1.0)(typescript@5.7.3)
      payload: 3.45.0(graphql@16.11.0)(typescript@5.7.3)
      react: 19.1.0
      react-dom: 19.1.0(react@19.1.0)
    transitivePeerDependencies:
      - '@types/react'
      - monaco-editor
      - next
      - supports-color
      - typescript

  '@payloadcms/richtext-lexical@3.45.0(@faceless-ui/modal@3.0.0-beta.2(react-dom@19.1.0(react@19.1.0))(react@19.1.0))(@faceless-ui/scroll-info@2.0.0(react-dom@19.1.0(react@19.1.0))(react@19.1.0))(@payloadcms/next@3.45.0(@types/react@19.1.0)(graphql@16.11.0)(monaco-editor@0.52.2)(next@15.3.3(@babel/core@7.28.0)(@playwright/test@1.50.0)(react-dom@19.1.0(react@19.1.0))(react@19.1.0)(sass@1.77.4))(payload@3.45.0(graphql@16.11.0)(typescript@5.7.3))(react-dom@19.1.0(react@19.1.0))(react@19.1.0)(typescript@5.7.3))(@types/react@19.1.0)(monaco-editor@0.52.2)(next@15.3.3(@babel/core@7.28.0)(@playwright/test@1.50.0)(react-dom@19.1.0(react@19.1.0))(react@19.1.0)(sass@1.77.4))(payload@3.45.0(graphql@16.11.0)(typescript@5.7.3))(react-dom@19.1.0(react@19.1.0))(react@19.1.0)(typescript@5.7.3)(yjs@13.6.27)':
    dependencies:
      '@faceless-ui/modal': 3.0.0-beta.2(react-dom@19.1.0(react@19.1.0))(react@19.1.0)
      '@faceless-ui/scroll-info': 2.0.0(react-dom@19.1.0(react@19.1.0))(react@19.1.0)
      '@lexical/headless': 0.28.0
      '@lexical/html': 0.28.0
      '@lexical/link': 0.28.0
      '@lexical/list': 0.28.0
      '@lexical/mark': 0.28.0
      '@lexical/react': 0.28.0(react-dom@19.1.0(react@19.1.0))(react@19.1.0)(yjs@13.6.27)
      '@lexical/rich-text': 0.28.0
      '@lexical/selection': 0.28.0
      '@lexical/table': 0.28.0
      '@lexical/utils': 0.28.0
      '@payloadcms/next': 3.45.0(@types/react@19.1.0)(graphql@16.11.0)(monaco-editor@0.52.2)(next@15.3.3(@babel/core@7.28.0)(@playwright/test@1.50.0)(react-dom@19.1.0(react@19.1.0))(react@19.1.0)(sass@1.77.4))(payload@3.45.0(graphql@16.11.0)(typescript@5.7.3))(react-dom@19.1.0(react@19.1.0))(react@19.1.0)(typescript@5.7.3)
      '@payloadcms/translations': 3.45.0
      '@payloadcms/ui': 3.45.0(@types/react@19.1.0)(monaco-editor@0.52.2)(next@15.3.3(@babel/core@7.28.0)(@playwright/test@1.50.0)(react-dom@19.1.0(react@19.1.0))(react@19.1.0)(sass@1.77.4))(payload@3.45.0(graphql@16.11.0)(typescript@5.7.3))(react-dom@19.1.0(react@19.1.0))(react@19.1.0)(typescript@5.7.3)
      '@types/uuid': 10.0.0
      acorn: 8.12.1
      bson-objectid: 2.0.4
      csstype: 3.1.3
      dequal: 2.0.3
      escape-html: 1.0.3
      jsox: 1.2.121
      lexical: 0.28.0
      mdast-util-from-markdown: 2.0.2
      mdast-util-mdx-jsx: 3.1.3
      micromark-extension-mdx-jsx: 3.0.1
      payload: 3.45.0(graphql@16.11.0)(typescript@5.7.3)
      qs-esm: 7.0.2
      react: 19.1.0
      react-dom: 19.1.0(react@19.1.0)
      react-error-boundary: 4.1.2(react@19.1.0)
      ts-essentials: 10.0.3(typescript@5.7.3)
      uuid: 10.0.0
    transitivePeerDependencies:
      - '@types/react'
      - monaco-editor
      - next
      - supports-color
      - typescript
      - yjs

  '@payloadcms/translations@3.45.0':
    dependencies:
      date-fns: 4.1.0

  '@payloadcms/ui@3.45.0(@types/react@19.1.0)(monaco-editor@0.52.2)(next@15.3.3(@babel/core@7.28.0)(@playwright/test@1.50.0)(react-dom@19.1.0(react@19.1.0))(react@19.1.0)(sass@1.77.4))(payload@3.45.0(graphql@16.11.0)(typescript@5.7.3))(react-dom@19.1.0(react@19.1.0))(react@19.1.0)(typescript@5.7.3)':
    dependencies:
      '@date-fns/tz': 1.2.0
      '@dnd-kit/core': 6.0.8(react-dom@19.1.0(react@19.1.0))(react@19.1.0)
      '@dnd-kit/sortable': 7.0.2(@dnd-kit/core@6.0.8(react-dom@19.1.0(react@19.1.0))(react@19.1.0))(react@19.1.0)
      '@dnd-kit/utilities': 3.2.2(react@19.1.0)
      '@faceless-ui/modal': 3.0.0-beta.2(react-dom@19.1.0(react@19.1.0))(react@19.1.0)
      '@faceless-ui/scroll-info': 2.0.0(react-dom@19.1.0(react@19.1.0))(react@19.1.0)
      '@faceless-ui/window-info': 3.0.1(react-dom@19.1.0(react@19.1.0))(react@19.1.0)
      '@monaco-editor/react': 4.7.0(monaco-editor@0.52.2)(react-dom@19.1.0(react@19.1.0))(react@19.1.0)
      '@payloadcms/translations': 3.45.0
      bson-objectid: 2.0.4
      date-fns: 4.1.0
      dequal: 2.0.3
      md5: 2.3.0
      next: 15.3.3(@babel/core@7.28.0)(@playwright/test@1.50.0)(react-dom@19.1.0(react@19.1.0))(react@19.1.0)(sass@1.77.4)
      object-to-formdata: 4.5.1
      payload: 3.45.0(graphql@16.11.0)(typescript@5.7.3)
      qs-esm: 7.0.2
      react: 19.1.0
      react-datepicker: 7.6.0(react-dom@19.1.0(react@19.1.0))(react@19.1.0)
      react-dom: 19.1.0(react@19.1.0)
      react-image-crop: 10.1.8(react@19.1.0)
      react-select: 5.9.0(@types/react@19.1.0)(react-dom@19.1.0(react@19.1.0))(react@19.1.0)
      scheduler: 0.25.0
      sonner: 1.7.4(react-dom@19.1.0(react@19.1.0))(react@19.1.0)
      ts-essentials: 10.0.3(typescript@5.7.3)
      use-context-selector: 2.0.0(react@19.1.0)(scheduler@0.25.0)
      uuid: 10.0.0
    transitivePeerDependencies:
      - '@types/react'
      - monaco-editor
      - supports-color
      - typescript

  '@peculiar/asn1-android@2.4.0':
    dependencies:
      '@peculiar/asn1-schema': 2.4.0
      asn1js: 3.0.6
      tslib: 2.8.1

  '@peculiar/asn1-ecc@2.4.0':
    dependencies:
      '@peculiar/asn1-schema': 2.4.0
      '@peculiar/asn1-x509': 2.4.0
      asn1js: 3.0.6
      tslib: 2.8.1

  '@peculiar/asn1-rsa@2.4.0':
    dependencies:
      '@peculiar/asn1-schema': 2.4.0
      '@peculiar/asn1-x509': 2.4.0
      asn1js: 3.0.6
      tslib: 2.8.1

  '@peculiar/asn1-schema@2.4.0':
    dependencies:
      asn1js: 3.0.6
      pvtsutils: 1.3.6
      tslib: 2.8.1

  '@peculiar/asn1-x509@2.4.0':
    dependencies:
      '@peculiar/asn1-schema': 2.4.0
      asn1js: 3.0.6
      pvtsutils: 1.3.6
      tslib: 2.8.1

  '@pkgjs/parseargs@0.11.0':
    optional: true

  '@playwright/test@1.50.0':
    dependencies:
      playwright: 1.50.0

<<<<<<< HEAD
  '@polka/url@1.0.0-next.29': {}
=======
  '@polar-sh/better-auth@0.1.2(@polar-sh/sdk@0.32.16(zod@4.0.10))(better-auth@1.3.4(react-dom@19.1.0(react@19.1.0))(react@19.1.0))':
    dependencies:
      '@polar-sh/sdk': 0.32.16(zod@4.0.10)
      better-auth: 1.3.4(react-dom@19.1.0(react@19.1.0))(react@19.1.0)
      zod: 3.25.76

  '@polar-sh/sdk@0.32.16(zod@4.0.10)':
    dependencies:
      standardwebhooks: 1.0.0
      zod: 4.0.10
>>>>>>> 1f2d01a5

  '@radix-ui/number@1.1.1': {}

  '@radix-ui/primitive@1.1.2': {}

  '@radix-ui/react-arrow@1.1.7(@types/react-dom@19.1.2(@types/react@19.1.0))(@types/react@19.1.0)(react-dom@19.1.0(react@19.1.0))(react@19.1.0)':
    dependencies:
      '@radix-ui/react-primitive': 2.1.3(@types/react-dom@19.1.2(@types/react@19.1.0))(@types/react@19.1.0)(react-dom@19.1.0(react@19.1.0))(react@19.1.0)
      react: 19.1.0
      react-dom: 19.1.0(react@19.1.0)
    optionalDependencies:
      '@types/react': 19.1.0
      '@types/react-dom': 19.1.2(@types/react@19.1.0)

  '@radix-ui/react-avatar@1.1.10(@types/react-dom@19.1.2(@types/react@19.1.0))(@types/react@19.1.0)(react-dom@19.1.0(react@19.1.0))(react@19.1.0)':
    dependencies:
      '@radix-ui/react-context': 1.1.2(@types/react@19.1.0)(react@19.1.0)
      '@radix-ui/react-primitive': 2.1.3(@types/react-dom@19.1.2(@types/react@19.1.0))(@types/react@19.1.0)(react-dom@19.1.0(react@19.1.0))(react@19.1.0)
      '@radix-ui/react-use-callback-ref': 1.1.1(@types/react@19.1.0)(react@19.1.0)
      '@radix-ui/react-use-is-hydrated': 0.1.0(@types/react@19.1.0)(react@19.1.0)
      '@radix-ui/react-use-layout-effect': 1.1.1(@types/react@19.1.0)(react@19.1.0)
      react: 19.1.0
      react-dom: 19.1.0(react@19.1.0)
    optionalDependencies:
      '@types/react': 19.1.0
      '@types/react-dom': 19.1.2(@types/react@19.1.0)

  '@radix-ui/react-checkbox@1.3.2(@types/react-dom@19.1.2(@types/react@19.1.0))(@types/react@19.1.0)(react-dom@19.1.0(react@19.1.0))(react@19.1.0)':
    dependencies:
      '@radix-ui/primitive': 1.1.2
      '@radix-ui/react-compose-refs': 1.1.2(@types/react@19.1.0)(react@19.1.0)
      '@radix-ui/react-context': 1.1.2(@types/react@19.1.0)(react@19.1.0)
      '@radix-ui/react-presence': 1.1.4(@types/react-dom@19.1.2(@types/react@19.1.0))(@types/react@19.1.0)(react-dom@19.1.0(react@19.1.0))(react@19.1.0)
      '@radix-ui/react-primitive': 2.1.3(@types/react-dom@19.1.2(@types/react@19.1.0))(@types/react@19.1.0)(react-dom@19.1.0(react@19.1.0))(react@19.1.0)
      '@radix-ui/react-use-controllable-state': 1.2.2(@types/react@19.1.0)(react@19.1.0)
      '@radix-ui/react-use-previous': 1.1.1(@types/react@19.1.0)(react@19.1.0)
      '@radix-ui/react-use-size': 1.1.1(@types/react@19.1.0)(react@19.1.0)
      react: 19.1.0
      react-dom: 19.1.0(react@19.1.0)
    optionalDependencies:
      '@types/react': 19.1.0
      '@types/react-dom': 19.1.2(@types/react@19.1.0)

  '@radix-ui/react-collection@1.1.7(@types/react-dom@19.1.2(@types/react@19.1.0))(@types/react@19.1.0)(react-dom@19.1.0(react@19.1.0))(react@19.1.0)':
    dependencies:
      '@radix-ui/react-compose-refs': 1.1.2(@types/react@19.1.0)(react@19.1.0)
      '@radix-ui/react-context': 1.1.2(@types/react@19.1.0)(react@19.1.0)
      '@radix-ui/react-primitive': 2.1.3(@types/react-dom@19.1.2(@types/react@19.1.0))(@types/react@19.1.0)(react-dom@19.1.0(react@19.1.0))(react@19.1.0)
      '@radix-ui/react-slot': 1.2.3(@types/react@19.1.0)(react@19.1.0)
      react: 19.1.0
      react-dom: 19.1.0(react@19.1.0)
    optionalDependencies:
      '@types/react': 19.1.0
      '@types/react-dom': 19.1.2(@types/react@19.1.0)

  '@radix-ui/react-compose-refs@1.1.2(@types/react@19.1.0)(react@19.1.0)':
    dependencies:
      react: 19.1.0
    optionalDependencies:
      '@types/react': 19.1.0

  '@radix-ui/react-context@1.1.2(@types/react@19.1.0)(react@19.1.0)':
    dependencies:
      react: 19.1.0
    optionalDependencies:
      '@types/react': 19.1.0

  '@radix-ui/react-dialog@1.1.14(@types/react-dom@19.1.2(@types/react@19.1.0))(@types/react@19.1.0)(react-dom@19.1.0(react@19.1.0))(react@19.1.0)':
    dependencies:
      '@radix-ui/primitive': 1.1.2
      '@radix-ui/react-compose-refs': 1.1.2(@types/react@19.1.0)(react@19.1.0)
      '@radix-ui/react-context': 1.1.2(@types/react@19.1.0)(react@19.1.0)
      '@radix-ui/react-dismissable-layer': 1.1.10(@types/react-dom@19.1.2(@types/react@19.1.0))(@types/react@19.1.0)(react-dom@19.1.0(react@19.1.0))(react@19.1.0)
      '@radix-ui/react-focus-guards': 1.1.2(@types/react@19.1.0)(react@19.1.0)
      '@radix-ui/react-focus-scope': 1.1.7(@types/react-dom@19.1.2(@types/react@19.1.0))(@types/react@19.1.0)(react-dom@19.1.0(react@19.1.0))(react@19.1.0)
      '@radix-ui/react-id': 1.1.1(@types/react@19.1.0)(react@19.1.0)
      '@radix-ui/react-portal': 1.1.9(@types/react-dom@19.1.2(@types/react@19.1.0))(@types/react@19.1.0)(react-dom@19.1.0(react@19.1.0))(react@19.1.0)
      '@radix-ui/react-presence': 1.1.4(@types/react-dom@19.1.2(@types/react@19.1.0))(@types/react@19.1.0)(react-dom@19.1.0(react@19.1.0))(react@19.1.0)
      '@radix-ui/react-primitive': 2.1.3(@types/react-dom@19.1.2(@types/react@19.1.0))(@types/react@19.1.0)(react-dom@19.1.0(react@19.1.0))(react@19.1.0)
      '@radix-ui/react-slot': 1.2.3(@types/react@19.1.0)(react@19.1.0)
      '@radix-ui/react-use-controllable-state': 1.2.2(@types/react@19.1.0)(react@19.1.0)
      aria-hidden: 1.2.6
      react: 19.1.0
      react-dom: 19.1.0(react@19.1.0)
      react-remove-scroll: 2.7.1(@types/react@19.1.0)(react@19.1.0)
    optionalDependencies:
      '@types/react': 19.1.0
      '@types/react-dom': 19.1.2(@types/react@19.1.0)

  '@radix-ui/react-direction@1.1.1(@types/react@19.1.0)(react@19.1.0)':
    dependencies:
      react: 19.1.0
    optionalDependencies:
      '@types/react': 19.1.0

  '@radix-ui/react-dismissable-layer@1.1.10(@types/react-dom@19.1.2(@types/react@19.1.0))(@types/react@19.1.0)(react-dom@19.1.0(react@19.1.0))(react@19.1.0)':
    dependencies:
      '@radix-ui/primitive': 1.1.2
      '@radix-ui/react-compose-refs': 1.1.2(@types/react@19.1.0)(react@19.1.0)
      '@radix-ui/react-primitive': 2.1.3(@types/react-dom@19.1.2(@types/react@19.1.0))(@types/react@19.1.0)(react-dom@19.1.0(react@19.1.0))(react@19.1.0)
      '@radix-ui/react-use-callback-ref': 1.1.1(@types/react@19.1.0)(react@19.1.0)
      '@radix-ui/react-use-escape-keydown': 1.1.1(@types/react@19.1.0)(react@19.1.0)
      react: 19.1.0
      react-dom: 19.1.0(react@19.1.0)
    optionalDependencies:
      '@types/react': 19.1.0
      '@types/react-dom': 19.1.2(@types/react@19.1.0)

  '@radix-ui/react-dropdown-menu@2.1.15(@types/react-dom@19.1.2(@types/react@19.1.0))(@types/react@19.1.0)(react-dom@19.1.0(react@19.1.0))(react@19.1.0)':
    dependencies:
      '@radix-ui/primitive': 1.1.2
      '@radix-ui/react-compose-refs': 1.1.2(@types/react@19.1.0)(react@19.1.0)
      '@radix-ui/react-context': 1.1.2(@types/react@19.1.0)(react@19.1.0)
      '@radix-ui/react-id': 1.1.1(@types/react@19.1.0)(react@19.1.0)
      '@radix-ui/react-menu': 2.1.15(@types/react-dom@19.1.2(@types/react@19.1.0))(@types/react@19.1.0)(react-dom@19.1.0(react@19.1.0))(react@19.1.0)
      '@radix-ui/react-primitive': 2.1.3(@types/react-dom@19.1.2(@types/react@19.1.0))(@types/react@19.1.0)(react-dom@19.1.0(react@19.1.0))(react@19.1.0)
      '@radix-ui/react-use-controllable-state': 1.2.2(@types/react@19.1.0)(react@19.1.0)
      react: 19.1.0
      react-dom: 19.1.0(react@19.1.0)
    optionalDependencies:
      '@types/react': 19.1.0
      '@types/react-dom': 19.1.2(@types/react@19.1.0)

  '@radix-ui/react-focus-guards@1.1.2(@types/react@19.1.0)(react@19.1.0)':
    dependencies:
      react: 19.1.0
    optionalDependencies:
      '@types/react': 19.1.0

  '@radix-ui/react-focus-scope@1.1.7(@types/react-dom@19.1.2(@types/react@19.1.0))(@types/react@19.1.0)(react-dom@19.1.0(react@19.1.0))(react@19.1.0)':
    dependencies:
      '@radix-ui/react-compose-refs': 1.1.2(@types/react@19.1.0)(react@19.1.0)
      '@radix-ui/react-primitive': 2.1.3(@types/react-dom@19.1.2(@types/react@19.1.0))(@types/react@19.1.0)(react-dom@19.1.0(react@19.1.0))(react@19.1.0)
      '@radix-ui/react-use-callback-ref': 1.1.1(@types/react@19.1.0)(react@19.1.0)
      react: 19.1.0
      react-dom: 19.1.0(react@19.1.0)
    optionalDependencies:
      '@types/react': 19.1.0
      '@types/react-dom': 19.1.2(@types/react@19.1.0)

  '@radix-ui/react-id@1.1.1(@types/react@19.1.0)(react@19.1.0)':
    dependencies:
      '@radix-ui/react-use-layout-effect': 1.1.1(@types/react@19.1.0)(react@19.1.0)
      react: 19.1.0
    optionalDependencies:
      '@types/react': 19.1.0

  '@radix-ui/react-label@2.1.7(@types/react-dom@19.1.2(@types/react@19.1.0))(@types/react@19.1.0)(react-dom@19.1.0(react@19.1.0))(react@19.1.0)':
    dependencies:
      '@radix-ui/react-primitive': 2.1.3(@types/react-dom@19.1.2(@types/react@19.1.0))(@types/react@19.1.0)(react-dom@19.1.0(react@19.1.0))(react@19.1.0)
      react: 19.1.0
      react-dom: 19.1.0(react@19.1.0)
    optionalDependencies:
      '@types/react': 19.1.0
      '@types/react-dom': 19.1.2(@types/react@19.1.0)

  '@radix-ui/react-menu@2.1.15(@types/react-dom@19.1.2(@types/react@19.1.0))(@types/react@19.1.0)(react-dom@19.1.0(react@19.1.0))(react@19.1.0)':
    dependencies:
      '@radix-ui/primitive': 1.1.2
      '@radix-ui/react-collection': 1.1.7(@types/react-dom@19.1.2(@types/react@19.1.0))(@types/react@19.1.0)(react-dom@19.1.0(react@19.1.0))(react@19.1.0)
      '@radix-ui/react-compose-refs': 1.1.2(@types/react@19.1.0)(react@19.1.0)
      '@radix-ui/react-context': 1.1.2(@types/react@19.1.0)(react@19.1.0)
      '@radix-ui/react-direction': 1.1.1(@types/react@19.1.0)(react@19.1.0)
      '@radix-ui/react-dismissable-layer': 1.1.10(@types/react-dom@19.1.2(@types/react@19.1.0))(@types/react@19.1.0)(react-dom@19.1.0(react@19.1.0))(react@19.1.0)
      '@radix-ui/react-focus-guards': 1.1.2(@types/react@19.1.0)(react@19.1.0)
      '@radix-ui/react-focus-scope': 1.1.7(@types/react-dom@19.1.2(@types/react@19.1.0))(@types/react@19.1.0)(react-dom@19.1.0(react@19.1.0))(react@19.1.0)
      '@radix-ui/react-id': 1.1.1(@types/react@19.1.0)(react@19.1.0)
      '@radix-ui/react-popper': 1.2.7(@types/react-dom@19.1.2(@types/react@19.1.0))(@types/react@19.1.0)(react-dom@19.1.0(react@19.1.0))(react@19.1.0)
      '@radix-ui/react-portal': 1.1.9(@types/react-dom@19.1.2(@types/react@19.1.0))(@types/react@19.1.0)(react-dom@19.1.0(react@19.1.0))(react@19.1.0)
      '@radix-ui/react-presence': 1.1.4(@types/react-dom@19.1.2(@types/react@19.1.0))(@types/react@19.1.0)(react-dom@19.1.0(react@19.1.0))(react@19.1.0)
      '@radix-ui/react-primitive': 2.1.3(@types/react-dom@19.1.2(@types/react@19.1.0))(@types/react@19.1.0)(react-dom@19.1.0(react@19.1.0))(react@19.1.0)
      '@radix-ui/react-roving-focus': 1.1.10(@types/react-dom@19.1.2(@types/react@19.1.0))(@types/react@19.1.0)(react-dom@19.1.0(react@19.1.0))(react@19.1.0)
      '@radix-ui/react-slot': 1.2.3(@types/react@19.1.0)(react@19.1.0)
      '@radix-ui/react-use-callback-ref': 1.1.1(@types/react@19.1.0)(react@19.1.0)
      aria-hidden: 1.2.6
      react: 19.1.0
      react-dom: 19.1.0(react@19.1.0)
      react-remove-scroll: 2.7.1(@types/react@19.1.0)(react@19.1.0)
    optionalDependencies:
      '@types/react': 19.1.0
      '@types/react-dom': 19.1.2(@types/react@19.1.0)

  '@radix-ui/react-popper@1.2.7(@types/react-dom@19.1.2(@types/react@19.1.0))(@types/react@19.1.0)(react-dom@19.1.0(react@19.1.0))(react@19.1.0)':
    dependencies:
      '@floating-ui/react-dom': 2.1.4(react-dom@19.1.0(react@19.1.0))(react@19.1.0)
      '@radix-ui/react-arrow': 1.1.7(@types/react-dom@19.1.2(@types/react@19.1.0))(@types/react@19.1.0)(react-dom@19.1.0(react@19.1.0))(react@19.1.0)
      '@radix-ui/react-compose-refs': 1.1.2(@types/react@19.1.0)(react@19.1.0)
      '@radix-ui/react-context': 1.1.2(@types/react@19.1.0)(react@19.1.0)
      '@radix-ui/react-primitive': 2.1.3(@types/react-dom@19.1.2(@types/react@19.1.0))(@types/react@19.1.0)(react-dom@19.1.0(react@19.1.0))(react@19.1.0)
      '@radix-ui/react-use-callback-ref': 1.1.1(@types/react@19.1.0)(react@19.1.0)
      '@radix-ui/react-use-layout-effect': 1.1.1(@types/react@19.1.0)(react@19.1.0)
      '@radix-ui/react-use-rect': 1.1.1(@types/react@19.1.0)(react@19.1.0)
      '@radix-ui/react-use-size': 1.1.1(@types/react@19.1.0)(react@19.1.0)
      '@radix-ui/rect': 1.1.1
      react: 19.1.0
      react-dom: 19.1.0(react@19.1.0)
    optionalDependencies:
      '@types/react': 19.1.0
      '@types/react-dom': 19.1.2(@types/react@19.1.0)

  '@radix-ui/react-portal@1.1.9(@types/react-dom@19.1.2(@types/react@19.1.0))(@types/react@19.1.0)(react-dom@19.1.0(react@19.1.0))(react@19.1.0)':
    dependencies:
      '@radix-ui/react-primitive': 2.1.3(@types/react-dom@19.1.2(@types/react@19.1.0))(@types/react@19.1.0)(react-dom@19.1.0(react@19.1.0))(react@19.1.0)
      '@radix-ui/react-use-layout-effect': 1.1.1(@types/react@19.1.0)(react@19.1.0)
      react: 19.1.0
      react-dom: 19.1.0(react@19.1.0)
    optionalDependencies:
      '@types/react': 19.1.0
      '@types/react-dom': 19.1.2(@types/react@19.1.0)

  '@radix-ui/react-presence@1.1.4(@types/react-dom@19.1.2(@types/react@19.1.0))(@types/react@19.1.0)(react-dom@19.1.0(react@19.1.0))(react@19.1.0)':
    dependencies:
      '@radix-ui/react-compose-refs': 1.1.2(@types/react@19.1.0)(react@19.1.0)
      '@radix-ui/react-use-layout-effect': 1.1.1(@types/react@19.1.0)(react@19.1.0)
      react: 19.1.0
      react-dom: 19.1.0(react@19.1.0)
    optionalDependencies:
      '@types/react': 19.1.0
      '@types/react-dom': 19.1.2(@types/react@19.1.0)

  '@radix-ui/react-primitive@2.1.3(@types/react-dom@19.1.2(@types/react@19.1.0))(@types/react@19.1.0)(react-dom@19.1.0(react@19.1.0))(react@19.1.0)':
    dependencies:
      '@radix-ui/react-slot': 1.2.3(@types/react@19.1.0)(react@19.1.0)
      react: 19.1.0
      react-dom: 19.1.0(react@19.1.0)
    optionalDependencies:
      '@types/react': 19.1.0
      '@types/react-dom': 19.1.2(@types/react@19.1.0)

  '@radix-ui/react-roving-focus@1.1.10(@types/react-dom@19.1.2(@types/react@19.1.0))(@types/react@19.1.0)(react-dom@19.1.0(react@19.1.0))(react@19.1.0)':
    dependencies:
      '@radix-ui/primitive': 1.1.2
      '@radix-ui/react-collection': 1.1.7(@types/react-dom@19.1.2(@types/react@19.1.0))(@types/react@19.1.0)(react-dom@19.1.0(react@19.1.0))(react@19.1.0)
      '@radix-ui/react-compose-refs': 1.1.2(@types/react@19.1.0)(react@19.1.0)
      '@radix-ui/react-context': 1.1.2(@types/react@19.1.0)(react@19.1.0)
      '@radix-ui/react-direction': 1.1.1(@types/react@19.1.0)(react@19.1.0)
      '@radix-ui/react-id': 1.1.1(@types/react@19.1.0)(react@19.1.0)
      '@radix-ui/react-primitive': 2.1.3(@types/react-dom@19.1.2(@types/react@19.1.0))(@types/react@19.1.0)(react-dom@19.1.0(react@19.1.0))(react@19.1.0)
      '@radix-ui/react-use-callback-ref': 1.1.1(@types/react@19.1.0)(react@19.1.0)
      '@radix-ui/react-use-controllable-state': 1.2.2(@types/react@19.1.0)(react@19.1.0)
      react: 19.1.0
      react-dom: 19.1.0(react@19.1.0)
    optionalDependencies:
      '@types/react': 19.1.0
      '@types/react-dom': 19.1.2(@types/react@19.1.0)

  '@radix-ui/react-select@2.2.5(@types/react-dom@19.1.2(@types/react@19.1.0))(@types/react@19.1.0)(react-dom@19.1.0(react@19.1.0))(react@19.1.0)':
    dependencies:
      '@radix-ui/number': 1.1.1
      '@radix-ui/primitive': 1.1.2
      '@radix-ui/react-collection': 1.1.7(@types/react-dom@19.1.2(@types/react@19.1.0))(@types/react@19.1.0)(react-dom@19.1.0(react@19.1.0))(react@19.1.0)
      '@radix-ui/react-compose-refs': 1.1.2(@types/react@19.1.0)(react@19.1.0)
      '@radix-ui/react-context': 1.1.2(@types/react@19.1.0)(react@19.1.0)
      '@radix-ui/react-direction': 1.1.1(@types/react@19.1.0)(react@19.1.0)
      '@radix-ui/react-dismissable-layer': 1.1.10(@types/react-dom@19.1.2(@types/react@19.1.0))(@types/react@19.1.0)(react-dom@19.1.0(react@19.1.0))(react@19.1.0)
      '@radix-ui/react-focus-guards': 1.1.2(@types/react@19.1.0)(react@19.1.0)
      '@radix-ui/react-focus-scope': 1.1.7(@types/react-dom@19.1.2(@types/react@19.1.0))(@types/react@19.1.0)(react-dom@19.1.0(react@19.1.0))(react@19.1.0)
      '@radix-ui/react-id': 1.1.1(@types/react@19.1.0)(react@19.1.0)
      '@radix-ui/react-popper': 1.2.7(@types/react-dom@19.1.2(@types/react@19.1.0))(@types/react@19.1.0)(react-dom@19.1.0(react@19.1.0))(react@19.1.0)
      '@radix-ui/react-portal': 1.1.9(@types/react-dom@19.1.2(@types/react@19.1.0))(@types/react@19.1.0)(react-dom@19.1.0(react@19.1.0))(react@19.1.0)
      '@radix-ui/react-primitive': 2.1.3(@types/react-dom@19.1.2(@types/react@19.1.0))(@types/react@19.1.0)(react-dom@19.1.0(react@19.1.0))(react@19.1.0)
      '@radix-ui/react-slot': 1.2.3(@types/react@19.1.0)(react@19.1.0)
      '@radix-ui/react-use-callback-ref': 1.1.1(@types/react@19.1.0)(react@19.1.0)
      '@radix-ui/react-use-controllable-state': 1.2.2(@types/react@19.1.0)(react@19.1.0)
      '@radix-ui/react-use-layout-effect': 1.1.1(@types/react@19.1.0)(react@19.1.0)
      '@radix-ui/react-use-previous': 1.1.1(@types/react@19.1.0)(react@19.1.0)
      '@radix-ui/react-visually-hidden': 1.2.3(@types/react-dom@19.1.2(@types/react@19.1.0))(@types/react@19.1.0)(react-dom@19.1.0(react@19.1.0))(react@19.1.0)
      aria-hidden: 1.2.6
      react: 19.1.0
      react-dom: 19.1.0(react@19.1.0)
      react-remove-scroll: 2.7.1(@types/react@19.1.0)(react@19.1.0)
    optionalDependencies:
      '@types/react': 19.1.0
      '@types/react-dom': 19.1.2(@types/react@19.1.0)

  '@radix-ui/react-separator@1.1.7(@types/react-dom@19.1.2(@types/react@19.1.0))(@types/react@19.1.0)(react-dom@19.1.0(react@19.1.0))(react@19.1.0)':
    dependencies:
      '@radix-ui/react-primitive': 2.1.3(@types/react-dom@19.1.2(@types/react@19.1.0))(@types/react@19.1.0)(react-dom@19.1.0(react@19.1.0))(react@19.1.0)
      react: 19.1.0
      react-dom: 19.1.0(react@19.1.0)
    optionalDependencies:
      '@types/react': 19.1.0
      '@types/react-dom': 19.1.2(@types/react@19.1.0)

  '@radix-ui/react-slot@1.2.3(@types/react@19.1.0)(react@19.1.0)':
    dependencies:
      '@radix-ui/react-compose-refs': 1.1.2(@types/react@19.1.0)(react@19.1.0)
      react: 19.1.0
    optionalDependencies:
      '@types/react': 19.1.0

  '@radix-ui/react-tabs@1.1.12(@types/react-dom@19.1.2(@types/react@19.1.0))(@types/react@19.1.0)(react-dom@19.1.0(react@19.1.0))(react@19.1.0)':
    dependencies:
      '@radix-ui/primitive': 1.1.2
      '@radix-ui/react-context': 1.1.2(@types/react@19.1.0)(react@19.1.0)
      '@radix-ui/react-direction': 1.1.1(@types/react@19.1.0)(react@19.1.0)
      '@radix-ui/react-id': 1.1.1(@types/react@19.1.0)(react@19.1.0)
      '@radix-ui/react-presence': 1.1.4(@types/react-dom@19.1.2(@types/react@19.1.0))(@types/react@19.1.0)(react-dom@19.1.0(react@19.1.0))(react@19.1.0)
      '@radix-ui/react-primitive': 2.1.3(@types/react-dom@19.1.2(@types/react@19.1.0))(@types/react@19.1.0)(react-dom@19.1.0(react@19.1.0))(react@19.1.0)
      '@radix-ui/react-roving-focus': 1.1.10(@types/react-dom@19.1.2(@types/react@19.1.0))(@types/react@19.1.0)(react-dom@19.1.0(react@19.1.0))(react@19.1.0)
      '@radix-ui/react-use-controllable-state': 1.2.2(@types/react@19.1.0)(react@19.1.0)
      react: 19.1.0
      react-dom: 19.1.0(react@19.1.0)
    optionalDependencies:
      '@types/react': 19.1.0
      '@types/react-dom': 19.1.2(@types/react@19.1.0)

  '@radix-ui/react-use-callback-ref@1.1.1(@types/react@19.1.0)(react@19.1.0)':
    dependencies:
      react: 19.1.0
    optionalDependencies:
      '@types/react': 19.1.0

  '@radix-ui/react-use-controllable-state@1.2.2(@types/react@19.1.0)(react@19.1.0)':
    dependencies:
      '@radix-ui/react-use-effect-event': 0.0.2(@types/react@19.1.0)(react@19.1.0)
      '@radix-ui/react-use-layout-effect': 1.1.1(@types/react@19.1.0)(react@19.1.0)
      react: 19.1.0
    optionalDependencies:
      '@types/react': 19.1.0

  '@radix-ui/react-use-effect-event@0.0.2(@types/react@19.1.0)(react@19.1.0)':
    dependencies:
      '@radix-ui/react-use-layout-effect': 1.1.1(@types/react@19.1.0)(react@19.1.0)
      react: 19.1.0
    optionalDependencies:
      '@types/react': 19.1.0

  '@radix-ui/react-use-escape-keydown@1.1.1(@types/react@19.1.0)(react@19.1.0)':
    dependencies:
      '@radix-ui/react-use-callback-ref': 1.1.1(@types/react@19.1.0)(react@19.1.0)
      react: 19.1.0
    optionalDependencies:
      '@types/react': 19.1.0

  '@radix-ui/react-use-is-hydrated@0.1.0(@types/react@19.1.0)(react@19.1.0)':
    dependencies:
      react: 19.1.0
      use-sync-external-store: 1.5.0(react@19.1.0)
    optionalDependencies:
      '@types/react': 19.1.0

  '@radix-ui/react-use-layout-effect@1.1.1(@types/react@19.1.0)(react@19.1.0)':
    dependencies:
      react: 19.1.0
    optionalDependencies:
      '@types/react': 19.1.0

  '@radix-ui/react-use-previous@1.1.1(@types/react@19.1.0)(react@19.1.0)':
    dependencies:
      react: 19.1.0
    optionalDependencies:
      '@types/react': 19.1.0

  '@radix-ui/react-use-rect@1.1.1(@types/react@19.1.0)(react@19.1.0)':
    dependencies:
      '@radix-ui/rect': 1.1.1
      react: 19.1.0
    optionalDependencies:
      '@types/react': 19.1.0

  '@radix-ui/react-use-size@1.1.1(@types/react@19.1.0)(react@19.1.0)':
    dependencies:
      '@radix-ui/react-use-layout-effect': 1.1.1(@types/react@19.1.0)(react@19.1.0)
      react: 19.1.0
    optionalDependencies:
      '@types/react': 19.1.0

  '@radix-ui/react-visually-hidden@1.2.3(@types/react-dom@19.1.2(@types/react@19.1.0))(@types/react@19.1.0)(react-dom@19.1.0(react@19.1.0))(react@19.1.0)':
    dependencies:
      '@radix-ui/react-primitive': 2.1.3(@types/react-dom@19.1.2(@types/react@19.1.0))(@types/react@19.1.0)(react-dom@19.1.0(react@19.1.0))(react@19.1.0)
      react: 19.1.0
      react-dom: 19.1.0(react@19.1.0)
    optionalDependencies:
      '@types/react': 19.1.0
      '@types/react-dom': 19.1.2(@types/react@19.1.0)

  '@radix-ui/rect@1.1.1': {}

  '@react-email/body@0.0.11(react@19.1.0)':
    dependencies:
      react: 19.1.0

  '@react-email/button@0.2.0(react@19.1.0)':
    dependencies:
      react: 19.1.0

  '@react-email/code-block@0.1.0(react@19.1.0)':
    dependencies:
      prismjs: 1.30.0
      react: 19.1.0

  '@react-email/code-inline@0.0.5(react@19.1.0)':
    dependencies:
      react: 19.1.0

  '@react-email/column@0.0.13(react@19.1.0)':
    dependencies:
      react: 19.1.0

  '@react-email/components@0.3.2(react-dom@19.1.0(react@19.1.0))(react@19.1.0)':
    dependencies:
      '@react-email/body': 0.0.11(react@19.1.0)
      '@react-email/button': 0.2.0(react@19.1.0)
      '@react-email/code-block': 0.1.0(react@19.1.0)
      '@react-email/code-inline': 0.0.5(react@19.1.0)
      '@react-email/column': 0.0.13(react@19.1.0)
      '@react-email/container': 0.0.15(react@19.1.0)
      '@react-email/font': 0.0.9(react@19.1.0)
      '@react-email/head': 0.0.12(react@19.1.0)
      '@react-email/heading': 0.0.15(react@19.1.0)
      '@react-email/hr': 0.0.11(react@19.1.0)
      '@react-email/html': 0.0.11(react@19.1.0)
      '@react-email/img': 0.0.11(react@19.1.0)
      '@react-email/link': 0.0.12(react@19.1.0)
      '@react-email/markdown': 0.0.15(react@19.1.0)
      '@react-email/preview': 0.0.13(react@19.1.0)
      '@react-email/render': 1.1.3(react-dom@19.1.0(react@19.1.0))(react@19.1.0)
      '@react-email/row': 0.0.12(react@19.1.0)
      '@react-email/section': 0.0.16(react@19.1.0)
      '@react-email/tailwind': 1.2.2(react@19.1.0)
      '@react-email/text': 0.1.5(react@19.1.0)
      react: 19.1.0
    transitivePeerDependencies:
      - react-dom

  '@react-email/container@0.0.15(react@19.1.0)':
    dependencies:
      react: 19.1.0

  '@react-email/font@0.0.9(react@19.1.0)':
    dependencies:
      react: 19.1.0

  '@react-email/head@0.0.12(react@19.1.0)':
    dependencies:
      react: 19.1.0

  '@react-email/heading@0.0.15(react@19.1.0)':
    dependencies:
      react: 19.1.0

  '@react-email/hr@0.0.11(react@19.1.0)':
    dependencies:
      react: 19.1.0

  '@react-email/html@0.0.11(react@19.1.0)':
    dependencies:
      react: 19.1.0

  '@react-email/img@0.0.11(react@19.1.0)':
    dependencies:
      react: 19.1.0

  '@react-email/link@0.0.12(react@19.1.0)':
    dependencies:
      react: 19.1.0

  '@react-email/markdown@0.0.15(react@19.1.0)':
    dependencies:
      md-to-react-email: 5.0.5(react@19.1.0)
      react: 19.1.0

  '@react-email/preview@0.0.13(react@19.1.0)':
    dependencies:
      react: 19.1.0

  '@react-email/render@1.1.3(react-dom@19.1.0(react@19.1.0))(react@19.1.0)':
    dependencies:
      html-to-text: 9.0.5
      prettier: 3.6.2
      react: 19.1.0
      react-dom: 19.1.0(react@19.1.0)
      react-promise-suspense: 0.3.4

  '@react-email/row@0.0.12(react@19.1.0)':
    dependencies:
      react: 19.1.0

  '@react-email/section@0.0.16(react@19.1.0)':
    dependencies:
      react: 19.1.0

  '@react-email/tailwind@1.2.2(react@19.1.0)':
    dependencies:
      react: 19.1.0

  '@react-email/text@0.1.5(react@19.1.0)':
    dependencies:
      react: 19.1.0

  '@rolldown/pluginutils@1.0.0-beta.11': {}

  '@rollup/rollup-android-arm-eabi@4.44.1':
    optional: true

  '@rollup/rollup-android-arm64@4.44.1':
    optional: true

  '@rollup/rollup-darwin-arm64@4.44.1':
    optional: true

  '@rollup/rollup-darwin-x64@4.44.1':
    optional: true

  '@rollup/rollup-freebsd-arm64@4.44.1':
    optional: true

  '@rollup/rollup-freebsd-x64@4.44.1':
    optional: true

  '@rollup/rollup-linux-arm-gnueabihf@4.44.1':
    optional: true

  '@rollup/rollup-linux-arm-musleabihf@4.44.1':
    optional: true

  '@rollup/rollup-linux-arm64-gnu@4.44.1':
    optional: true

  '@rollup/rollup-linux-arm64-musl@4.44.1':
    optional: true

  '@rollup/rollup-linux-loongarch64-gnu@4.44.1':
    optional: true

  '@rollup/rollup-linux-powerpc64le-gnu@4.44.1':
    optional: true

  '@rollup/rollup-linux-riscv64-gnu@4.44.1':
    optional: true

  '@rollup/rollup-linux-riscv64-musl@4.44.1':
    optional: true

  '@rollup/rollup-linux-s390x-gnu@4.44.1':
    optional: true

  '@rollup/rollup-linux-x64-gnu@4.44.1':
    optional: true

  '@rollup/rollup-linux-x64-musl@4.44.1':
    optional: true

  '@rollup/rollup-win32-arm64-msvc@4.44.1':
    optional: true

  '@rollup/rollup-win32-ia32-msvc@4.44.1':
    optional: true

  '@rollup/rollup-win32-x64-msvc@4.44.1':
    optional: true

  '@rtsao/scc@1.1.0': {}

  '@rushstack/eslint-patch@1.12.0': {}

  '@selderee/plugin-htmlparser2@0.11.0':
    dependencies:
      domhandler: 5.0.3
      selderee: 0.11.0

  '@simplewebauthn/browser@13.1.2': {}

  '@simplewebauthn/server@13.1.2':
    dependencies:
      '@hexagon/base64': 1.1.28
      '@levischuck/tiny-cbor': 0.2.11
      '@peculiar/asn1-android': 2.4.0
      '@peculiar/asn1-ecc': 2.4.0
      '@peculiar/asn1-rsa': 2.4.0
      '@peculiar/asn1-schema': 2.4.0
      '@peculiar/asn1-x509': 2.4.0

  '@smithy/abort-controller@4.0.4':
    dependencies:
      '@smithy/types': 4.3.1
      tslib: 2.8.1

  '@smithy/chunked-blob-reader-native@4.0.0':
    dependencies:
      '@smithy/util-base64': 4.0.0
      tslib: 2.8.1

  '@smithy/chunked-blob-reader@5.0.0':
    dependencies:
      tslib: 2.8.1

  '@smithy/config-resolver@4.1.4':
    dependencies:
      '@smithy/node-config-provider': 4.1.3
      '@smithy/types': 4.3.1
      '@smithy/util-config-provider': 4.0.0
      '@smithy/util-middleware': 4.0.4
      tslib: 2.8.1

  '@smithy/core@3.6.0':
    dependencies:
      '@smithy/middleware-serde': 4.0.8
      '@smithy/protocol-http': 5.1.2
      '@smithy/types': 4.3.1
      '@smithy/util-base64': 4.0.0
      '@smithy/util-body-length-browser': 4.0.0
      '@smithy/util-middleware': 4.0.4
      '@smithy/util-stream': 4.2.2
      '@smithy/util-utf8': 4.0.0
      tslib: 2.8.1

  '@smithy/credential-provider-imds@4.0.6':
    dependencies:
      '@smithy/node-config-provider': 4.1.3
      '@smithy/property-provider': 4.0.4
      '@smithy/types': 4.3.1
      '@smithy/url-parser': 4.0.4
      tslib: 2.8.1

  '@smithy/eventstream-codec@4.0.4':
    dependencies:
      '@aws-crypto/crc32': 5.2.0
      '@smithy/types': 4.3.1
      '@smithy/util-hex-encoding': 4.0.0
      tslib: 2.8.1

  '@smithy/eventstream-serde-browser@4.0.4':
    dependencies:
      '@smithy/eventstream-serde-universal': 4.0.4
      '@smithy/types': 4.3.1
      tslib: 2.8.1

  '@smithy/eventstream-serde-config-resolver@4.1.2':
    dependencies:
      '@smithy/types': 4.3.1
      tslib: 2.8.1

  '@smithy/eventstream-serde-node@4.0.4':
    dependencies:
      '@smithy/eventstream-serde-universal': 4.0.4
      '@smithy/types': 4.3.1
      tslib: 2.8.1

  '@smithy/eventstream-serde-universal@4.0.4':
    dependencies:
      '@smithy/eventstream-codec': 4.0.4
      '@smithy/types': 4.3.1
      tslib: 2.8.1

  '@smithy/fetch-http-handler@5.0.4':
    dependencies:
      '@smithy/protocol-http': 5.1.2
      '@smithy/querystring-builder': 4.0.4
      '@smithy/types': 4.3.1
      '@smithy/util-base64': 4.0.0
      tslib: 2.8.1

  '@smithy/hash-blob-browser@4.0.4':
    dependencies:
      '@smithy/chunked-blob-reader': 5.0.0
      '@smithy/chunked-blob-reader-native': 4.0.0
      '@smithy/types': 4.3.1
      tslib: 2.8.1

  '@smithy/hash-node@4.0.4':
    dependencies:
      '@smithy/types': 4.3.1
      '@smithy/util-buffer-from': 4.0.0
      '@smithy/util-utf8': 4.0.0
      tslib: 2.8.1

  '@smithy/hash-stream-node@4.0.4':
    dependencies:
      '@smithy/types': 4.3.1
      '@smithy/util-utf8': 4.0.0
      tslib: 2.8.1

  '@smithy/invalid-dependency@4.0.4':
    dependencies:
      '@smithy/types': 4.3.1
      tslib: 2.8.1

  '@smithy/is-array-buffer@2.2.0':
    dependencies:
      tslib: 2.8.1

  '@smithy/is-array-buffer@4.0.0':
    dependencies:
      tslib: 2.8.1

  '@smithy/md5-js@4.0.4':
    dependencies:
      '@smithy/types': 4.3.1
      '@smithy/util-utf8': 4.0.0
      tslib: 2.8.1

  '@smithy/middleware-content-length@4.0.4':
    dependencies:
      '@smithy/protocol-http': 5.1.2
      '@smithy/types': 4.3.1
      tslib: 2.8.1

  '@smithy/middleware-endpoint@4.1.13':
    dependencies:
      '@smithy/core': 3.6.0
      '@smithy/middleware-serde': 4.0.8
      '@smithy/node-config-provider': 4.1.3
      '@smithy/shared-ini-file-loader': 4.0.4
      '@smithy/types': 4.3.1
      '@smithy/url-parser': 4.0.4
      '@smithy/util-middleware': 4.0.4
      tslib: 2.8.1

  '@smithy/middleware-retry@4.1.14':
    dependencies:
      '@smithy/node-config-provider': 4.1.3
      '@smithy/protocol-http': 5.1.2
      '@smithy/service-error-classification': 4.0.6
      '@smithy/smithy-client': 4.4.5
      '@smithy/types': 4.3.1
      '@smithy/util-middleware': 4.0.4
      '@smithy/util-retry': 4.0.6
      tslib: 2.8.1
      uuid: 9.0.1

  '@smithy/middleware-serde@4.0.8':
    dependencies:
      '@smithy/protocol-http': 5.1.2
      '@smithy/types': 4.3.1
      tslib: 2.8.1

  '@smithy/middleware-stack@4.0.4':
    dependencies:
      '@smithy/types': 4.3.1
      tslib: 2.8.1

  '@smithy/node-config-provider@4.1.3':
    dependencies:
      '@smithy/property-provider': 4.0.4
      '@smithy/shared-ini-file-loader': 4.0.4
      '@smithy/types': 4.3.1
      tslib: 2.8.1

  '@smithy/node-http-handler@4.0.6':
    dependencies:
      '@smithy/abort-controller': 4.0.4
      '@smithy/protocol-http': 5.1.2
      '@smithy/querystring-builder': 4.0.4
      '@smithy/types': 4.3.1
      tslib: 2.8.1

  '@smithy/property-provider@4.0.4':
    dependencies:
      '@smithy/types': 4.3.1
      tslib: 2.8.1

  '@smithy/protocol-http@5.1.2':
    dependencies:
      '@smithy/types': 4.3.1
      tslib: 2.8.1

  '@smithy/querystring-builder@4.0.4':
    dependencies:
      '@smithy/types': 4.3.1
      '@smithy/util-uri-escape': 4.0.0
      tslib: 2.8.1

  '@smithy/querystring-parser@4.0.4':
    dependencies:
      '@smithy/types': 4.3.1
      tslib: 2.8.1

  '@smithy/service-error-classification@4.0.6':
    dependencies:
      '@smithy/types': 4.3.1

  '@smithy/shared-ini-file-loader@4.0.4':
    dependencies:
      '@smithy/types': 4.3.1
      tslib: 2.8.1

  '@smithy/signature-v4@5.1.2':
    dependencies:
      '@smithy/is-array-buffer': 4.0.0
      '@smithy/protocol-http': 5.1.2
      '@smithy/types': 4.3.1
      '@smithy/util-hex-encoding': 4.0.0
      '@smithy/util-middleware': 4.0.4
      '@smithy/util-uri-escape': 4.0.0
      '@smithy/util-utf8': 4.0.0
      tslib: 2.8.1

  '@smithy/smithy-client@4.4.5':
    dependencies:
      '@smithy/core': 3.6.0
      '@smithy/middleware-endpoint': 4.1.13
      '@smithy/middleware-stack': 4.0.4
      '@smithy/protocol-http': 5.1.2
      '@smithy/types': 4.3.1
      '@smithy/util-stream': 4.2.2
      tslib: 2.8.1

  '@smithy/types@4.3.1':
    dependencies:
      tslib: 2.8.1

  '@smithy/url-parser@4.0.4':
    dependencies:
      '@smithy/querystring-parser': 4.0.4
      '@smithy/types': 4.3.1
      tslib: 2.8.1

  '@smithy/util-base64@4.0.0':
    dependencies:
      '@smithy/util-buffer-from': 4.0.0
      '@smithy/util-utf8': 4.0.0
      tslib: 2.8.1

  '@smithy/util-body-length-browser@4.0.0':
    dependencies:
      tslib: 2.8.1

  '@smithy/util-body-length-node@4.0.0':
    dependencies:
      tslib: 2.8.1

  '@smithy/util-buffer-from@2.2.0':
    dependencies:
      '@smithy/is-array-buffer': 2.2.0
      tslib: 2.8.1

  '@smithy/util-buffer-from@4.0.0':
    dependencies:
      '@smithy/is-array-buffer': 4.0.0
      tslib: 2.8.1

  '@smithy/util-config-provider@4.0.0':
    dependencies:
      tslib: 2.8.1

  '@smithy/util-defaults-mode-browser@4.0.21':
    dependencies:
      '@smithy/property-provider': 4.0.4
      '@smithy/smithy-client': 4.4.5
      '@smithy/types': 4.3.1
      bowser: 2.11.0
      tslib: 2.8.1

  '@smithy/util-defaults-mode-node@4.0.21':
    dependencies:
      '@smithy/config-resolver': 4.1.4
      '@smithy/credential-provider-imds': 4.0.6
      '@smithy/node-config-provider': 4.1.3
      '@smithy/property-provider': 4.0.4
      '@smithy/smithy-client': 4.4.5
      '@smithy/types': 4.3.1
      tslib: 2.8.1

  '@smithy/util-endpoints@3.0.6':
    dependencies:
      '@smithy/node-config-provider': 4.1.3
      '@smithy/types': 4.3.1
      tslib: 2.8.1

  '@smithy/util-hex-encoding@4.0.0':
    dependencies:
      tslib: 2.8.1

  '@smithy/util-middleware@4.0.4':
    dependencies:
      '@smithy/types': 4.3.1
      tslib: 2.8.1

  '@smithy/util-retry@4.0.6':
    dependencies:
      '@smithy/service-error-classification': 4.0.6
      '@smithy/types': 4.3.1
      tslib: 2.8.1

  '@smithy/util-stream@4.2.2':
    dependencies:
      '@smithy/fetch-http-handler': 5.0.4
      '@smithy/node-http-handler': 4.0.6
      '@smithy/types': 4.3.1
      '@smithy/util-base64': 4.0.0
      '@smithy/util-buffer-from': 4.0.0
      '@smithy/util-hex-encoding': 4.0.0
      '@smithy/util-utf8': 4.0.0
      tslib: 2.8.1

  '@smithy/util-uri-escape@4.0.0':
    dependencies:
      tslib: 2.8.1

  '@smithy/util-utf8@2.3.0':
    dependencies:
      '@smithy/util-buffer-from': 2.2.0
      tslib: 2.8.1

  '@smithy/util-utf8@4.0.0':
    dependencies:
      '@smithy/util-buffer-from': 4.0.0
      tslib: 2.8.1

  '@smithy/util-waiter@4.0.6':
    dependencies:
      '@smithy/abort-controller': 4.0.4
      '@smithy/types': 4.3.1
      tslib: 2.8.1

  '@stablelib/base64@1.0.1': {}

  '@stripe/stripe-js@5.6.0': {}

  '@swc/counter@0.1.3': {}

  '@swc/helpers@0.5.15':
    dependencies:
      tslib: 2.8.1

  '@swc/helpers@0.5.17':
    dependencies:
      tslib: 2.8.1

  '@tailwindcss/typography@0.5.16(tailwindcss@3.4.17)':
    dependencies:
      lodash.castarray: 4.4.0
      lodash.isplainobject: 4.0.6
      lodash.merge: 4.6.2
      postcss-selector-parser: 6.0.10
      tailwindcss: 3.4.17

  '@tanstack/form-core@1.4.0':
    dependencies:
      '@tanstack/store': 0.7.2

  '@tanstack/query-core@5.83.0': {}

  '@tanstack/react-form@1.4.0(react-dom@19.1.0(react@19.1.0))(react@19.1.0)':
    dependencies:
      '@tanstack/form-core': 1.4.0
      '@tanstack/react-store': 0.7.3(react-dom@19.1.0(react@19.1.0))(react@19.1.0)
      decode-formdata: 0.9.0
      devalue: 5.1.1
      react: 19.1.0
    transitivePeerDependencies:
      - react-dom

  '@tanstack/react-query@5.83.0(react@19.1.0)':
    dependencies:
      '@tanstack/query-core': 5.83.0
      react: 19.1.0

  '@tanstack/react-store@0.7.3(react-dom@19.1.0(react@19.1.0))(react@19.1.0)':
    dependencies:
      '@tanstack/store': 0.7.2
      react: 19.1.0
      react-dom: 19.1.0(react@19.1.0)
      use-sync-external-store: 1.5.0(react@19.1.0)

  '@tanstack/store@0.7.2': {}

  '@testing-library/dom@10.4.0':
    dependencies:
      '@babel/code-frame': 7.27.1
      '@babel/runtime': 7.27.6
      '@types/aria-query': 5.0.4
      aria-query: 5.3.0
      chalk: 4.1.2
      dom-accessibility-api: 0.5.16
      lz-string: 1.5.0
      pretty-format: 27.5.1

  '@testing-library/react@16.3.0(@testing-library/dom@10.4.0)(@types/react-dom@19.1.2(@types/react@19.1.0))(@types/react@19.1.0)(react-dom@19.1.0(react@19.1.0))(react@19.1.0)':
    dependencies:
      '@babel/runtime': 7.27.6
      '@testing-library/dom': 10.4.0
      react: 19.1.0
      react-dom: 19.1.0(react@19.1.0)
    optionalDependencies:
      '@types/react': 19.1.0
      '@types/react-dom': 19.1.2(@types/react@19.1.0)

  '@tokenizer/token@0.3.0': {}

  '@tybys/wasm-util@0.9.0':
    dependencies:
      tslib: 2.8.1
    optional: true

  '@types/acorn@4.0.6':
    dependencies:
      '@types/estree': 1.0.8

  '@types/aria-query@5.0.4': {}

  '@types/babel__core@7.20.5':
    dependencies:
      '@babel/parser': 7.28.0
      '@babel/types': 7.28.0
      '@types/babel__generator': 7.27.0
      '@types/babel__template': 7.4.4
      '@types/babel__traverse': 7.20.7

  '@types/babel__generator@7.27.0':
    dependencies:
      '@babel/types': 7.28.0

  '@types/babel__template@7.4.4':
    dependencies:
      '@babel/parser': 7.28.0
      '@babel/types': 7.28.0

  '@types/babel__traverse@7.20.7':
    dependencies:
      '@babel/types': 7.28.0

  '@types/busboy@1.5.4':
    dependencies:
      '@types/node': 22.5.4

  '@types/chai@5.2.2':
    dependencies:
      '@types/deep-eql': 4.0.2

  '@types/debug@4.1.12':
    dependencies:
      '@types/ms': 2.1.0

  '@types/deep-eql@4.0.2': {}

  '@types/escape-html@1.0.4': {}

  '@types/estree-jsx@1.0.5':
    dependencies:
      '@types/estree': 1.0.8

  '@types/estree@1.0.8': {}

  '@types/hast@3.0.4':
    dependencies:
      '@types/unist': 3.0.3

  '@types/json-schema@7.0.15': {}

  '@types/json5@0.0.29': {}

  '@types/jsonwebtoken@9.0.10':
    dependencies:
      '@types/ms': 2.1.0
      '@types/node': 22.5.4

  '@types/lodash@4.17.20': {}

  '@types/mdast@4.0.4':
    dependencies:
      '@types/unist': 3.0.3

  '@types/ms@2.1.0': {}

  '@types/node-fetch@2.6.12':
    dependencies:
      '@types/node': 22.5.4
      form-data: 4.0.4

  '@types/node@22.16.5':
    dependencies:
      undici-types: 6.21.0

  '@types/node@22.5.4':
    dependencies:
      undici-types: 6.19.8

  '@types/parse-json@4.0.2': {}

  '@types/prismjs@1.26.5': {}

  '@types/react-dom@19.1.2(@types/react@19.1.0)':
    dependencies:
      '@types/react': 19.1.0

  '@types/react-transition-group@4.4.12(@types/react@19.1.0)':
    dependencies:
      '@types/react': 19.1.0

  '@types/react@19.1.0':
    dependencies:
      csstype: 3.1.3

  '@types/unist@2.0.11': {}

  '@types/unist@3.0.3': {}

  '@types/uuid@10.0.0': {}

  '@types/uuid@9.0.8': {}

  '@types/webidl-conversions@7.0.3': {}

  '@types/whatwg-url@11.0.5':
    dependencies:
      '@types/webidl-conversions': 7.0.3

  '@typescript-eslint/eslint-plugin@8.35.1(@typescript-eslint/parser@8.35.1(eslint@9.30.1(jiti@1.21.7))(typescript@5.7.3))(eslint@9.30.1(jiti@1.21.7))(typescript@5.7.3)':
    dependencies:
      '@eslint-community/regexpp': 4.12.1
      '@typescript-eslint/parser': 8.35.1(eslint@9.30.1(jiti@1.21.7))(typescript@5.7.3)
      '@typescript-eslint/scope-manager': 8.35.1
      '@typescript-eslint/type-utils': 8.35.1(eslint@9.30.1(jiti@1.21.7))(typescript@5.7.3)
      '@typescript-eslint/utils': 8.35.1(eslint@9.30.1(jiti@1.21.7))(typescript@5.7.3)
      '@typescript-eslint/visitor-keys': 8.35.1
      eslint: 9.30.1(jiti@1.21.7)
      graphemer: 1.4.0
      ignore: 7.0.5
      natural-compare: 1.4.0
      ts-api-utils: 2.1.0(typescript@5.7.3)
      typescript: 5.7.3
    transitivePeerDependencies:
      - supports-color

  '@typescript-eslint/parser@8.35.1(eslint@9.30.1(jiti@1.21.7))(typescript@5.7.3)':
    dependencies:
      '@typescript-eslint/scope-manager': 8.35.1
      '@typescript-eslint/types': 8.35.1
      '@typescript-eslint/typescript-estree': 8.35.1(typescript@5.7.3)
      '@typescript-eslint/visitor-keys': 8.35.1
      debug: 4.4.1
      eslint: 9.30.1(jiti@1.21.7)
      typescript: 5.7.3
    transitivePeerDependencies:
      - supports-color

  '@typescript-eslint/project-service@8.35.1(typescript@5.7.3)':
    dependencies:
      '@typescript-eslint/tsconfig-utils': 8.35.1(typescript@5.7.3)
      '@typescript-eslint/types': 8.35.1
      debug: 4.4.1
      typescript: 5.7.3
    transitivePeerDependencies:
      - supports-color

  '@typescript-eslint/scope-manager@8.35.1':
    dependencies:
      '@typescript-eslint/types': 8.35.1
      '@typescript-eslint/visitor-keys': 8.35.1

  '@typescript-eslint/tsconfig-utils@8.35.1(typescript@5.7.3)':
    dependencies:
      typescript: 5.7.3

  '@typescript-eslint/type-utils@8.35.1(eslint@9.30.1(jiti@1.21.7))(typescript@5.7.3)':
    dependencies:
      '@typescript-eslint/typescript-estree': 8.35.1(typescript@5.7.3)
      '@typescript-eslint/utils': 8.35.1(eslint@9.30.1(jiti@1.21.7))(typescript@5.7.3)
      debug: 4.4.1
      eslint: 9.30.1(jiti@1.21.7)
      ts-api-utils: 2.1.0(typescript@5.7.3)
      typescript: 5.7.3
    transitivePeerDependencies:
      - supports-color

  '@typescript-eslint/types@8.35.1': {}

  '@typescript-eslint/typescript-estree@8.35.1(typescript@5.7.3)':
    dependencies:
      '@typescript-eslint/project-service': 8.35.1(typescript@5.7.3)
      '@typescript-eslint/tsconfig-utils': 8.35.1(typescript@5.7.3)
      '@typescript-eslint/types': 8.35.1
      '@typescript-eslint/visitor-keys': 8.35.1
      debug: 4.4.1
      fast-glob: 3.3.3
      is-glob: 4.0.3
      minimatch: 9.0.5
      semver: 7.7.2
      ts-api-utils: 2.1.0(typescript@5.7.3)
      typescript: 5.7.3
    transitivePeerDependencies:
      - supports-color

  '@typescript-eslint/utils@8.35.1(eslint@9.30.1(jiti@1.21.7))(typescript@5.7.3)':
    dependencies:
      '@eslint-community/eslint-utils': 4.7.0(eslint@9.30.1(jiti@1.21.7))
      '@typescript-eslint/scope-manager': 8.35.1
      '@typescript-eslint/types': 8.35.1
      '@typescript-eslint/typescript-estree': 8.35.1(typescript@5.7.3)
      eslint: 9.30.1(jiti@1.21.7)
      typescript: 5.7.3
    transitivePeerDependencies:
      - supports-color

  '@typescript-eslint/visitor-keys@8.35.1':
    dependencies:
      '@typescript-eslint/types': 8.35.1
      eslint-visitor-keys: 4.2.1

  '@unrs/resolver-binding-android-arm-eabi@1.10.1':
    optional: true

  '@unrs/resolver-binding-android-arm64@1.10.1':
    optional: true

  '@unrs/resolver-binding-darwin-arm64@1.10.1':
    optional: true

  '@unrs/resolver-binding-darwin-x64@1.10.1':
    optional: true

  '@unrs/resolver-binding-freebsd-x64@1.10.1':
    optional: true

  '@unrs/resolver-binding-linux-arm-gnueabihf@1.10.1':
    optional: true

  '@unrs/resolver-binding-linux-arm-musleabihf@1.10.1':
    optional: true

  '@unrs/resolver-binding-linux-arm64-gnu@1.10.1':
    optional: true

  '@unrs/resolver-binding-linux-arm64-musl@1.10.1':
    optional: true

  '@unrs/resolver-binding-linux-ppc64-gnu@1.10.1':
    optional: true

  '@unrs/resolver-binding-linux-riscv64-gnu@1.10.1':
    optional: true

  '@unrs/resolver-binding-linux-riscv64-musl@1.10.1':
    optional: true

  '@unrs/resolver-binding-linux-s390x-gnu@1.10.1':
    optional: true

  '@unrs/resolver-binding-linux-x64-gnu@1.10.1':
    optional: true

  '@unrs/resolver-binding-linux-x64-musl@1.10.1':
    optional: true

  '@unrs/resolver-binding-wasm32-wasi@1.10.1':
    dependencies:
      '@napi-rs/wasm-runtime': 0.2.11
    optional: true

  '@unrs/resolver-binding-win32-arm64-msvc@1.10.1':
    optional: true

  '@unrs/resolver-binding-win32-ia32-msvc@1.10.1':
    optional: true

  '@unrs/resolver-binding-win32-x64-msvc@1.10.1':
    optional: true

  '@vitejs/plugin-react@4.5.2(vite@7.0.2(@types/node@22.5.4)(jiti@1.21.7)(sass@1.77.4)(tsx@4.19.2)(yaml@2.8.0))':
    dependencies:
      '@babel/core': 7.28.0
      '@babel/plugin-transform-react-jsx-self': 7.27.1(@babel/core@7.28.0)
      '@babel/plugin-transform-react-jsx-source': 7.27.1(@babel/core@7.28.0)
      '@rolldown/pluginutils': 1.0.0-beta.11
      '@types/babel__core': 7.20.5
      react-refresh: 0.17.0
      vite: 7.0.2(@types/node@22.5.4)(jiti@1.21.7)(sass@1.77.4)(tsx@4.19.2)(yaml@2.8.0)
    transitivePeerDependencies:
      - supports-color

  '@vitest/expect@3.2.3':
    dependencies:
      '@types/chai': 5.2.2
      '@vitest/spy': 3.2.3
      '@vitest/utils': 3.2.3
      chai: 5.2.0
      tinyrainbow: 2.0.0

  '@vitest/mocker@3.2.3(vite@7.0.2(@types/node@22.5.4)(jiti@1.21.7)(sass@1.77.4)(tsx@4.19.2)(yaml@2.8.0))':
    dependencies:
      '@vitest/spy': 3.2.3
      estree-walker: 3.0.3
      magic-string: 0.30.17
    optionalDependencies:
      vite: 7.0.2(@types/node@22.5.4)(jiti@1.21.7)(sass@1.77.4)(tsx@4.19.2)(yaml@2.8.0)

  '@vitest/pretty-format@3.2.3':
    dependencies:
      tinyrainbow: 2.0.0

  '@vitest/pretty-format@3.2.4':
    dependencies:
      tinyrainbow: 2.0.0

  '@vitest/runner@3.2.3':
    dependencies:
      '@vitest/utils': 3.2.3
      pathe: 2.0.3
      strip-literal: 3.0.0

  '@vitest/snapshot@3.2.3':
    dependencies:
      '@vitest/pretty-format': 3.2.3
      magic-string: 0.30.17
      pathe: 2.0.3

  '@vitest/spy@3.2.3':
    dependencies:
      tinyspy: 4.0.3

  '@vitest/ui@3.2.4(vitest@3.2.3)':
    dependencies:
      '@vitest/utils': 3.2.4
      fflate: 0.8.2
      flatted: 3.3.3
      pathe: 2.0.3
      sirv: 3.0.1
      tinyglobby: 0.2.14
      tinyrainbow: 2.0.0
      vitest: 3.2.3(@types/debug@4.1.12)(@types/node@22.5.4)(@vitest/ui@3.2.4)(jiti@1.21.7)(jsdom@26.1.0)(sass@1.77.4)(tsx@4.19.2)(yaml@2.8.0)

  '@vitest/utils@3.2.3':
    dependencies:
      '@vitest/pretty-format': 3.2.3
      loupe: 3.1.4
      tinyrainbow: 2.0.0

<<<<<<< HEAD
  '@vitest/utils@3.2.4':
    dependencies:
      '@vitest/pretty-format': 3.2.4
      loupe: 3.1.4
      tinyrainbow: 2.0.0
=======
  '@zxcvbn-ts/core@3.0.4':
    dependencies:
      fastest-levenshtein: 1.0.16

  '@zxcvbn-ts/language-common@3.0.4': {}
>>>>>>> 1f2d01a5

  acorn-jsx@5.3.2(acorn@8.15.0):
    dependencies:
      acorn: 8.15.0

  acorn@8.12.1: {}

  acorn@8.15.0: {}

  agent-base@7.1.3: {}

  ajv@6.12.6:
    dependencies:
      fast-deep-equal: 3.1.3
      fast-json-stable-stringify: 2.1.0
      json-schema-traverse: 0.4.1
      uri-js: 4.4.1

  ajv@8.17.1:
    dependencies:
      fast-deep-equal: 3.1.3
      fast-uri: 3.0.6
      json-schema-traverse: 1.0.0
      require-from-string: 2.0.2

  amazon-cognito-identity-js@6.3.15:
    dependencies:
      '@aws-crypto/sha256-js': 1.2.2
      buffer: 4.9.2
      fast-base64-decode: 1.0.0
      isomorphic-unfetch: 3.1.0
      js-cookie: 2.2.1
    transitivePeerDependencies:
      - encoding

  ansi-regex@5.0.1: {}

  ansi-regex@6.1.0: {}

  ansi-styles@4.3.0:
    dependencies:
      color-convert: 2.0.1

  ansi-styles@5.2.0: {}

  ansi-styles@6.2.1: {}

  any-promise@1.3.0: {}

  anymatch@3.1.3:
    dependencies:
      normalize-path: 3.0.0
      picomatch: 2.3.1

  arg@5.0.2: {}

  argparse@2.0.1: {}

  aria-hidden@1.2.6:
    dependencies:
      tslib: 2.8.1

  aria-query@5.3.0:
    dependencies:
      dequal: 2.0.3

  aria-query@5.3.2: {}

  array-buffer-byte-length@1.0.2:
    dependencies:
      call-bound: 1.0.4
      is-array-buffer: 3.0.5

  array-includes@3.1.9:
    dependencies:
      call-bind: 1.0.8
      call-bound: 1.0.4
      define-properties: 1.2.1
      es-abstract: 1.24.0
      es-object-atoms: 1.1.1
      get-intrinsic: 1.3.0
      is-string: 1.1.1
      math-intrinsics: 1.1.0

  array.prototype.findlast@1.2.5:
    dependencies:
      call-bind: 1.0.8
      define-properties: 1.2.1
      es-abstract: 1.24.0
      es-errors: 1.3.0
      es-object-atoms: 1.1.1
      es-shim-unscopables: 1.1.0

  array.prototype.findlastindex@1.2.6:
    dependencies:
      call-bind: 1.0.8
      call-bound: 1.0.4
      define-properties: 1.2.1
      es-abstract: 1.24.0
      es-errors: 1.3.0
      es-object-atoms: 1.1.1
      es-shim-unscopables: 1.1.0

  array.prototype.flat@1.3.3:
    dependencies:
      call-bind: 1.0.8
      define-properties: 1.2.1
      es-abstract: 1.24.0
      es-shim-unscopables: 1.1.0

  array.prototype.flatmap@1.3.3:
    dependencies:
      call-bind: 1.0.8
      define-properties: 1.2.1
      es-abstract: 1.24.0
      es-shim-unscopables: 1.1.0

  array.prototype.tosorted@1.1.4:
    dependencies:
      call-bind: 1.0.8
      define-properties: 1.2.1
      es-abstract: 1.24.0
      es-errors: 1.3.0
      es-shim-unscopables: 1.1.0

  arraybuffer.prototype.slice@1.0.4:
    dependencies:
      array-buffer-byte-length: 1.0.2
      call-bind: 1.0.8
      define-properties: 1.2.1
      es-abstract: 1.24.0
      es-errors: 1.3.0
      get-intrinsic: 1.3.0
      is-array-buffer: 3.0.5

  asn1js@3.0.6:
    dependencies:
      pvtsutils: 1.3.6
      pvutils: 1.1.3
      tslib: 2.8.1

  assertion-error@2.0.1: {}

  ast-types-flow@0.0.8: {}

  async-function@1.0.0: {}

  asynckit@0.4.0: {}

  atomic-sleep@1.0.0: {}

  autoprefixer@10.4.21(postcss@8.5.6):
    dependencies:
      browserslist: 4.25.1
      caniuse-lite: 1.0.30001726
      fraction.js: 4.3.7
      normalize-range: 0.1.2
      picocolors: 1.1.1
      postcss: 8.5.6
      postcss-value-parser: 4.2.0

  available-typed-arrays@1.0.7:
    dependencies:
      possible-typed-array-names: 1.1.0

  axe-core@4.10.3: {}

  axios@1.10.0:
    dependencies:
      follow-redirects: 1.15.9
      form-data: 4.0.4
      proxy-from-env: 1.1.0
    transitivePeerDependencies:
      - debug

  axobject-query@4.1.0: {}

  b4a@1.6.7: {}

  babel-plugin-macros@3.1.0:
    dependencies:
      '@babel/runtime': 7.27.6
      cosmiconfig: 7.1.0
      resolve: 1.22.10

  balanced-match@1.0.2: {}

  bare-events@2.5.4:
    optional: true

  bare-fs@4.1.6:
    dependencies:
      bare-events: 2.5.4
      bare-path: 3.0.0
      bare-stream: 2.6.5(bare-events@2.5.4)
    optional: true

  bare-os@3.6.1:
    optional: true

  bare-path@3.0.0:
    dependencies:
      bare-os: 3.6.1
    optional: true

  bare-stream@2.6.5(bare-events@2.5.4):
    dependencies:
      streamx: 2.22.1
    optionalDependencies:
      bare-events: 2.5.4
    optional: true

  base64-js@1.5.1: {}

  better-auth-harmony@1.2.5(better-auth@1.3.4(react-dom@19.1.0(react@19.1.0))(react@19.1.0)):
    dependencies:
      better-auth: 1.3.4(react-dom@19.1.0(react@19.1.0))(react@19.1.0)
      libphonenumber-js: 1.12.10
      mailchecker: 6.0.17
      validator: 13.15.15

  better-auth@1.3.4(react-dom@19.1.0(react@19.1.0))(react@19.1.0):
    dependencies:
      '@better-auth/utils': 0.2.5
      '@better-fetch/fetch': 1.1.18
      '@noble/ciphers': 0.6.0
      '@noble/hashes': 1.8.0
      '@simplewebauthn/browser': 13.1.2
      '@simplewebauthn/server': 13.1.2
      better-call: 1.0.12
      defu: 6.1.4
      jose: 5.9.6
      kysely: 0.28.3
      nanostores: 0.11.4
      zod: 4.0.10
    optionalDependencies:
      react: 19.1.0
      react-dom: 19.1.0(react@19.1.0)

  better-call@1.0.12:
    dependencies:
      '@better-fetch/fetch': 1.1.18
      rou3: 0.5.1
      set-cookie-parser: 2.7.1
      uncrypto: 0.1.3

  binary-extensions@2.3.0: {}

  bl@4.1.0:
    dependencies:
      buffer: 5.7.1
      inherits: 2.0.4
      readable-stream: 3.6.2

  body-scroll-lock@4.0.0-beta.0: {}

  bowser@2.11.0: {}

  brace-expansion@1.1.12:
    dependencies:
      balanced-match: 1.0.2
      concat-map: 0.0.1

  brace-expansion@2.0.2:
    dependencies:
      balanced-match: 1.0.2

  braces@3.0.3:
    dependencies:
      fill-range: 7.1.1

  browser-tabs-lock@1.3.0:
    dependencies:
      lodash: 4.17.21

  browserslist@4.25.1:
    dependencies:
      caniuse-lite: 1.0.30001726
      electron-to-chromium: 1.5.179
      node-releases: 2.0.19
      update-browserslist-db: 1.1.3(browserslist@4.25.1)

  bson-objectid@2.0.4: {}

  bson@6.10.4: {}

  buffer-equal-constant-time@1.0.1: {}

  buffer@4.9.2:
    dependencies:
      base64-js: 1.5.1
      ieee754: 1.2.1
      isarray: 1.0.0

  buffer@5.6.0:
    dependencies:
      base64-js: 1.5.1
      ieee754: 1.2.1

  buffer@5.7.1:
    dependencies:
      base64-js: 1.5.1
      ieee754: 1.2.1

  busboy@1.6.0:
    dependencies:
      streamsearch: 1.1.0

  cac@6.7.14: {}

  call-bind-apply-helpers@1.0.2:
    dependencies:
      es-errors: 1.3.0
      function-bind: 1.1.2

  call-bind@1.0.8:
    dependencies:
      call-bind-apply-helpers: 1.0.2
      es-define-property: 1.0.1
      get-intrinsic: 1.3.0
      set-function-length: 1.2.2

  call-bound@1.0.4:
    dependencies:
      call-bind-apply-helpers: 1.0.2
      get-intrinsic: 1.3.0

  callsites@3.1.0: {}

  camelcase-css@2.0.1: {}

  caniuse-lite@1.0.30001726: {}

  ccount@2.0.1: {}

  chai@5.2.0:
    dependencies:
      assertion-error: 2.0.1
      check-error: 2.1.1
      deep-eql: 5.0.2
      loupe: 3.1.4
      pathval: 2.0.1

  chalk@4.1.2:
    dependencies:
      ansi-styles: 4.3.0
      supports-color: 7.2.0

<<<<<<< HEAD
  chalk@5.4.1: {}
=======
  change-case@5.4.4: {}
>>>>>>> 1f2d01a5

  character-entities-html4@2.1.0: {}

  character-entities-legacy@3.0.0: {}

  character-entities@2.0.2: {}

  character-reference-invalid@2.0.1: {}

  charenc@0.0.2: {}

  check-error@2.1.1: {}

  chokidar@3.6.0:
    dependencies:
      anymatch: 3.1.3
      braces: 3.0.3
      glob-parent: 5.1.2
      is-binary-path: 2.1.0
      is-glob: 4.0.3
      normalize-path: 3.0.0
      readdirp: 3.6.0
    optionalDependencies:
      fsevents: 2.3.3

  chownr@1.1.4: {}

  ci-info@4.2.0: {}

  class-variance-authority@0.7.1:
    dependencies:
      clsx: 2.1.1

  cli-cursor@5.0.0:
    dependencies:
      restore-cursor: 5.1.0

  cli-spinners@2.9.2: {}

  client-only@0.0.1: {}

  cliui@7.0.4:
    dependencies:
      string-width: 4.2.3
      strip-ansi: 6.0.1
      wrap-ansi: 7.0.0

  clsx@1.2.1: {}

  clsx@2.1.1: {}

  color-convert@2.0.1:
    dependencies:
      color-name: 1.1.4

  color-name@1.1.4: {}

  color-string@1.9.1:
    dependencies:
      color-name: 1.1.4
      simple-swizzle: 0.2.2

  color@4.2.3:
    dependencies:
      color-convert: 2.0.1
      color-string: 1.9.1

  colorette@2.0.20: {}

  combined-stream@1.0.8:
    dependencies:
      delayed-stream: 1.0.0

<<<<<<< HEAD
  commander@14.0.0: {}

=======
>>>>>>> 1f2d01a5
  commander@2.20.3: {}

  commander@4.1.1: {}

  concat-map@0.0.1: {}

  console-table-printer@2.12.1:
    dependencies:
      simple-wcswidth: 1.1.2

  convert-source-map@1.9.0: {}

  convert-source-map@2.0.0: {}

  cookie-es@1.2.2: {}

  cookie@1.0.2: {}

  copy-to-clipboard@3.3.3:
    dependencies:
      toggle-selection: 1.0.6

  copyfiles@2.4.1:
    dependencies:
      glob: 7.2.3
      minimatch: 3.1.2
      mkdirp: 1.0.4
      noms: 0.0.0
      through2: 2.0.5
      untildify: 4.0.0
      yargs: 16.2.0

  core-js@3.41.0: {}

  core-util-is@1.0.3: {}

  cosmiconfig@7.1.0:
    dependencies:
      '@types/parse-json': 4.0.2
      import-fresh: 3.3.1
      parse-json: 5.2.0
      path-type: 4.0.0
      yaml: 1.10.2

  croner@9.0.0: {}

  cross-env@7.0.3:
    dependencies:
      cross-spawn: 7.0.6

  cross-spawn@7.0.6:
    dependencies:
      path-key: 3.1.1
      shebang-command: 2.0.0
      which: 2.0.2

  crossws@0.3.5:
    dependencies:
      uncrypto: 0.1.3

  crypt@0.0.2: {}

  crypto-js@4.2.0: {}

  cssesc@3.0.0: {}

  cssfilter@0.0.10: {}

  cssstyle@4.6.0:
    dependencies:
      '@asamuzakjp/css-color': 3.2.0
      rrweb-cssom: 0.8.0

  csstype@3.1.3: {}

  damerau-levenshtein@1.0.8: {}

  data-urls@5.0.0:
    dependencies:
      whatwg-mimetype: 4.0.0
      whatwg-url: 14.2.0

  data-view-buffer@1.0.2:
    dependencies:
      call-bound: 1.0.4
      es-errors: 1.3.0
      is-data-view: 1.0.2

  data-view-byte-length@1.0.2:
    dependencies:
      call-bound: 1.0.4
      es-errors: 1.3.0
      is-data-view: 1.0.2

  data-view-byte-offset@1.0.1:
    dependencies:
      call-bound: 1.0.4
      es-errors: 1.3.0
      is-data-view: 1.0.2

  dataloader@2.2.3: {}

  date-fns@3.6.0: {}

  date-fns@4.1.0: {}

  dateformat@4.6.3: {}

  debug@3.2.7:
    dependencies:
      ms: 2.1.3

  debug@4.4.1:
    dependencies:
      ms: 2.1.3

  decimal.js@10.5.0: {}

  decode-formdata@0.9.0: {}

  decode-named-character-reference@1.2.0:
    dependencies:
      character-entities: 2.0.2

  decompress-response@6.0.0:
    dependencies:
      mimic-response: 3.1.0

  deep-eql@5.0.2: {}

  deep-extend@0.6.0: {}

  deep-is@0.1.4: {}

  deepmerge@4.3.1: {}

  define-data-property@1.1.4:
    dependencies:
      es-define-property: 1.0.1
      es-errors: 1.3.0
      gopd: 1.2.0

  define-properties@1.2.1:
    dependencies:
      define-data-property: 1.1.4
      has-property-descriptors: 1.0.2
      object-keys: 1.1.1

<<<<<<< HEAD
=======
  defu@6.1.4: {}

>>>>>>> 1f2d01a5
  delayed-stream@1.0.0: {}

  dequal@2.0.3: {}

  destr@2.0.5: {}

  detect-europe-js@0.1.2: {}

  detect-libc@2.0.4: {}

  detect-node-es@1.1.0: {}

  devalue@5.1.1: {}

  devlop@1.1.0:
    dependencies:
      dequal: 2.0.3

  didyoumean@1.2.2: {}

  dlv@1.1.3: {}

  doctrine@2.1.0:
    dependencies:
      esutils: 2.0.3

  dom-accessibility-api@0.5.16: {}

  dom-helpers@5.2.1:
    dependencies:
      '@babel/runtime': 7.27.6
      csstype: 3.1.3

  dom-serializer@2.0.0:
    dependencies:
      domelementtype: 2.3.0
      domhandler: 5.0.3
      entities: 4.5.0

  domelementtype@2.3.0: {}

  domhandler@5.0.3:
    dependencies:
      domelementtype: 2.3.0

  domutils@3.2.2:
    dependencies:
      dom-serializer: 2.0.0
      domelementtype: 2.3.0
      domhandler: 5.0.3

  dot-case@3.0.4:
    dependencies:
      no-case: 3.0.4
      tslib: 2.8.1

  dotenv@16.4.7: {}

  dotenv@17.2.0: {}

  dunder-proto@1.0.1:
    dependencies:
      call-bind-apply-helpers: 1.0.2
      es-errors: 1.3.0
      gopd: 1.2.0

  eastasianwidth@0.2.0: {}

  ecdsa-sig-formatter@1.0.11:
    dependencies:
      safe-buffer: 5.2.1

  electron-to-chromium@1.5.179: {}

  emoji-regex@10.4.0: {}

  emoji-regex@8.0.0: {}

  emoji-regex@9.2.2: {}

  end-of-stream@1.4.5:
    dependencies:
      once: 1.4.0

  entities@4.5.0: {}

  entities@6.0.1: {}

  error-ex@1.3.2:
    dependencies:
      is-arrayish: 0.2.1

  es-abstract@1.24.0:
    dependencies:
      array-buffer-byte-length: 1.0.2
      arraybuffer.prototype.slice: 1.0.4
      available-typed-arrays: 1.0.7
      call-bind: 1.0.8
      call-bound: 1.0.4
      data-view-buffer: 1.0.2
      data-view-byte-length: 1.0.2
      data-view-byte-offset: 1.0.1
      es-define-property: 1.0.1
      es-errors: 1.3.0
      es-object-atoms: 1.1.1
      es-set-tostringtag: 2.1.0
      es-to-primitive: 1.3.0
      function.prototype.name: 1.1.8
      get-intrinsic: 1.3.0
      get-proto: 1.0.1
      get-symbol-description: 1.1.0
      globalthis: 1.0.4
      gopd: 1.2.0
      has-property-descriptors: 1.0.2
      has-proto: 1.2.0
      has-symbols: 1.1.0
      hasown: 2.0.2
      internal-slot: 1.1.0
      is-array-buffer: 3.0.5
      is-callable: 1.2.7
      is-data-view: 1.0.2
      is-negative-zero: 2.0.3
      is-regex: 1.2.1
      is-set: 2.0.3
      is-shared-array-buffer: 1.0.4
      is-string: 1.1.1
      is-typed-array: 1.1.15
      is-weakref: 1.1.1
      math-intrinsics: 1.1.0
      object-inspect: 1.13.4
      object-keys: 1.1.1
      object.assign: 4.1.7
      own-keys: 1.0.1
      regexp.prototype.flags: 1.5.4
      safe-array-concat: 1.1.3
      safe-push-apply: 1.0.0
      safe-regex-test: 1.1.0
      set-proto: 1.0.0
      stop-iteration-iterator: 1.1.0
      string.prototype.trim: 1.2.10
      string.prototype.trimend: 1.0.9
      string.prototype.trimstart: 1.0.8
      typed-array-buffer: 1.0.3
      typed-array-byte-length: 1.0.3
      typed-array-byte-offset: 1.0.4
      typed-array-length: 1.0.7
      unbox-primitive: 1.1.0
      which-typed-array: 1.1.19

  es-define-property@1.0.1: {}

  es-errors@1.3.0: {}

  es-iterator-helpers@1.2.1:
    dependencies:
      call-bind: 1.0.8
      call-bound: 1.0.4
      define-properties: 1.2.1
      es-abstract: 1.24.0
      es-errors: 1.3.0
      es-set-tostringtag: 2.1.0
      function-bind: 1.1.2
      get-intrinsic: 1.3.0
      globalthis: 1.0.4
      gopd: 1.2.0
      has-property-descriptors: 1.0.2
      has-proto: 1.2.0
      has-symbols: 1.1.0
      internal-slot: 1.1.0
      iterator.prototype: 1.1.5
      safe-array-concat: 1.1.3

  es-module-lexer@1.7.0: {}

  es-object-atoms@1.1.1:
    dependencies:
      es-errors: 1.3.0

  es-set-tostringtag@2.1.0:
    dependencies:
      es-errors: 1.3.0
      get-intrinsic: 1.3.0
      has-tostringtag: 1.0.2
      hasown: 2.0.2

  es-shim-unscopables@1.1.0:
    dependencies:
      hasown: 2.0.2

  es-to-primitive@1.3.0:
    dependencies:
      is-callable: 1.2.7
      is-date-object: 1.1.0
      is-symbol: 1.1.1

  es6-promise@4.2.8: {}

  esbuild@0.23.1:
    optionalDependencies:
      '@esbuild/aix-ppc64': 0.23.1
      '@esbuild/android-arm': 0.23.1
      '@esbuild/android-arm64': 0.23.1
      '@esbuild/android-x64': 0.23.1
      '@esbuild/darwin-arm64': 0.23.1
      '@esbuild/darwin-x64': 0.23.1
      '@esbuild/freebsd-arm64': 0.23.1
      '@esbuild/freebsd-x64': 0.23.1
      '@esbuild/linux-arm': 0.23.1
      '@esbuild/linux-arm64': 0.23.1
      '@esbuild/linux-ia32': 0.23.1
      '@esbuild/linux-loong64': 0.23.1
      '@esbuild/linux-mips64el': 0.23.1
      '@esbuild/linux-ppc64': 0.23.1
      '@esbuild/linux-riscv64': 0.23.1
      '@esbuild/linux-s390x': 0.23.1
      '@esbuild/linux-x64': 0.23.1
      '@esbuild/netbsd-x64': 0.23.1
      '@esbuild/openbsd-arm64': 0.23.1
      '@esbuild/openbsd-x64': 0.23.1
      '@esbuild/sunos-x64': 0.23.1
      '@esbuild/win32-arm64': 0.23.1
      '@esbuild/win32-ia32': 0.23.1
      '@esbuild/win32-x64': 0.23.1

  esbuild@0.25.5:
    optionalDependencies:
      '@esbuild/aix-ppc64': 0.25.5
      '@esbuild/android-arm': 0.25.5
      '@esbuild/android-arm64': 0.25.5
      '@esbuild/android-x64': 0.25.5
      '@esbuild/darwin-arm64': 0.25.5
      '@esbuild/darwin-x64': 0.25.5
      '@esbuild/freebsd-arm64': 0.25.5
      '@esbuild/freebsd-x64': 0.25.5
      '@esbuild/linux-arm': 0.25.5
      '@esbuild/linux-arm64': 0.25.5
      '@esbuild/linux-ia32': 0.25.5
      '@esbuild/linux-loong64': 0.25.5
      '@esbuild/linux-mips64el': 0.25.5
      '@esbuild/linux-ppc64': 0.25.5
      '@esbuild/linux-riscv64': 0.25.5
      '@esbuild/linux-s390x': 0.25.5
      '@esbuild/linux-x64': 0.25.5
      '@esbuild/netbsd-arm64': 0.25.5
      '@esbuild/netbsd-x64': 0.25.5
      '@esbuild/openbsd-arm64': 0.25.5
      '@esbuild/openbsd-x64': 0.25.5
      '@esbuild/sunos-x64': 0.25.5
      '@esbuild/win32-arm64': 0.25.5
      '@esbuild/win32-ia32': 0.25.5
      '@esbuild/win32-x64': 0.25.5

  escalade@3.2.0: {}

  escape-html@1.0.3: {}

  escape-string-regexp@4.0.0: {}

  eslint-config-next@15.3.0(eslint@9.30.1(jiti@1.21.7))(typescript@5.7.3):
    dependencies:
      '@next/eslint-plugin-next': 15.3.0
      '@rushstack/eslint-patch': 1.12.0
      '@typescript-eslint/eslint-plugin': 8.35.1(@typescript-eslint/parser@8.35.1(eslint@9.30.1(jiti@1.21.7))(typescript@5.7.3))(eslint@9.30.1(jiti@1.21.7))(typescript@5.7.3)
      '@typescript-eslint/parser': 8.35.1(eslint@9.30.1(jiti@1.21.7))(typescript@5.7.3)
      eslint: 9.30.1(jiti@1.21.7)
      eslint-import-resolver-node: 0.3.9
      eslint-import-resolver-typescript: 3.10.1(eslint-plugin-import@2.32.0)(eslint@9.30.1(jiti@1.21.7))
      eslint-plugin-import: 2.32.0(@typescript-eslint/parser@8.35.1(eslint@9.30.1(jiti@1.21.7))(typescript@5.7.3))(eslint-import-resolver-typescript@3.10.1)(eslint@9.30.1(jiti@1.21.7))
      eslint-plugin-jsx-a11y: 6.10.2(eslint@9.30.1(jiti@1.21.7))
      eslint-plugin-react: 7.37.5(eslint@9.30.1(jiti@1.21.7))
      eslint-plugin-react-hooks: 5.2.0(eslint@9.30.1(jiti@1.21.7))
    optionalDependencies:
      typescript: 5.7.3
    transitivePeerDependencies:
      - eslint-import-resolver-webpack
      - eslint-plugin-import-x
      - supports-color

  eslint-import-resolver-node@0.3.9:
    dependencies:
      debug: 3.2.7
      is-core-module: 2.16.1
      resolve: 1.22.10
    transitivePeerDependencies:
      - supports-color

  eslint-import-resolver-typescript@3.10.1(eslint-plugin-import@2.32.0)(eslint@9.30.1(jiti@1.21.7)):
    dependencies:
      '@nolyfill/is-core-module': 1.0.39
      debug: 4.4.1
      eslint: 9.30.1(jiti@1.21.7)
      get-tsconfig: 4.10.1
      is-bun-module: 2.0.0
      stable-hash: 0.0.5
      tinyglobby: 0.2.14
      unrs-resolver: 1.10.1
    optionalDependencies:
      eslint-plugin-import: 2.32.0(@typescript-eslint/parser@8.35.1(eslint@9.30.1(jiti@1.21.7))(typescript@5.7.3))(eslint-import-resolver-typescript@3.10.1)(eslint@9.30.1(jiti@1.21.7))
    transitivePeerDependencies:
      - supports-color

  eslint-module-utils@2.12.1(@typescript-eslint/parser@8.35.1(eslint@9.30.1(jiti@1.21.7))(typescript@5.7.3))(eslint-import-resolver-node@0.3.9)(eslint-import-resolver-typescript@3.10.1)(eslint@9.30.1(jiti@1.21.7)):
    dependencies:
      debug: 3.2.7
    optionalDependencies:
      '@typescript-eslint/parser': 8.35.1(eslint@9.30.1(jiti@1.21.7))(typescript@5.7.3)
      eslint: 9.30.1(jiti@1.21.7)
      eslint-import-resolver-node: 0.3.9
      eslint-import-resolver-typescript: 3.10.1(eslint-plugin-import@2.32.0)(eslint@9.30.1(jiti@1.21.7))
    transitivePeerDependencies:
      - supports-color

  eslint-plugin-import@2.32.0(@typescript-eslint/parser@8.35.1(eslint@9.30.1(jiti@1.21.7))(typescript@5.7.3))(eslint-import-resolver-typescript@3.10.1)(eslint@9.30.1(jiti@1.21.7)):
    dependencies:
      '@rtsao/scc': 1.1.0
      array-includes: 3.1.9
      array.prototype.findlastindex: 1.2.6
      array.prototype.flat: 1.3.3
      array.prototype.flatmap: 1.3.3
      debug: 3.2.7
      doctrine: 2.1.0
      eslint: 9.30.1(jiti@1.21.7)
      eslint-import-resolver-node: 0.3.9
      eslint-module-utils: 2.12.1(@typescript-eslint/parser@8.35.1(eslint@9.30.1(jiti@1.21.7))(typescript@5.7.3))(eslint-import-resolver-node@0.3.9)(eslint-import-resolver-typescript@3.10.1)(eslint@9.30.1(jiti@1.21.7))
      hasown: 2.0.2
      is-core-module: 2.16.1
      is-glob: 4.0.3
      minimatch: 3.1.2
      object.fromentries: 2.0.8
      object.groupby: 1.0.3
      object.values: 1.2.1
      semver: 6.3.1
      string.prototype.trimend: 1.0.9
      tsconfig-paths: 3.15.0
    optionalDependencies:
      '@typescript-eslint/parser': 8.35.1(eslint@9.30.1(jiti@1.21.7))(typescript@5.7.3)
    transitivePeerDependencies:
      - eslint-import-resolver-typescript
      - eslint-import-resolver-webpack
      - supports-color

  eslint-plugin-jsx-a11y@6.10.2(eslint@9.30.1(jiti@1.21.7)):
    dependencies:
      aria-query: 5.3.2
      array-includes: 3.1.9
      array.prototype.flatmap: 1.3.3
      ast-types-flow: 0.0.8
      axe-core: 4.10.3
      axobject-query: 4.1.0
      damerau-levenshtein: 1.0.8
      emoji-regex: 9.2.2
      eslint: 9.30.1(jiti@1.21.7)
      hasown: 2.0.2
      jsx-ast-utils: 3.3.5
      language-tags: 1.0.9
      minimatch: 3.1.2
      object.fromentries: 2.0.8
      safe-regex-test: 1.1.0
      string.prototype.includes: 2.0.1

  eslint-plugin-react-hooks@5.2.0(eslint@9.30.1(jiti@1.21.7)):
    dependencies:
      eslint: 9.30.1(jiti@1.21.7)

  eslint-plugin-react@7.37.5(eslint@9.30.1(jiti@1.21.7)):
    dependencies:
      array-includes: 3.1.9
      array.prototype.findlast: 1.2.5
      array.prototype.flatmap: 1.3.3
      array.prototype.tosorted: 1.1.4
      doctrine: 2.1.0
      es-iterator-helpers: 1.2.1
      eslint: 9.30.1(jiti@1.21.7)
      estraverse: 5.3.0
      hasown: 2.0.2
      jsx-ast-utils: 3.3.5
      minimatch: 3.1.2
      object.entries: 1.1.9
      object.fromentries: 2.0.8
      object.values: 1.2.1
      prop-types: 15.8.1
      resolve: 2.0.0-next.5
      semver: 6.3.1
      string.prototype.matchall: 4.0.12
      string.prototype.repeat: 1.0.0

  eslint-scope@8.4.0:
    dependencies:
      esrecurse: 4.3.0
      estraverse: 5.3.0

  eslint-visitor-keys@3.4.3: {}

  eslint-visitor-keys@4.2.1: {}

  eslint@9.30.1(jiti@1.21.7):
    dependencies:
      '@eslint-community/eslint-utils': 4.7.0(eslint@9.30.1(jiti@1.21.7))
      '@eslint-community/regexpp': 4.12.1
      '@eslint/config-array': 0.21.0
      '@eslint/config-helpers': 0.3.0
      '@eslint/core': 0.14.0
      '@eslint/eslintrc': 3.3.1
      '@eslint/js': 9.30.1
      '@eslint/plugin-kit': 0.3.3
      '@humanfs/node': 0.16.6
      '@humanwhocodes/module-importer': 1.0.1
      '@humanwhocodes/retry': 0.4.3
      '@types/estree': 1.0.8
      '@types/json-schema': 7.0.15
      ajv: 6.12.6
      chalk: 4.1.2
      cross-spawn: 7.0.6
      debug: 4.4.1
      escape-string-regexp: 4.0.0
      eslint-scope: 8.4.0
      eslint-visitor-keys: 4.2.1
      espree: 10.4.0
      esquery: 1.6.0
      esutils: 2.0.3
      fast-deep-equal: 3.1.3
      file-entry-cache: 8.0.0
      find-up: 5.0.0
      glob-parent: 6.0.2
      ignore: 5.3.2
      imurmurhash: 0.1.4
      is-glob: 4.0.3
      json-stable-stringify-without-jsonify: 1.0.1
      lodash.merge: 4.6.2
      minimatch: 3.1.2
      natural-compare: 1.4.0
      optionator: 0.9.4
    optionalDependencies:
      jiti: 1.21.7
    transitivePeerDependencies:
      - supports-color

  espree@10.4.0:
    dependencies:
      acorn: 8.15.0
      acorn-jsx: 5.3.2(acorn@8.15.0)
      eslint-visitor-keys: 4.2.1

  esquery@1.6.0:
    dependencies:
      estraverse: 5.3.0

  esrecurse@4.3.0:
    dependencies:
      estraverse: 5.3.0

  estraverse@5.3.0: {}

  estree-util-is-identifier-name@3.0.0: {}

  estree-util-visit@2.0.0:
    dependencies:
      '@types/estree-jsx': 1.0.5
      '@types/unist': 3.0.3

  estree-walker@3.0.3:
    dependencies:
      '@types/estree': 1.0.8

  esutils@2.0.3: {}

  eventemitter3@5.0.1: {}

  events@3.3.0: {}

  expand-template@2.0.3: {}

  expect-type@1.2.1: {}

  fast-base64-decode@1.0.0: {}

  fast-copy@3.0.2: {}

  fast-deep-equal@2.0.1: {}

  fast-deep-equal@3.1.3: {}

  fast-fifo@1.3.2: {}

  fast-glob@3.3.1:
    dependencies:
      '@nodelib/fs.stat': 2.0.5
      '@nodelib/fs.walk': 1.2.8
      glob-parent: 5.1.2
      merge2: 1.4.1
      micromatch: 4.0.8

  fast-glob@3.3.3:
    dependencies:
      '@nodelib/fs.stat': 2.0.5
      '@nodelib/fs.walk': 1.2.8
      glob-parent: 5.1.2
      merge2: 1.4.1
      micromatch: 4.0.8

  fast-json-stable-stringify@2.1.0: {}

  fast-levenshtein@2.0.6: {}

  fast-redact@3.5.0: {}

  fast-safe-stringify@2.1.1: {}

  fast-sha256@1.3.0: {}

  fast-uri@3.0.6: {}

  fast-xml-parser@4.4.1:
    dependencies:
      strnum: 1.1.2

  fastest-levenshtein@1.0.16: {}

  fastq@1.19.1:
    dependencies:
      reusify: 1.1.0

  fdir@6.4.6(picomatch@4.0.2):
    optionalDependencies:
      picomatch: 4.0.2

  fedsync-standalone@git+https://git@github.com:erawk26/fedsync.git#5eca49ab9a7216dc12359fc4884db7ef7988519b:
    dependencies:
      axios: 1.10.0
      dotenv: 17.2.0
      fs-extra: 11.3.0
    transitivePeerDependencies:
      - debug

  fflate@0.8.2: {}

  file-entry-cache@8.0.0:
    dependencies:
      flat-cache: 4.0.1

  file-type@19.3.0:
    dependencies:
      strtok3: 8.1.0
      token-types: 6.0.3
      uint8array-extras: 1.4.0

  fill-range@7.1.1:
    dependencies:
      to-regex-range: 5.0.1

  find-root@1.1.0: {}

  find-up@5.0.0:
    dependencies:
      locate-path: 6.0.0
      path-exists: 4.0.0

  flat-cache@4.0.1:
    dependencies:
      flatted: 3.3.3
      keyv: 4.5.4

  flatted@3.3.3: {}

  focus-trap@7.5.4:
    dependencies:
      tabbable: 6.2.0

  follow-redirects@1.15.9: {}

  for-each@0.3.5:
    dependencies:
      is-callable: 1.2.7

  foreground-child@3.3.1:
    dependencies:
      cross-spawn: 7.0.6
      signal-exit: 4.1.0

  form-data@4.0.4:
    dependencies:
      asynckit: 0.4.0
      combined-stream: 1.0.8
      es-set-tostringtag: 2.1.0
      hasown: 2.0.2
      mime-types: 2.1.35

  fraction.js@4.3.7: {}

  fs-constants@1.0.0: {}

  fs-extra@11.3.0:
    dependencies:
      graceful-fs: 4.2.11
      jsonfile: 6.1.0
      universalify: 2.0.1

  fs.realpath@1.0.0: {}

  fsevents@2.3.2:
    optional: true

  fsevents@2.3.3:
    optional: true

  function-bind@1.1.2: {}

  function.prototype.name@1.1.8:
    dependencies:
      call-bind: 1.0.8
      call-bound: 1.0.4
      define-properties: 1.2.1
      functions-have-names: 1.2.3
      hasown: 2.0.2
      is-callable: 1.2.7

  functions-have-names@1.2.3: {}

  geist@1.4.2(next@15.3.3(@babel/core@7.28.0)(@playwright/test@1.50.0)(react-dom@19.1.0(react@19.1.0))(react@19.1.0)(sass@1.77.4)):
    dependencies:
      next: 15.3.3(@babel/core@7.28.0)(@playwright/test@1.50.0)(react-dom@19.1.0(react@19.1.0))(react@19.1.0)(sass@1.77.4)

  gensync@1.0.0-beta.2: {}

  get-caller-file@2.0.5: {}

  get-east-asian-width@1.3.0: {}

  get-intrinsic@1.3.0:
    dependencies:
      call-bind-apply-helpers: 1.0.2
      es-define-property: 1.0.1
      es-errors: 1.3.0
      es-object-atoms: 1.1.1
      function-bind: 1.1.2
      get-proto: 1.0.1
      gopd: 1.2.0
      has-symbols: 1.1.0
      hasown: 2.0.2
      math-intrinsics: 1.1.0

  get-nonce@1.0.1: {}

  get-proto@1.0.1:
    dependencies:
      dunder-proto: 1.0.1
      es-object-atoms: 1.1.1

  get-symbol-description@1.1.0:
    dependencies:
      call-bound: 1.0.4
      es-errors: 1.3.0
      get-intrinsic: 1.3.0

  get-tsconfig@4.10.1:
    dependencies:
      resolve-pkg-maps: 1.0.0

  get-tsconfig@4.8.1:
    dependencies:
      resolve-pkg-maps: 1.0.0

  github-from-package@0.0.0: {}

  glob-parent@5.1.2:
    dependencies:
      is-glob: 4.0.3

  glob-parent@6.0.2:
    dependencies:
      is-glob: 4.0.3

  glob-to-regexp@0.4.1: {}

  glob@10.4.5:
    dependencies:
      foreground-child: 3.3.1
      jackspeak: 3.4.3
      minimatch: 9.0.5
      minipass: 7.1.2
      package-json-from-dist: 1.0.1
      path-scurry: 1.11.1

  glob@7.2.3:
    dependencies:
      fs.realpath: 1.0.0
      inflight: 1.0.6
      inherits: 2.0.4
      minimatch: 3.1.2
      once: 1.4.0
      path-is-absolute: 1.0.1

  globals@14.0.0: {}

  globalthis@1.0.4:
    dependencies:
      define-properties: 1.2.1
      gopd: 1.2.0

  globrex@0.1.2: {}

  gopd@1.2.0: {}

  graceful-fs@4.2.11: {}

  graphemer@1.4.0: {}

  graphql-http@1.22.4(graphql@16.11.0):
    dependencies:
      graphql: 16.11.0

  graphql-playground-html@1.6.30:
    dependencies:
      xss: 1.0.15

  graphql-scalars@1.22.2(graphql@16.11.0):
    dependencies:
      graphql: 16.11.0
      tslib: 2.8.1

  graphql@16.11.0: {}

  h3@1.15.3:
    dependencies:
      cookie-es: 1.2.2
      crossws: 0.3.5
      defu: 6.1.4
      destr: 2.0.5
      iron-webcrypto: 1.2.1
      node-mock-http: 1.0.1
      radix3: 1.1.2
      ufo: 1.6.1
      uncrypto: 0.1.3

  has-bigints@1.1.0: {}

  has-flag@4.0.0: {}

  has-property-descriptors@1.0.2:
    dependencies:
      es-define-property: 1.0.1

  has-proto@1.2.0:
    dependencies:
      dunder-proto: 1.0.1

  has-symbols@1.1.0: {}

  has-tostringtag@1.0.2:
    dependencies:
      has-symbols: 1.1.0

  hasown@2.0.2:
    dependencies:
      function-bind: 1.1.2

  help-me@5.0.0: {}

  hoist-non-react-statics@3.3.2:
    dependencies:
      react-is: 16.13.1

  html-encoding-sniffer@4.0.0:
    dependencies:
      whatwg-encoding: 3.1.1

  html-to-text@9.0.5:
    dependencies:
      '@selderee/plugin-htmlparser2': 0.11.0
      deepmerge: 4.3.1
      dom-serializer: 2.0.0
      htmlparser2: 8.0.2
      selderee: 0.11.0

  htmlparser2@8.0.2:
    dependencies:
      domelementtype: 2.3.0
      domhandler: 5.0.3
      domutils: 3.2.2
      entities: 4.5.0

  http-proxy-agent@7.0.2:
    dependencies:
      agent-base: 7.1.3
      debug: 4.4.1
    transitivePeerDependencies:
      - supports-color

  http-status@2.1.0: {}

  https-proxy-agent@7.0.6:
    dependencies:
      agent-base: 7.1.3
      debug: 4.4.1
    transitivePeerDependencies:
      - supports-color

  iconv-lite@0.6.3:
    dependencies:
      safer-buffer: 2.1.2

  ieee754@1.2.1: {}

  ignore@5.3.2: {}

  ignore@7.0.5: {}

  image-size@2.0.2: {}

  immutable@4.3.7: {}

  import-fresh@3.3.1:
    dependencies:
      parent-module: 1.0.1
      resolve-from: 4.0.0

  imurmurhash@0.1.4: {}

  inflight@1.0.6:
    dependencies:
      once: 1.4.0
      wrappy: 1.0.2

  inherits@2.0.4: {}

  ini@1.3.8: {}

  input-otp@1.4.2(react-dom@19.1.0(react@19.1.0))(react@19.1.0):
    dependencies:
      react: 19.1.0
      react-dom: 19.1.0(react@19.1.0)

  internal-slot@1.1.0:
    dependencies:
      es-errors: 1.3.0
      hasown: 2.0.2
      side-channel: 1.1.0

  ipaddr.js@2.2.0: {}

  iron-webcrypto@1.2.1: {}

  is-alphabetical@2.0.1: {}

  is-alphanumerical@2.0.1:
    dependencies:
      is-alphabetical: 2.0.1
      is-decimal: 2.0.1

  is-array-buffer@3.0.5:
    dependencies:
      call-bind: 1.0.8
      call-bound: 1.0.4
      get-intrinsic: 1.3.0

  is-arrayish@0.2.1: {}

  is-arrayish@0.3.2: {}

  is-async-function@2.1.1:
    dependencies:
      async-function: 1.0.0
      call-bound: 1.0.4
      get-proto: 1.0.1
      has-tostringtag: 1.0.2
      safe-regex-test: 1.1.0

  is-bigint@1.1.0:
    dependencies:
      has-bigints: 1.1.0

  is-binary-path@2.1.0:
    dependencies:
      binary-extensions: 2.3.0

  is-boolean-object@1.2.2:
    dependencies:
      call-bound: 1.0.4
      has-tostringtag: 1.0.2

  is-buffer@1.1.6: {}

  is-bun-module@2.0.0:
    dependencies:
      semver: 7.7.2

  is-callable@1.2.7: {}

  is-core-module@2.16.1:
    dependencies:
      hasown: 2.0.2

  is-data-view@1.0.2:
    dependencies:
      call-bound: 1.0.4
      get-intrinsic: 1.3.0
      is-typed-array: 1.1.15

  is-date-object@1.1.0:
    dependencies:
      call-bound: 1.0.4
      has-tostringtag: 1.0.2

  is-decimal@2.0.1: {}

  is-extglob@2.1.1: {}

  is-finalizationregistry@1.1.1:
    dependencies:
      call-bound: 1.0.4

  is-fullwidth-code-point@3.0.0: {}

  is-generator-function@1.1.0:
    dependencies:
      call-bound: 1.0.4
      get-proto: 1.0.1
      has-tostringtag: 1.0.2
      safe-regex-test: 1.1.0

  is-glob@4.0.3:
    dependencies:
      is-extglob: 2.1.1

  is-hexadecimal@2.0.1: {}

  is-interactive@2.0.0: {}

  is-map@2.0.3: {}

  is-negative-zero@2.0.3: {}

  is-number-object@1.1.1:
    dependencies:
      call-bound: 1.0.4
      has-tostringtag: 1.0.2

  is-number@7.0.0: {}

  is-potential-custom-element-name@1.0.1: {}

  is-regex@1.2.1:
    dependencies:
      call-bound: 1.0.4
      gopd: 1.2.0
      has-tostringtag: 1.0.2
      hasown: 2.0.2

  is-set@2.0.3: {}

  is-shared-array-buffer@1.0.4:
    dependencies:
      call-bound: 1.0.4

  is-standalone-pwa@0.1.1: {}

  is-string@1.1.1:
    dependencies:
      call-bound: 1.0.4
      has-tostringtag: 1.0.2

  is-symbol@1.1.1:
    dependencies:
      call-bound: 1.0.4
      has-symbols: 1.1.0
      safe-regex-test: 1.1.0

  is-typed-array@1.1.15:
    dependencies:
      which-typed-array: 1.1.19

  is-unicode-supported@1.3.0: {}

  is-unicode-supported@2.1.0: {}

  is-weakmap@2.0.2: {}

  is-weakref@1.1.1:
    dependencies:
      call-bound: 1.0.4

  is-weakset@2.0.4:
    dependencies:
      call-bound: 1.0.4
      get-intrinsic: 1.3.0

  isarray@0.0.1: {}

  isarray@1.0.0: {}

  isarray@2.0.5: {}

  isexe@2.0.0: {}

  isomorphic-unfetch@3.1.0:
    dependencies:
      node-fetch: 2.7.0
      unfetch: 4.2.0
    transitivePeerDependencies:
      - encoding

  isomorphic.js@0.2.5: {}

  iterator.prototype@1.1.5:
    dependencies:
      define-data-property: 1.1.4
      es-object-atoms: 1.1.1
      get-intrinsic: 1.3.0
      get-proto: 1.0.1
      has-symbols: 1.1.0
      set-function-name: 2.0.2

  jackspeak@3.4.3:
    dependencies:
      '@isaacs/cliui': 8.0.2
    optionalDependencies:
      '@pkgjs/parseargs': 0.11.0

  jiti@1.21.7: {}

  jose@5.9.6: {}

  jose@6.0.12: {}

  joycon@3.1.1: {}

  js-cookie@2.2.1: {}

  js-cookie@3.0.5: {}

  js-tokens@4.0.0: {}

  js-tokens@9.0.1: {}

  js-yaml@4.1.0:
    dependencies:
      argparse: 2.0.1

  jsdom@26.1.0:
    dependencies:
      cssstyle: 4.6.0
      data-urls: 5.0.0
      decimal.js: 10.5.0
      html-encoding-sniffer: 4.0.0
      http-proxy-agent: 7.0.2
      https-proxy-agent: 7.0.6
      is-potential-custom-element-name: 1.0.1
      nwsapi: 2.2.20
      parse5: 7.3.0
      rrweb-cssom: 0.8.0
      saxes: 6.0.0
      symbol-tree: 3.2.4
      tough-cookie: 5.1.2
      w3c-xmlserializer: 5.0.0
      webidl-conversions: 7.0.0
      whatwg-encoding: 3.1.1
      whatwg-mimetype: 4.0.0
      whatwg-url: 14.2.0
      ws: 8.18.3
      xml-name-validator: 5.0.0
    transitivePeerDependencies:
      - bufferutil
      - supports-color
      - utf-8-validate

  jsesc@3.1.0: {}

  json-buffer@3.0.1: {}

  json-parse-even-better-errors@2.3.1: {}

  json-schema-to-typescript@15.0.3:
    dependencies:
      '@apidevtools/json-schema-ref-parser': 11.9.3
      '@types/json-schema': 7.0.15
      '@types/lodash': 4.17.20
      is-glob: 4.0.3
      js-yaml: 4.1.0
      lodash: 4.17.21
      minimist: 1.2.8
      prettier: 3.6.2
      tinyglobby: 0.2.14

  json-schema-traverse@0.4.1: {}

  json-schema-traverse@1.0.0: {}

  json-stable-stringify-without-jsonify@1.0.1: {}

  json5@1.0.2:
    dependencies:
      minimist: 1.2.8

  json5@2.2.3: {}

<<<<<<< HEAD
  jsonfile@6.1.0:
    dependencies:
      universalify: 2.0.1
    optionalDependencies:
      graceful-fs: 4.2.11
=======
  jsonwebtoken@9.0.2:
    dependencies:
      jws: 3.2.2
      lodash.includes: 4.3.0
      lodash.isboolean: 3.0.3
      lodash.isinteger: 4.0.4
      lodash.isnumber: 3.0.3
      lodash.isplainobject: 4.0.6
      lodash.isstring: 4.0.1
      lodash.once: 4.1.1
      ms: 2.1.3
      semver: 7.7.2
>>>>>>> 1f2d01a5

  jsox@1.2.121: {}

  jsx-ast-utils@3.3.5:
    dependencies:
      array-includes: 3.1.9
      array.prototype.flat: 1.3.3
      object.assign: 4.1.7
      object.values: 1.2.1

  jwa@1.4.2:
    dependencies:
      buffer-equal-constant-time: 1.0.1
      ecdsa-sig-formatter: 1.0.11
      safe-buffer: 5.2.1

  jws@3.2.2:
    dependencies:
      jwa: 1.4.2
      safe-buffer: 5.2.1

  kareem@2.6.3: {}

  keyv@4.5.4:
    dependencies:
      json-buffer: 3.0.1

  kleur@3.0.3: {}

  kysely@0.28.3: {}

  language-subtag-registry@0.3.23: {}

  language-tags@1.0.9:
    dependencies:
      language-subtag-registry: 0.3.23

  leac@0.6.0: {}

  levn@0.4.1:
    dependencies:
      prelude-ls: 1.2.1
      type-check: 0.4.0

  lexical@0.28.0: {}

  lib0@0.2.114:
    dependencies:
      isomorphic.js: 0.2.5

  libphonenumber-js@1.12.10: {}

  lilconfig@3.1.3: {}

  lines-and-columns@1.2.4: {}

  locate-path@6.0.0:
    dependencies:
      p-locate: 5.0.0

  lodash.castarray@4.4.0: {}

  lodash.includes@4.3.0: {}

  lodash.isboolean@3.0.3: {}

  lodash.isinteger@4.0.4: {}

  lodash.isnumber@3.0.3: {}

  lodash.isplainobject@4.0.6: {}

  lodash.isstring@4.0.1: {}

  lodash.merge@4.6.2: {}

  lodash.once@4.1.1: {}

  lodash@4.17.21: {}

  log-symbols@6.0.0:
    dependencies:
      chalk: 5.4.1
      is-unicode-supported: 1.3.0

  longest-streak@3.1.0: {}

  loose-envify@1.4.0:
    dependencies:
      js-tokens: 4.0.0

  loupe@3.1.4: {}

  lower-case@2.0.2:
    dependencies:
      tslib: 2.8.1

  lru-cache@10.4.3: {}

  lru-cache@5.1.1:
    dependencies:
      yallist: 3.1.1

  lucide-react@0.378.0(react@19.1.0):
    dependencies:
      react: 19.1.0

  lucide-react@0.503.0(react@19.1.0):
    dependencies:
      react: 19.1.0

  lz-string@1.5.0: {}

  magic-string@0.30.17:
    dependencies:
      '@jridgewell/sourcemap-codec': 1.5.4

  mailchecker@6.0.17: {}

  map-obj@4.3.0: {}

  map-obj@5.0.2: {}

  marked@7.0.4: {}

  math-intrinsics@1.1.0: {}

  md-to-react-email@5.0.5(react@19.1.0):
    dependencies:
      marked: 7.0.4
      react: 19.1.0

  md5@2.3.0:
    dependencies:
      charenc: 0.0.2
      crypt: 0.0.2
      is-buffer: 1.1.6

  mdast-util-from-markdown@2.0.2:
    dependencies:
      '@types/mdast': 4.0.4
      '@types/unist': 3.0.3
      decode-named-character-reference: 1.2.0
      devlop: 1.1.0
      mdast-util-to-string: 4.0.0
      micromark: 4.0.2
      micromark-util-decode-numeric-character-reference: 2.0.2
      micromark-util-decode-string: 2.0.1
      micromark-util-normalize-identifier: 2.0.1
      micromark-util-symbol: 2.0.1
      micromark-util-types: 2.0.2
      unist-util-stringify-position: 4.0.0
    transitivePeerDependencies:
      - supports-color

  mdast-util-mdx-jsx@3.1.3:
    dependencies:
      '@types/estree-jsx': 1.0.5
      '@types/hast': 3.0.4
      '@types/mdast': 4.0.4
      '@types/unist': 3.0.3
      ccount: 2.0.1
      devlop: 1.1.0
      mdast-util-from-markdown: 2.0.2
      mdast-util-to-markdown: 2.1.2
      parse-entities: 4.0.2
      stringify-entities: 4.0.4
      unist-util-stringify-position: 4.0.0
      vfile-message: 4.0.2
    transitivePeerDependencies:
      - supports-color

  mdast-util-phrasing@4.1.0:
    dependencies:
      '@types/mdast': 4.0.4
      unist-util-is: 6.0.0

  mdast-util-to-markdown@2.1.2:
    dependencies:
      '@types/mdast': 4.0.4
      '@types/unist': 3.0.3
      longest-streak: 3.1.0
      mdast-util-phrasing: 4.1.0
      mdast-util-to-string: 4.0.0
      micromark-util-classify-character: 2.0.1
      micromark-util-decode-string: 2.0.1
      unist-util-visit: 5.0.0
      zwitch: 2.0.4

  mdast-util-to-string@4.0.0:
    dependencies:
      '@types/mdast': 4.0.4

  memoize-one@6.0.0: {}

  memory-pager@1.5.0: {}

  merge2@1.4.1: {}

  micromark-core-commonmark@2.0.3:
    dependencies:
      decode-named-character-reference: 1.2.0
      devlop: 1.1.0
      micromark-factory-destination: 2.0.1
      micromark-factory-label: 2.0.1
      micromark-factory-space: 2.0.1
      micromark-factory-title: 2.0.1
      micromark-factory-whitespace: 2.0.1
      micromark-util-character: 2.1.1
      micromark-util-chunked: 2.0.1
      micromark-util-classify-character: 2.0.1
      micromark-util-html-tag-name: 2.0.1
      micromark-util-normalize-identifier: 2.0.1
      micromark-util-resolve-all: 2.0.1
      micromark-util-subtokenize: 2.1.0
      micromark-util-symbol: 2.0.1
      micromark-util-types: 2.0.2

  micromark-extension-mdx-jsx@3.0.1:
    dependencies:
      '@types/acorn': 4.0.6
      '@types/estree': 1.0.8
      devlop: 1.1.0
      estree-util-is-identifier-name: 3.0.0
      micromark-factory-mdx-expression: 2.0.3
      micromark-factory-space: 2.0.1
      micromark-util-character: 2.1.1
      micromark-util-events-to-acorn: 2.0.3
      micromark-util-symbol: 2.0.1
      micromark-util-types: 2.0.2
      vfile-message: 4.0.2

  micromark-factory-destination@2.0.1:
    dependencies:
      micromark-util-character: 2.1.1
      micromark-util-symbol: 2.0.1
      micromark-util-types: 2.0.2

  micromark-factory-label@2.0.1:
    dependencies:
      devlop: 1.1.0
      micromark-util-character: 2.1.1
      micromark-util-symbol: 2.0.1
      micromark-util-types: 2.0.2

  micromark-factory-mdx-expression@2.0.3:
    dependencies:
      '@types/estree': 1.0.8
      devlop: 1.1.0
      micromark-factory-space: 2.0.1
      micromark-util-character: 2.1.1
      micromark-util-events-to-acorn: 2.0.3
      micromark-util-symbol: 2.0.1
      micromark-util-types: 2.0.2
      unist-util-position-from-estree: 2.0.0
      vfile-message: 4.0.2

  micromark-factory-space@2.0.1:
    dependencies:
      micromark-util-character: 2.1.1
      micromark-util-types: 2.0.2

  micromark-factory-title@2.0.1:
    dependencies:
      micromark-factory-space: 2.0.1
      micromark-util-character: 2.1.1
      micromark-util-symbol: 2.0.1
      micromark-util-types: 2.0.2

  micromark-factory-whitespace@2.0.1:
    dependencies:
      micromark-factory-space: 2.0.1
      micromark-util-character: 2.1.1
      micromark-util-symbol: 2.0.1
      micromark-util-types: 2.0.2

  micromark-util-character@2.1.1:
    dependencies:
      micromark-util-symbol: 2.0.1
      micromark-util-types: 2.0.2

  micromark-util-chunked@2.0.1:
    dependencies:
      micromark-util-symbol: 2.0.1

  micromark-util-classify-character@2.0.1:
    dependencies:
      micromark-util-character: 2.1.1
      micromark-util-symbol: 2.0.1
      micromark-util-types: 2.0.2

  micromark-util-combine-extensions@2.0.1:
    dependencies:
      micromark-util-chunked: 2.0.1
      micromark-util-types: 2.0.2

  micromark-util-decode-numeric-character-reference@2.0.2:
    dependencies:
      micromark-util-symbol: 2.0.1

  micromark-util-decode-string@2.0.1:
    dependencies:
      decode-named-character-reference: 1.2.0
      micromark-util-character: 2.1.1
      micromark-util-decode-numeric-character-reference: 2.0.2
      micromark-util-symbol: 2.0.1

  micromark-util-encode@2.0.1: {}

  micromark-util-events-to-acorn@2.0.3:
    dependencies:
      '@types/estree': 1.0.8
      '@types/unist': 3.0.3
      devlop: 1.1.0
      estree-util-visit: 2.0.0
      micromark-util-symbol: 2.0.1
      micromark-util-types: 2.0.2
      vfile-message: 4.0.2

  micromark-util-html-tag-name@2.0.1: {}

  micromark-util-normalize-identifier@2.0.1:
    dependencies:
      micromark-util-symbol: 2.0.1

  micromark-util-resolve-all@2.0.1:
    dependencies:
      micromark-util-types: 2.0.2

  micromark-util-sanitize-uri@2.0.1:
    dependencies:
      micromark-util-character: 2.1.1
      micromark-util-encode: 2.0.1
      micromark-util-symbol: 2.0.1

  micromark-util-subtokenize@2.1.0:
    dependencies:
      devlop: 1.1.0
      micromark-util-chunked: 2.0.1
      micromark-util-symbol: 2.0.1
      micromark-util-types: 2.0.2

  micromark-util-symbol@2.0.1: {}

  micromark-util-types@2.0.2: {}

  micromark@4.0.2:
    dependencies:
      '@types/debug': 4.1.12
      debug: 4.4.1
      decode-named-character-reference: 1.2.0
      devlop: 1.1.0
      micromark-core-commonmark: 2.0.3
      micromark-factory-space: 2.0.1
      micromark-util-character: 2.1.1
      micromark-util-chunked: 2.0.1
      micromark-util-combine-extensions: 2.0.1
      micromark-util-decode-numeric-character-reference: 2.0.2
      micromark-util-encode: 2.0.1
      micromark-util-normalize-identifier: 2.0.1
      micromark-util-resolve-all: 2.0.1
      micromark-util-sanitize-uri: 2.0.1
      micromark-util-subtokenize: 2.1.0
      micromark-util-symbol: 2.0.1
      micromark-util-types: 2.0.2
    transitivePeerDependencies:
      - supports-color

  micromatch@4.0.8:
    dependencies:
      braces: 3.0.3
      picomatch: 2.3.1

  mime-db@1.52.0: {}

  mime-types@2.1.35:
    dependencies:
      mime-db: 1.52.0

<<<<<<< HEAD
  mimic-function@5.0.1: {}

=======
>>>>>>> 1f2d01a5
  mimic-response@3.1.0: {}

  minimatch@3.1.2:
    dependencies:
      brace-expansion: 1.1.12

  minimatch@9.0.5:
    dependencies:
      brace-expansion: 2.0.2

  minimist@1.2.8: {}

  minipass@7.1.2: {}

  mkdirp-classic@0.5.3: {}

  mkdirp@1.0.4: {}

  monaco-editor@0.52.2: {}

  mongodb-connection-string-url@3.0.2:
    dependencies:
      '@types/whatwg-url': 11.0.5
      whatwg-url: 14.2.0

  mongodb@6.16.0(@aws-sdk/credential-providers@3.840.0):
    dependencies:
      '@mongodb-js/saslprep': 1.3.0
      bson: 6.10.4
      mongodb-connection-string-url: 3.0.2
    optionalDependencies:
      '@aws-sdk/credential-providers': 3.840.0

  mongodb@6.17.0(@aws-sdk/credential-providers@3.840.0):
    dependencies:
      '@mongodb-js/saslprep': 1.3.0
      bson: 6.10.4
      mongodb-connection-string-url: 3.0.2
    optionalDependencies:
      '@aws-sdk/credential-providers': 3.840.0

  mongoose-paginate-v2@1.8.5: {}

  mongoose@8.15.1(@aws-sdk/credential-providers@3.840.0):
    dependencies:
      bson: 6.10.4
      kareem: 2.6.3
      mongodb: 6.16.0(@aws-sdk/credential-providers@3.840.0)
      mpath: 0.9.0
      mquery: 5.0.0
      ms: 2.1.3
      sift: 17.1.3
    transitivePeerDependencies:
      - '@aws-sdk/credential-providers'
      - '@mongodb-js/zstd'
      - gcp-metadata
      - kerberos
      - mongodb-client-encryption
      - snappy
      - socks
      - supports-color

  mpath@0.9.0: {}

  mquery@5.0.0:
    dependencies:
      debug: 4.4.1
    transitivePeerDependencies:
      - supports-color

  mrmime@2.0.1: {}

  ms@2.1.3: {}

  mutative@1.2.0: {}

  mz@2.7.0:
    dependencies:
      any-promise: 1.3.0
      object-assign: 4.1.1
      thenify-all: 1.6.0

  nanoid@3.3.11: {}

  nanostores@0.11.4: {}

  napi-build-utils@2.0.0: {}

  napi-postinstall@0.3.0: {}

  natural-compare@1.4.0: {}

  next-sitemap@4.2.3(next@15.3.3(@babel/core@7.28.0)(@playwright/test@1.50.0)(react-dom@19.1.0(react@19.1.0))(react@19.1.0)(sass@1.77.4)):
    dependencies:
      '@corex/deepmerge': 4.0.43
      '@next/env': 13.5.11
      fast-glob: 3.3.3
      minimist: 1.2.8
      next: 15.3.3(@babel/core@7.28.0)(@playwright/test@1.50.0)(react-dom@19.1.0(react@19.1.0))(react@19.1.0)(sass@1.77.4)

  next@15.3.3(@babel/core@7.28.0)(@playwright/test@1.50.0)(react-dom@19.1.0(react@19.1.0))(react@19.1.0)(sass@1.77.4):
    dependencies:
      '@next/env': 15.3.3
      '@swc/counter': 0.1.3
      '@swc/helpers': 0.5.15
      busboy: 1.6.0
      caniuse-lite: 1.0.30001726
      postcss: 8.4.31
      react: 19.1.0
      react-dom: 19.1.0(react@19.1.0)
      styled-jsx: 5.1.6(@babel/core@7.28.0)(react@19.1.0)
    optionalDependencies:
      '@next/swc-darwin-arm64': 15.3.3
      '@next/swc-darwin-x64': 15.3.3
      '@next/swc-linux-arm64-gnu': 15.3.3
      '@next/swc-linux-arm64-musl': 15.3.3
      '@next/swc-linux-x64-gnu': 15.3.3
      '@next/swc-linux-x64-musl': 15.3.3
      '@next/swc-win32-arm64-msvc': 15.3.3
      '@next/swc-win32-x64-msvc': 15.3.3
      '@playwright/test': 1.50.0
      sass: 1.77.4
      sharp: 0.34.2
    transitivePeerDependencies:
      - '@babel/core'
      - babel-plugin-macros

  no-case@3.0.4:
    dependencies:
      lower-case: 2.0.2
      tslib: 2.8.1

  node-abi@3.75.0:
    dependencies:
      semver: 7.7.2

  node-addon-api@6.1.0: {}

  node-fetch@2.7.0:
    dependencies:
      whatwg-url: 5.0.0

  node-mock-http@1.0.1: {}

  node-releases@2.0.19: {}

  nodemailer@6.9.16: {}

  noms@0.0.0:
    dependencies:
      inherits: 2.0.4
      readable-stream: 1.0.34

  normalize-path@3.0.0: {}

  normalize-range@0.1.2: {}

  nwsapi@2.2.20: {}

  object-assign@4.1.1: {}

  object-hash@3.0.0: {}

  object-inspect@1.13.4: {}

  object-keys@1.1.1: {}

  object-to-formdata@4.5.1: {}

  object.assign@4.1.7:
    dependencies:
      call-bind: 1.0.8
      call-bound: 1.0.4
      define-properties: 1.2.1
      es-object-atoms: 1.1.1
      has-symbols: 1.1.0
      object-keys: 1.1.1

  object.entries@1.1.9:
    dependencies:
      call-bind: 1.0.8
      call-bound: 1.0.4
      define-properties: 1.2.1
      es-object-atoms: 1.1.1

  object.fromentries@2.0.8:
    dependencies:
      call-bind: 1.0.8
      define-properties: 1.2.1
      es-abstract: 1.24.0
      es-object-atoms: 1.1.1

  object.groupby@1.0.3:
    dependencies:
      call-bind: 1.0.8
      define-properties: 1.2.1
      es-abstract: 1.24.0

  object.values@1.2.1:
    dependencies:
      call-bind: 1.0.8
      call-bound: 1.0.4
      define-properties: 1.2.1
      es-object-atoms: 1.1.1

  on-exit-leak-free@2.1.2: {}

  once@1.4.0:
    dependencies:
      wrappy: 1.0.2

  onetime@7.0.0:
    dependencies:
      mimic-function: 5.0.1

  optionator@0.9.4:
    dependencies:
      deep-is: 0.1.4
      fast-levenshtein: 2.0.6
      levn: 0.4.1
      prelude-ls: 1.2.1
      type-check: 0.4.0
      word-wrap: 1.2.5

  ora@8.2.0:
    dependencies:
      chalk: 5.4.1
      cli-cursor: 5.0.0
      cli-spinners: 2.9.2
      is-interactive: 2.0.0
      is-unicode-supported: 2.1.0
      log-symbols: 6.0.0
      stdin-discarder: 0.2.2
      string-width: 7.2.0
      strip-ansi: 7.1.0

  own-keys@1.0.1:
    dependencies:
      get-intrinsic: 1.3.0
      object-keys: 1.1.1
      safe-push-apply: 1.0.0

  p-limit@3.1.0:
    dependencies:
      yocto-queue: 0.1.0

  p-limit@6.2.0:
    dependencies:
      yocto-queue: 1.2.1

  p-locate@5.0.0:
    dependencies:
      p-limit: 3.1.0

  package-json-from-dist@1.0.1: {}

  parent-module@1.0.1:
    dependencies:
      callsites: 3.1.0

  parse-entities@4.0.2:
    dependencies:
      '@types/unist': 2.0.11
      character-entities-legacy: 3.0.0
      character-reference-invalid: 2.0.1
      decode-named-character-reference: 1.2.0
      is-alphanumerical: 2.0.1
      is-decimal: 2.0.1
      is-hexadecimal: 2.0.1

  parse-json@5.2.0:
    dependencies:
      '@babel/code-frame': 7.27.1
      error-ex: 1.3.2
      json-parse-even-better-errors: 2.3.1
      lines-and-columns: 1.2.4

  parse5@7.3.0:
    dependencies:
      entities: 6.0.1

  parseley@0.12.1:
    dependencies:
      leac: 0.6.0
      peberminta: 0.9.0

  path-exists@4.0.0: {}

  path-is-absolute@1.0.1: {}

  path-key@3.1.1: {}

  path-parse@1.0.7: {}

  path-scurry@1.11.1:
    dependencies:
      lru-cache: 10.4.3
      minipass: 7.1.2

  path-to-regexp@6.3.0: {}

  path-type@4.0.0: {}

  pathe@2.0.3: {}

  pathval@2.0.1: {}

  payload-auth@1.6.4(@payloadcms/ui@3.45.0(@types/react@19.1.0)(monaco-editor@0.52.2)(next@15.3.3(@babel/core@7.28.0)(@playwright/test@1.50.0)(react-dom@19.1.0(react@19.1.0))(react@19.1.0)(sass@1.77.4))(payload@3.45.0(graphql@16.11.0)(typescript@5.7.3))(react-dom@19.1.0(react@19.1.0))(react@19.1.0)(typescript@5.7.3))(@types/react@19.1.0)(better-auth@1.3.4(react-dom@19.1.0(react@19.1.0))(react@19.1.0))(next@15.3.3(@babel/core@7.28.0)(@playwright/test@1.50.0)(react-dom@19.1.0(react@19.1.0))(react@19.1.0)(sass@1.77.4))(payload@3.45.0(graphql@16.11.0)(typescript@5.7.3))(react-dom@19.1.0(react@19.1.0))(react@19.1.0)(zod@4.0.10):
    dependencies:
      '@better-auth/stripe': 1.2.7(react-dom@19.1.0(react@19.1.0))(react@19.1.0)
      '@better-auth/utils': 0.2.4
      '@clerk/backend': 1.34.0(react-dom@19.1.0(react@19.1.0))(react@19.1.0)(svix@1.69.0)
      '@clerk/clerk-js': 5.77.0(@types/react@19.1.0)(react-dom@19.1.0(react@19.1.0))(react@19.1.0)
      '@clerk/nextjs': 6.27.1(next@15.3.3(@babel/core@7.28.0)(@playwright/test@1.50.0)(react-dom@19.1.0(react@19.1.0))(react@19.1.0)(sass@1.77.4))(react-dom@19.1.0(react@19.1.0))(react@19.1.0)
      '@payloadcms/ui': 3.45.0(@types/react@19.1.0)(monaco-editor@0.52.2)(next@15.3.3(@babel/core@7.28.0)(@playwright/test@1.50.0)(react-dom@19.1.0(react@19.1.0))(react@19.1.0)(sass@1.77.4))(payload@3.45.0(graphql@16.11.0)(typescript@5.7.3))(react-dom@19.1.0(react@19.1.0))(react@19.1.0)(typescript@5.7.3)
      '@polar-sh/better-auth': 0.1.2(@polar-sh/sdk@0.32.16(zod@4.0.10))(better-auth@1.3.4(react-dom@19.1.0(react@19.1.0))(react@19.1.0))
      '@polar-sh/sdk': 0.32.16(zod@4.0.10)
      '@tanstack/react-form': 1.4.0(react-dom@19.1.0(react@19.1.0))(react@19.1.0)
      better-auth: 1.3.4(react-dom@19.1.0(react@19.1.0))(react@19.1.0)
      class-variance-authority: 0.7.1
      clsx: 2.1.1
      jose: 6.0.12
      lucide-react: 0.503.0(react@19.1.0)
      next: 15.3.3(@babel/core@7.28.0)(@playwright/test@1.50.0)(react-dom@19.1.0(react@19.1.0))(react@19.1.0)(sass@1.77.4)
      payload: 3.45.0(graphql@16.11.0)(typescript@5.7.3)
      qrcode.react: 4.2.0(react@19.1.0)
      react: 19.1.0
      react-dom: 19.1.0(react@19.1.0)
      sonner: 2.0.1(react-dom@19.1.0(react@19.1.0))(react@19.1.0)
      svix: 1.69.0
      tailwind-merge: 3.0.2
      uncrypto: 0.1.3
    transitivePeerDependencies:
      - '@modelcontextprotocol/sdk'
      - '@tanstack/react-start'
      - '@types/react'
      - encoding
      - supports-color
      - vinxi
      - zod

  payload@3.45.0(graphql@16.11.0)(typescript@5.7.3):
    dependencies:
      '@next/env': 15.3.5
      '@payloadcms/translations': 3.45.0
      '@types/busboy': 1.5.4
      ajv: 8.17.1
      bson-objectid: 2.0.4
      busboy: 1.6.0
      ci-info: 4.2.0
      console-table-printer: 2.12.1
      croner: 9.0.0
      dataloader: 2.2.3
      deepmerge: 4.3.1
      file-type: 19.3.0
      get-tsconfig: 4.8.1
      graphql: 16.11.0
      http-status: 2.1.0
      image-size: 2.0.2
      ipaddr.js: 2.2.0
      jose: 5.9.6
      json-schema-to-typescript: 15.0.3
      minimist: 1.2.8
      path-to-regexp: 6.3.0
      pino: 9.5.0
      pino-pretty: 13.0.0
      pluralize: 8.0.0
      qs-esm: 7.0.2
      sanitize-filename: 1.6.3
      scmp: 2.1.0
      ts-essentials: 10.0.3(typescript@5.7.3)
      tsx: 4.19.2
      undici: 7.10.0
      uuid: 10.0.0
      ws: 8.18.3
    transitivePeerDependencies:
      - bufferutil
      - typescript
      - utf-8-validate

  peberminta@0.9.0: {}

  peek-readable@5.4.2: {}

  picocolors@1.1.1: {}

  picomatch@2.3.1: {}

  picomatch@4.0.2: {}

  pify@2.3.0: {}

  pino-abstract-transport@2.0.0:
    dependencies:
      split2: 4.2.0

  pino-pretty@13.0.0:
    dependencies:
      colorette: 2.0.20
      dateformat: 4.6.3
      fast-copy: 3.0.2
      fast-safe-stringify: 2.1.1
      help-me: 5.0.0
      joycon: 3.1.1
      minimist: 1.2.8
      on-exit-leak-free: 2.1.2
      pino-abstract-transport: 2.0.0
      pump: 3.0.3
      secure-json-parse: 2.7.0
      sonic-boom: 4.2.0
      strip-json-comments: 3.1.1

  pino-std-serializers@7.0.0: {}

  pino@9.5.0:
    dependencies:
      atomic-sleep: 1.0.0
      fast-redact: 3.5.0
      on-exit-leak-free: 2.1.2
      pino-abstract-transport: 2.0.0
      pino-std-serializers: 7.0.0
      process-warning: 4.0.1
      quick-format-unescaped: 4.0.4
      real-require: 0.2.0
      safe-stable-stringify: 2.5.0
      sonic-boom: 4.2.0
      thread-stream: 3.1.0

  pirates@4.0.7: {}

  playwright-core@1.50.0: {}

  playwright@1.50.0:
    dependencies:
      playwright-core: 1.50.0
    optionalDependencies:
      fsevents: 2.3.2

  pluralize@8.0.0: {}

  possible-typed-array-names@1.1.0: {}

  postcss-import@15.1.0(postcss@8.5.6):
    dependencies:
      postcss: 8.5.6
      postcss-value-parser: 4.2.0
      read-cache: 1.0.0
      resolve: 1.22.10

  postcss-js@4.0.1(postcss@8.5.6):
    dependencies:
      camelcase-css: 2.0.1
      postcss: 8.5.6

  postcss-load-config@4.0.2(postcss@8.5.6):
    dependencies:
      lilconfig: 3.1.3
      yaml: 2.8.0
    optionalDependencies:
      postcss: 8.5.6

  postcss-nested@6.2.0(postcss@8.5.6):
    dependencies:
      postcss: 8.5.6
      postcss-selector-parser: 6.1.2

  postcss-selector-parser@6.0.10:
    dependencies:
      cssesc: 3.0.0
      util-deprecate: 1.0.2

  postcss-selector-parser@6.1.2:
    dependencies:
      cssesc: 3.0.0
      util-deprecate: 1.0.2

  postcss-value-parser@4.2.0: {}

  postcss@8.4.31:
    dependencies:
      nanoid: 3.3.11
      picocolors: 1.1.1
      source-map-js: 1.2.1

  postcss@8.5.6:
    dependencies:
      nanoid: 3.3.11
      picocolors: 1.1.1
      source-map-js: 1.2.1

  preact@10.26.9: {}

  prebuild-install@7.1.3:
    dependencies:
      detect-libc: 2.0.4
      expand-template: 2.0.3
      github-from-package: 0.0.0
      minimist: 1.2.8
      mkdirp-classic: 0.5.3
      napi-build-utils: 2.0.0
      node-abi: 3.75.0
      pump: 3.0.3
      rc: 1.2.8
      simple-get: 4.0.1
      tar-fs: 2.1.3
      tunnel-agent: 0.6.0

  prelude-ls@1.2.1: {}

  prettier@3.6.2: {}

  pretty-format@27.5.1:
    dependencies:
      ansi-regex: 5.0.1
      ansi-styles: 5.2.0
      react-is: 17.0.2

  prism-react-renderer@2.4.1(react@19.1.0):
    dependencies:
      '@types/prismjs': 1.26.5
      clsx: 2.1.1
      react: 19.1.0

  prismjs@1.30.0: {}

  process-nextick-args@2.0.1: {}

  process-warning@4.0.1: {}

  prompts@2.4.2:
    dependencies:
      kleur: 3.0.3
      sisteransi: 1.0.5

  prop-types@15.8.1:
    dependencies:
      loose-envify: 1.4.0
      object-assign: 4.1.1
      react-is: 16.13.1

  proxy-from-env@1.1.0: {}

  pump@3.0.3:
    dependencies:
      end-of-stream: 1.4.5
      once: 1.4.0

  punycode@2.3.1: {}

  pvtsutils@1.3.6:
    dependencies:
      tslib: 2.8.1

  pvutils@1.1.3: {}

  qr.js@0.0.0: {}

  qrcode.react@4.2.0(react@19.1.0):
    dependencies:
      react: 19.1.0

  qs-esm@7.0.2: {}

  querystringify@2.2.0: {}

  queue-microtask@1.2.3: {}

  quick-format-unescaped@4.0.4: {}

  radix3@1.1.2: {}

  rc@1.2.8:
    dependencies:
      deep-extend: 0.6.0
      ini: 1.3.8
      minimist: 1.2.8
      strip-json-comments: 2.0.1

  react-datepicker@7.6.0(react-dom@19.1.0(react@19.1.0))(react@19.1.0):
    dependencies:
      '@floating-ui/react': 0.27.13(react-dom@19.1.0(react@19.1.0))(react@19.1.0)
      clsx: 2.1.1
      date-fns: 3.6.0
      react: 19.1.0
      react-dom: 19.1.0(react@19.1.0)

  react-dom@19.1.0(react@19.1.0):
    dependencies:
      react: 19.1.0
      scheduler: 0.26.0

  react-error-boundary@3.1.4(react@19.1.0):
    dependencies:
      '@babel/runtime': 7.27.6
      react: 19.1.0

  react-error-boundary@4.1.2(react@19.1.0):
    dependencies:
      '@babel/runtime': 7.27.6
      react: 19.1.0

  react-hook-form@7.45.4(react@19.1.0):
    dependencies:
      react: 19.1.0

  react-image-crop@10.1.8(react@19.1.0):
    dependencies:
      react: 19.1.0

  react-is@16.13.1: {}

  react-is@17.0.2: {}

  react-promise-suspense@0.3.4:
    dependencies:
      fast-deep-equal: 2.0.1

  react-qr-code@2.0.18(react@19.1.0):
    dependencies:
      prop-types: 15.8.1
      qr.js: 0.0.0
      react: 19.1.0

  react-refresh@0.17.0: {}

  react-remove-scroll-bar@2.3.8(@types/react@19.1.0)(react@19.1.0):
    dependencies:
      react: 19.1.0
      react-style-singleton: 2.2.3(@types/react@19.1.0)(react@19.1.0)
      tslib: 2.8.1
    optionalDependencies:
      '@types/react': 19.1.0

  react-remove-scroll@2.7.1(@types/react@19.1.0)(react@19.1.0):
    dependencies:
      react: 19.1.0
      react-remove-scroll-bar: 2.3.8(@types/react@19.1.0)(react@19.1.0)
      react-style-singleton: 2.2.3(@types/react@19.1.0)(react@19.1.0)
      tslib: 2.8.1
      use-callback-ref: 1.3.3(@types/react@19.1.0)(react@19.1.0)
      use-sidecar: 1.1.3(@types/react@19.1.0)(react@19.1.0)
    optionalDependencies:
      '@types/react': 19.1.0

  react-select@5.9.0(@types/react@19.1.0)(react-dom@19.1.0(react@19.1.0))(react@19.1.0):
    dependencies:
      '@babel/runtime': 7.27.6
      '@emotion/cache': 11.14.0
      '@emotion/react': 11.14.0(@types/react@19.1.0)(react@19.1.0)
      '@floating-ui/dom': 1.7.2
      '@types/react-transition-group': 4.4.12(@types/react@19.1.0)
      memoize-one: 6.0.0
      prop-types: 15.8.1
      react: 19.1.0
      react-dom: 19.1.0(react@19.1.0)
      react-transition-group: 4.4.5(react-dom@19.1.0(react@19.1.0))(react@19.1.0)
      use-isomorphic-layout-effect: 1.2.1(@types/react@19.1.0)(react@19.1.0)
    transitivePeerDependencies:
      - '@types/react'
      - supports-color

  react-style-singleton@2.2.3(@types/react@19.1.0)(react@19.1.0):
    dependencies:
      get-nonce: 1.0.1
      react: 19.1.0
      tslib: 2.8.1
    optionalDependencies:
      '@types/react': 19.1.0

  react-transition-group@4.4.5(react-dom@19.1.0(react@19.1.0))(react@19.1.0):
    dependencies:
      '@babel/runtime': 7.27.6
      dom-helpers: 5.2.1
      loose-envify: 1.4.0
      prop-types: 15.8.1
      react: 19.1.0
      react-dom: 19.1.0(react@19.1.0)

  react@19.1.0: {}

  read-cache@1.0.0:
    dependencies:
      pify: 2.3.0

  readable-stream@1.0.34:
    dependencies:
      core-util-is: 1.0.3
      inherits: 2.0.4
      isarray: 0.0.1
      string_decoder: 0.10.31

  readable-stream@2.3.8:
    dependencies:
      core-util-is: 1.0.3
      inherits: 2.0.4
      isarray: 1.0.0
      process-nextick-args: 2.0.1
      safe-buffer: 5.1.2
      string_decoder: 1.1.1
      util-deprecate: 1.0.2

  readable-stream@3.6.2:
    dependencies:
      inherits: 2.0.4
      string_decoder: 1.3.0
      util-deprecate: 1.0.2

  readdirp@3.6.0:
    dependencies:
      picomatch: 2.3.1

  real-require@0.2.0: {}

  reflect.getprototypeof@1.0.10:
    dependencies:
      call-bind: 1.0.8
      define-properties: 1.2.1
      es-abstract: 1.24.0
      es-errors: 1.3.0
      es-object-atoms: 1.1.1
      get-intrinsic: 1.3.0
      get-proto: 1.0.1
      which-builtin-type: 1.2.1

  regenerator-runtime@0.14.1: {}

  regexp.prototype.flags@1.5.4:
    dependencies:
      call-bind: 1.0.8
      define-properties: 1.2.1
      es-errors: 1.3.0
      get-proto: 1.0.1
      gopd: 1.2.0
      set-function-name: 2.0.2

  require-directory@2.1.1: {}

  require-from-string@2.0.2: {}

  requires-port@1.0.0: {}

  resolve-from@4.0.0: {}

  resolve-pkg-maps@1.0.0: {}

  resolve@1.22.10:
    dependencies:
      is-core-module: 2.16.1
      path-parse: 1.0.7
      supports-preserve-symlinks-flag: 1.0.0

  resolve@2.0.0-next.5:
    dependencies:
      is-core-module: 2.16.1
      path-parse: 1.0.7
      supports-preserve-symlinks-flag: 1.0.0

  restore-cursor@5.1.0:
    dependencies:
      onetime: 7.0.0
      signal-exit: 4.1.0

  reusify@1.1.0: {}

  rollup@4.44.1:
    dependencies:
      '@types/estree': 1.0.8
    optionalDependencies:
      '@rollup/rollup-android-arm-eabi': 4.44.1
      '@rollup/rollup-android-arm64': 4.44.1
      '@rollup/rollup-darwin-arm64': 4.44.1
      '@rollup/rollup-darwin-x64': 4.44.1
      '@rollup/rollup-freebsd-arm64': 4.44.1
      '@rollup/rollup-freebsd-x64': 4.44.1
      '@rollup/rollup-linux-arm-gnueabihf': 4.44.1
      '@rollup/rollup-linux-arm-musleabihf': 4.44.1
      '@rollup/rollup-linux-arm64-gnu': 4.44.1
      '@rollup/rollup-linux-arm64-musl': 4.44.1
      '@rollup/rollup-linux-loongarch64-gnu': 4.44.1
      '@rollup/rollup-linux-powerpc64le-gnu': 4.44.1
      '@rollup/rollup-linux-riscv64-gnu': 4.44.1
      '@rollup/rollup-linux-riscv64-musl': 4.44.1
      '@rollup/rollup-linux-s390x-gnu': 4.44.1
      '@rollup/rollup-linux-x64-gnu': 4.44.1
      '@rollup/rollup-linux-x64-musl': 4.44.1
      '@rollup/rollup-win32-arm64-msvc': 4.44.1
      '@rollup/rollup-win32-ia32-msvc': 4.44.1
      '@rollup/rollup-win32-x64-msvc': 4.44.1
      fsevents: 2.3.3

  rou3@0.5.1: {}

  rrweb-cssom@0.8.0: {}

  run-parallel@1.2.0:
    dependencies:
      queue-microtask: 1.2.3

  safe-array-concat@1.1.3:
    dependencies:
      call-bind: 1.0.8
      call-bound: 1.0.4
      get-intrinsic: 1.3.0
      has-symbols: 1.1.0
      isarray: 2.0.5

  safe-buffer@5.1.2: {}

  safe-buffer@5.2.1: {}

  safe-push-apply@1.0.0:
    dependencies:
      es-errors: 1.3.0
      isarray: 2.0.5

  safe-regex-test@1.1.0:
    dependencies:
      call-bound: 1.0.4
      es-errors: 1.3.0
      is-regex: 1.2.1

  safe-stable-stringify@2.5.0: {}

  safer-buffer@2.1.2: {}

  sanitize-filename@1.6.3:
    dependencies:
      truncate-utf8-bytes: 1.0.2

  sass@1.77.4:
    dependencies:
      chokidar: 3.6.0
      immutable: 4.3.7
      source-map-js: 1.2.1

  saxes@6.0.0:
    dependencies:
      xmlchars: 2.2.0

  scheduler@0.25.0: {}

  scheduler@0.26.0: {}

  scmp@2.1.0: {}

  secure-json-parse@2.7.0: {}

  selderee@0.11.0:
    dependencies:
      parseley: 0.12.1

  semver@6.3.1: {}

  semver@7.7.2: {}

  server-only@0.0.1: {}

  set-cookie-parser@2.7.1: {}

  set-function-length@1.2.2:
    dependencies:
      define-data-property: 1.1.4
      es-errors: 1.3.0
      function-bind: 1.1.2
      get-intrinsic: 1.3.0
      gopd: 1.2.0
      has-property-descriptors: 1.0.2

  set-function-name@2.0.2:
    dependencies:
      define-data-property: 1.1.4
      es-errors: 1.3.0
      functions-have-names: 1.2.3
      has-property-descriptors: 1.0.2

  set-proto@1.0.0:
    dependencies:
      dunder-proto: 1.0.1
      es-errors: 1.3.0
      es-object-atoms: 1.1.1

  sharp@0.32.6:
    dependencies:
      color: 4.2.3
      detect-libc: 2.0.4
      node-addon-api: 6.1.0
      prebuild-install: 7.1.3
      semver: 7.7.2
      simple-get: 4.0.1
      tar-fs: 3.1.0
      tunnel-agent: 0.6.0
    transitivePeerDependencies:
      - bare-buffer

  sharp@0.34.2:
    dependencies:
      color: 4.2.3
      detect-libc: 2.0.4
      semver: 7.7.2
    optionalDependencies:
      '@img/sharp-darwin-arm64': 0.34.2
      '@img/sharp-darwin-x64': 0.34.2
      '@img/sharp-libvips-darwin-arm64': 1.1.0
      '@img/sharp-libvips-darwin-x64': 1.1.0
      '@img/sharp-libvips-linux-arm': 1.1.0
      '@img/sharp-libvips-linux-arm64': 1.1.0
      '@img/sharp-libvips-linux-ppc64': 1.1.0
      '@img/sharp-libvips-linux-s390x': 1.1.0
      '@img/sharp-libvips-linux-x64': 1.1.0
      '@img/sharp-libvips-linuxmusl-arm64': 1.1.0
      '@img/sharp-libvips-linuxmusl-x64': 1.1.0
      '@img/sharp-linux-arm': 0.34.2
      '@img/sharp-linux-arm64': 0.34.2
      '@img/sharp-linux-s390x': 0.34.2
      '@img/sharp-linux-x64': 0.34.2
      '@img/sharp-linuxmusl-arm64': 0.34.2
      '@img/sharp-linuxmusl-x64': 0.34.2
      '@img/sharp-wasm32': 0.34.2
      '@img/sharp-win32-arm64': 0.34.2
      '@img/sharp-win32-ia32': 0.34.2
      '@img/sharp-win32-x64': 0.34.2
    optional: true

  shebang-command@2.0.0:
    dependencies:
      shebang-regex: 3.0.0

  shebang-regex@3.0.0: {}

  side-channel-list@1.0.0:
    dependencies:
      es-errors: 1.3.0
      object-inspect: 1.13.4

  side-channel-map@1.0.1:
    dependencies:
      call-bound: 1.0.4
      es-errors: 1.3.0
      get-intrinsic: 1.3.0
      object-inspect: 1.13.4

  side-channel-weakmap@1.0.2:
    dependencies:
      call-bound: 1.0.4
      es-errors: 1.3.0
      get-intrinsic: 1.3.0
      object-inspect: 1.13.4
      side-channel-map: 1.0.1

  side-channel@1.1.0:
    dependencies:
      es-errors: 1.3.0
      object-inspect: 1.13.4
      side-channel-list: 1.0.0
      side-channel-map: 1.0.1
      side-channel-weakmap: 1.0.2

  sift@17.1.3: {}

  siginfo@2.0.0: {}

  signal-exit@4.1.0: {}

  simple-concat@1.0.1: {}

  simple-get@4.0.1:
    dependencies:
      decompress-response: 6.0.0
      once: 1.4.0
      simple-concat: 1.0.1

  simple-swizzle@0.2.2:
    dependencies:
      is-arrayish: 0.3.2

  simple-wcswidth@1.1.2: {}

  sirv@3.0.1:
    dependencies:
      '@polka/url': 1.0.0-next.29
      mrmime: 2.0.1
      totalist: 3.0.1

  sisteransi@1.0.5: {}

  snake-case@3.0.4:
    dependencies:
      dot-case: 3.0.4
      tslib: 2.8.1

  snakecase-keys@8.0.1:
    dependencies:
      map-obj: 4.3.0
      snake-case: 3.0.4
      type-fest: 4.41.0

  snakecase-keys@9.0.2:
    dependencies:
      change-case: 5.4.4
      map-obj: 5.0.2
      type-fest: 4.41.0

  sonic-boom@4.2.0:
    dependencies:
      atomic-sleep: 1.0.0

  sonner@1.7.4(react-dom@19.1.0(react@19.1.0))(react@19.1.0):
    dependencies:
      react: 19.1.0
      react-dom: 19.1.0(react@19.1.0)

  sonner@2.0.1(react-dom@19.1.0(react@19.1.0))(react@19.1.0):
    dependencies:
      react: 19.1.0
      react-dom: 19.1.0(react@19.1.0)

  sonner@2.0.6(react-dom@19.1.0(react@19.1.0))(react@19.1.0):
    dependencies:
      react: 19.1.0
      react-dom: 19.1.0(react@19.1.0)

  source-map-js@1.2.1: {}

  source-map@0.5.7: {}

  sparse-bitfield@3.0.3:
    dependencies:
      memory-pager: 1.5.0

  split2@4.2.0: {}

  stable-hash@0.0.5: {}

  stackback@0.0.2: {}

  standardwebhooks@1.0.0:
    dependencies:
      '@stablelib/base64': 1.0.1
      fast-sha256: 1.3.0

  state-local@1.0.7: {}

  std-env@3.9.0: {}

  stdin-discarder@0.2.2: {}

  stop-iteration-iterator@1.1.0:
    dependencies:
      es-errors: 1.3.0
      internal-slot: 1.1.0

  stream-browserify@3.0.0:
    dependencies:
      inherits: 2.0.4
      readable-stream: 3.6.2

  streamsearch@1.1.0: {}

  streamx@2.22.1:
    dependencies:
      fast-fifo: 1.3.2
      text-decoder: 1.2.3
    optionalDependencies:
      bare-events: 2.5.4

  string-width@4.2.3:
    dependencies:
      emoji-regex: 8.0.0
      is-fullwidth-code-point: 3.0.0
      strip-ansi: 6.0.1

  string-width@5.1.2:
    dependencies:
      eastasianwidth: 0.2.0
      emoji-regex: 9.2.2
      strip-ansi: 7.1.0

  string-width@7.2.0:
    dependencies:
      emoji-regex: 10.4.0
      get-east-asian-width: 1.3.0
      strip-ansi: 7.1.0

  string.prototype.includes@2.0.1:
    dependencies:
      call-bind: 1.0.8
      define-properties: 1.2.1
      es-abstract: 1.24.0

  string.prototype.matchall@4.0.12:
    dependencies:
      call-bind: 1.0.8
      call-bound: 1.0.4
      define-properties: 1.2.1
      es-abstract: 1.24.0
      es-errors: 1.3.0
      es-object-atoms: 1.1.1
      get-intrinsic: 1.3.0
      gopd: 1.2.0
      has-symbols: 1.1.0
      internal-slot: 1.1.0
      regexp.prototype.flags: 1.5.4
      set-function-name: 2.0.2
      side-channel: 1.1.0

  string.prototype.repeat@1.0.0:
    dependencies:
      define-properties: 1.2.1
      es-abstract: 1.24.0

  string.prototype.trim@1.2.10:
    dependencies:
      call-bind: 1.0.8
      call-bound: 1.0.4
      define-data-property: 1.1.4
      define-properties: 1.2.1
      es-abstract: 1.24.0
      es-object-atoms: 1.1.1
      has-property-descriptors: 1.0.2

  string.prototype.trimend@1.0.9:
    dependencies:
      call-bind: 1.0.8
      call-bound: 1.0.4
      define-properties: 1.2.1
      es-object-atoms: 1.1.1

  string.prototype.trimstart@1.0.8:
    dependencies:
      call-bind: 1.0.8
      define-properties: 1.2.1
      es-object-atoms: 1.1.1

  string_decoder@0.10.31: {}

  string_decoder@1.1.1:
    dependencies:
      safe-buffer: 5.1.2

  string_decoder@1.3.0:
    dependencies:
      safe-buffer: 5.2.1

  stringify-entities@4.0.4:
    dependencies:
      character-entities-html4: 2.1.0
      character-entities-legacy: 3.0.0

  strip-ansi@6.0.1:
    dependencies:
      ansi-regex: 5.0.1

  strip-ansi@7.1.0:
    dependencies:
      ansi-regex: 6.1.0

  strip-bom@3.0.0: {}

  strip-json-comments@2.0.1: {}

  strip-json-comments@3.1.1: {}

  strip-literal@3.0.0:
    dependencies:
      js-tokens: 9.0.1

  strnum@1.1.2: {}

  strtok3@8.1.0:
    dependencies:
      '@tokenizer/token': 0.3.0
      peek-readable: 5.4.2

  styled-jsx@5.1.6(@babel/core@7.28.0)(react@19.1.0):
    dependencies:
      client-only: 0.0.1
      react: 19.1.0
    optionalDependencies:
      '@babel/core': 7.28.0

  stylis@4.2.0: {}

  sucrase@3.35.0:
    dependencies:
      '@jridgewell/gen-mapping': 0.3.12
      commander: 4.1.1
      glob: 10.4.5
      lines-and-columns: 1.2.4
      mz: 2.7.0
      pirates: 4.0.7
      ts-interface-checker: 0.1.13

  supports-color@7.2.0:
    dependencies:
      has-flag: 4.0.0

  supports-preserve-symlinks-flag@1.0.0: {}

  svix-fetch@3.0.0:
    dependencies:
      node-fetch: 2.7.0
      whatwg-fetch: 3.6.20
    transitivePeerDependencies:
      - encoding

  svix@1.69.0:
    dependencies:
      '@stablelib/base64': 1.0.1
      '@types/node': 22.16.5
      es6-promise: 4.2.8
      fast-sha256: 1.3.0
      svix-fetch: 3.0.0
      url-parse: 1.5.10
      uuid: 10.0.0
    transitivePeerDependencies:
      - encoding

  swr@2.3.4(react@19.1.0):
    dependencies:
      dequal: 2.0.3
      react: 19.1.0
      use-sync-external-store: 1.5.0(react@19.1.0)

  symbol-tree@3.2.4: {}

  tabbable@6.2.0: {}

  tailwind-merge@2.6.0: {}

  tailwind-merge@3.0.2: {}

  tailwindcss-animate@1.0.7(tailwindcss@3.4.17):
    dependencies:
      tailwindcss: 3.4.17

  tailwindcss@3.4.17:
    dependencies:
      '@alloc/quick-lru': 5.2.0
      arg: 5.0.2
      chokidar: 3.6.0
      didyoumean: 1.2.2
      dlv: 1.1.3
      fast-glob: 3.3.3
      glob-parent: 6.0.2
      is-glob: 4.0.3
      jiti: 1.21.7
      lilconfig: 3.1.3
      micromatch: 4.0.8
      normalize-path: 3.0.0
      object-hash: 3.0.0
      picocolors: 1.1.1
      postcss: 8.5.6
      postcss-import: 15.1.0(postcss@8.5.6)
      postcss-js: 4.0.1(postcss@8.5.6)
      postcss-load-config: 4.0.2(postcss@8.5.6)
      postcss-nested: 6.2.0(postcss@8.5.6)
      postcss-selector-parser: 6.1.2
      resolve: 1.22.10
      sucrase: 3.35.0
    transitivePeerDependencies:
      - ts-node

  tar-fs@2.1.3:
    dependencies:
      chownr: 1.1.4
      mkdirp-classic: 0.5.3
      pump: 3.0.3
      tar-stream: 2.2.0

  tar-fs@3.1.0:
    dependencies:
      pump: 3.0.3
      tar-stream: 3.1.7
    optionalDependencies:
      bare-fs: 4.1.6
      bare-path: 3.0.0
    transitivePeerDependencies:
      - bare-buffer

  tar-stream@2.2.0:
    dependencies:
      bl: 4.1.0
      end-of-stream: 1.4.5
      fs-constants: 1.0.0
      inherits: 2.0.4
      readable-stream: 3.6.2

  tar-stream@3.1.7:
    dependencies:
      b4a: 1.6.7
      fast-fifo: 1.3.2
      streamx: 2.22.1

  text-decoder@1.2.3:
    dependencies:
      b4a: 1.6.7

  thenify-all@1.6.0:
    dependencies:
      thenify: 3.3.1

  thenify@3.3.1:
    dependencies:
      any-promise: 1.3.0

  thread-stream@3.1.0:
    dependencies:
      real-require: 0.2.0

  through2@2.0.5:
    dependencies:
      readable-stream: 2.3.8
      xtend: 4.0.2

  tinybench@2.9.0: {}

  tinyexec@0.3.2: {}

  tinyglobby@0.2.14:
    dependencies:
      fdir: 6.4.6(picomatch@4.0.2)
      picomatch: 4.0.2

  tinypool@1.1.1: {}

  tinyrainbow@2.0.0: {}

  tinyspy@4.0.3: {}

  tldts-core@6.1.86: {}

  tldts@6.1.86:
    dependencies:
      tldts-core: 6.1.86

  to-regex-range@5.0.1:
    dependencies:
      is-number: 7.0.0

  toggle-selection@1.0.6: {}

  token-types@6.0.3:
    dependencies:
      '@tokenizer/token': 0.3.0
      ieee754: 1.2.1

  totalist@3.0.1: {}

  tough-cookie@5.1.2:
    dependencies:
      tldts: 6.1.86

  tr46@0.0.3: {}

  tr46@5.1.1:
    dependencies:
      punycode: 2.3.1

  truncate-utf8-bytes@1.0.2:
    dependencies:
      utf8-byte-length: 1.0.5

  ts-api-utils@2.1.0(typescript@5.7.3):
    dependencies:
      typescript: 5.7.3

  ts-essentials@10.0.3(typescript@5.7.3):
    optionalDependencies:
      typescript: 5.7.3

  ts-interface-checker@0.1.13: {}

  tsconfck@3.1.6(typescript@5.7.3):
    optionalDependencies:
      typescript: 5.7.3

  tsconfig-paths@3.15.0:
    dependencies:
      '@types/json5': 0.0.29
      json5: 1.0.2
      minimist: 1.2.8
      strip-bom: 3.0.0

  tslib@1.14.1: {}

  tslib@2.8.1: {}

  tsx@4.19.2:
    dependencies:
      esbuild: 0.23.1
      get-tsconfig: 4.8.1
    optionalDependencies:
      fsevents: 2.3.3

  tunnel-agent@0.6.0:
    dependencies:
      safe-buffer: 5.2.1

  type-check@0.4.0:
    dependencies:
      prelude-ls: 1.2.1

  type-fest@4.41.0: {}

  typed-array-buffer@1.0.3:
    dependencies:
      call-bound: 1.0.4
      es-errors: 1.3.0
      is-typed-array: 1.1.15

  typed-array-byte-length@1.0.3:
    dependencies:
      call-bind: 1.0.8
      for-each: 0.3.5
      gopd: 1.2.0
      has-proto: 1.2.0
      is-typed-array: 1.1.15

  typed-array-byte-offset@1.0.4:
    dependencies:
      available-typed-arrays: 1.0.7
      call-bind: 1.0.8
      for-each: 0.3.5
      gopd: 1.2.0
      has-proto: 1.2.0
      is-typed-array: 1.1.15
      reflect.getprototypeof: 1.0.10

  typed-array-length@1.0.7:
    dependencies:
      call-bind: 1.0.8
      for-each: 0.3.5
      gopd: 1.2.0
      is-typed-array: 1.1.15
      possible-typed-array-names: 1.1.0
      reflect.getprototypeof: 1.0.10

  typescript@5.7.3: {}

  typescript@5.8.3: {}

  ua-is-frozen@0.1.2: {}

  ua-parser-js@2.0.4:
    dependencies:
      '@types/node-fetch': 2.6.12
      detect-europe-js: 0.1.2
      is-standalone-pwa: 0.1.1
      node-fetch: 2.7.0
      ua-is-frozen: 0.1.2
    transitivePeerDependencies:
      - encoding

  ufo@1.6.1: {}

  uint8array-extras@1.4.0: {}

  unbox-primitive@1.1.0:
    dependencies:
      call-bound: 1.0.4
      has-bigints: 1.1.0
      has-symbols: 1.1.0
      which-boxed-primitive: 1.1.1

  uncrypto@0.1.3: {}

  undici-types@6.19.8: {}

  undici-types@6.21.0: {}

  undici@7.10.0: {}

  unfetch@4.2.0: {}

  unist-util-is@6.0.0:
    dependencies:
      '@types/unist': 3.0.3

  unist-util-position-from-estree@2.0.0:
    dependencies:
      '@types/unist': 3.0.3

  unist-util-stringify-position@4.0.0:
    dependencies:
      '@types/unist': 3.0.3

  unist-util-visit-parents@6.0.1:
    dependencies:
      '@types/unist': 3.0.3
      unist-util-is: 6.0.0

  unist-util-visit@5.0.0:
    dependencies:
      '@types/unist': 3.0.3
      unist-util-is: 6.0.0
      unist-util-visit-parents: 6.0.1

  universalify@2.0.1: {}

  unrs-resolver@1.10.1:
    dependencies:
      napi-postinstall: 0.3.0
    optionalDependencies:
      '@unrs/resolver-binding-android-arm-eabi': 1.10.1
      '@unrs/resolver-binding-android-arm64': 1.10.1
      '@unrs/resolver-binding-darwin-arm64': 1.10.1
      '@unrs/resolver-binding-darwin-x64': 1.10.1
      '@unrs/resolver-binding-freebsd-x64': 1.10.1
      '@unrs/resolver-binding-linux-arm-gnueabihf': 1.10.1
      '@unrs/resolver-binding-linux-arm-musleabihf': 1.10.1
      '@unrs/resolver-binding-linux-arm64-gnu': 1.10.1
      '@unrs/resolver-binding-linux-arm64-musl': 1.10.1
      '@unrs/resolver-binding-linux-ppc64-gnu': 1.10.1
      '@unrs/resolver-binding-linux-riscv64-gnu': 1.10.1
      '@unrs/resolver-binding-linux-riscv64-musl': 1.10.1
      '@unrs/resolver-binding-linux-s390x-gnu': 1.10.1
      '@unrs/resolver-binding-linux-x64-gnu': 1.10.1
      '@unrs/resolver-binding-linux-x64-musl': 1.10.1
      '@unrs/resolver-binding-wasm32-wasi': 1.10.1
      '@unrs/resolver-binding-win32-arm64-msvc': 1.10.1
      '@unrs/resolver-binding-win32-ia32-msvc': 1.10.1
      '@unrs/resolver-binding-win32-x64-msvc': 1.10.1

  untildify@4.0.0: {}

  update-browserslist-db@1.1.3(browserslist@4.25.1):
    dependencies:
      browserslist: 4.25.1
      escalade: 3.2.0
      picocolors: 1.1.1

  uri-js@4.4.1:
    dependencies:
      punycode: 2.3.1

  url-parse@1.5.10:
    dependencies:
      querystringify: 2.2.0
      requires-port: 1.0.0

  use-callback-ref@1.3.3(@types/react@19.1.0)(react@19.1.0):
    dependencies:
      react: 19.1.0
      tslib: 2.8.1
    optionalDependencies:
      '@types/react': 19.1.0

  use-context-selector@2.0.0(react@19.1.0)(scheduler@0.25.0):
    dependencies:
      react: 19.1.0
      scheduler: 0.25.0

  use-isomorphic-layout-effect@1.2.1(@types/react@19.1.0)(react@19.1.0):
    dependencies:
      react: 19.1.0
    optionalDependencies:
      '@types/react': 19.1.0

  use-sidecar@1.1.3(@types/react@19.1.0)(react@19.1.0):
    dependencies:
      detect-node-es: 1.1.0
      react: 19.1.0
      tslib: 2.8.1
    optionalDependencies:
      '@types/react': 19.1.0

  use-sync-external-store@1.5.0(react@19.1.0):
    dependencies:
      react: 19.1.0

  utf8-byte-length@1.0.5: {}

  util-deprecate@1.0.2: {}

  uuid@10.0.0: {}

  uuid@11.1.0: {}

  uuid@9.0.1: {}

  validator@13.15.15: {}

  vfile-message@4.0.2:
    dependencies:
      '@types/unist': 3.0.3
      unist-util-stringify-position: 4.0.0

  vite-node@3.2.3(@types/node@22.5.4)(jiti@1.21.7)(sass@1.77.4)(tsx@4.19.2)(yaml@2.8.0):
    dependencies:
      cac: 6.7.14
      debug: 4.4.1
      es-module-lexer: 1.7.0
      pathe: 2.0.3
      vite: 7.0.2(@types/node@22.5.4)(jiti@1.21.7)(sass@1.77.4)(tsx@4.19.2)(yaml@2.8.0)
    transitivePeerDependencies:
      - '@types/node'
      - jiti
      - less
      - lightningcss
      - sass
      - sass-embedded
      - stylus
      - sugarss
      - supports-color
      - terser
      - tsx
      - yaml

  vite-tsconfig-paths@5.1.4(typescript@5.7.3)(vite@7.0.2(@types/node@22.5.4)(jiti@1.21.7)(sass@1.77.4)(tsx@4.19.2)(yaml@2.8.0)):
    dependencies:
      debug: 4.4.1
      globrex: 0.1.2
      tsconfck: 3.1.6(typescript@5.7.3)
    optionalDependencies:
      vite: 7.0.2(@types/node@22.5.4)(jiti@1.21.7)(sass@1.77.4)(tsx@4.19.2)(yaml@2.8.0)
    transitivePeerDependencies:
      - supports-color
      - typescript

  vite@7.0.2(@types/node@22.5.4)(jiti@1.21.7)(sass@1.77.4)(tsx@4.19.2)(yaml@2.8.0):
    dependencies:
      esbuild: 0.25.5
      fdir: 6.4.6(picomatch@4.0.2)
      picomatch: 4.0.2
      postcss: 8.5.6
      rollup: 4.44.1
      tinyglobby: 0.2.14
    optionalDependencies:
      '@types/node': 22.5.4
      fsevents: 2.3.3
      jiti: 1.21.7
      sass: 1.77.4
      tsx: 4.19.2
      yaml: 2.8.0

  vitest@3.2.3(@types/debug@4.1.12)(@types/node@22.5.4)(@vitest/ui@3.2.4)(jiti@1.21.7)(jsdom@26.1.0)(sass@1.77.4)(tsx@4.19.2)(yaml@2.8.0):
    dependencies:
      '@types/chai': 5.2.2
      '@vitest/expect': 3.2.3
      '@vitest/mocker': 3.2.3(vite@7.0.2(@types/node@22.5.4)(jiti@1.21.7)(sass@1.77.4)(tsx@4.19.2)(yaml@2.8.0))
      '@vitest/pretty-format': 3.2.4
      '@vitest/runner': 3.2.3
      '@vitest/snapshot': 3.2.3
      '@vitest/spy': 3.2.3
      '@vitest/utils': 3.2.3
      chai: 5.2.0
      debug: 4.4.1
      expect-type: 1.2.1
      magic-string: 0.30.17
      pathe: 2.0.3
      picomatch: 4.0.2
      std-env: 3.9.0
      tinybench: 2.9.0
      tinyexec: 0.3.2
      tinyglobby: 0.2.14
      tinypool: 1.1.1
      tinyrainbow: 2.0.0
      vite: 7.0.2(@types/node@22.5.4)(jiti@1.21.7)(sass@1.77.4)(tsx@4.19.2)(yaml@2.8.0)
      vite-node: 3.2.3(@types/node@22.5.4)(jiti@1.21.7)(sass@1.77.4)(tsx@4.19.2)(yaml@2.8.0)
      why-is-node-running: 2.3.0
    optionalDependencies:
      '@types/debug': 4.1.12
      '@types/node': 22.5.4
      '@vitest/ui': 3.2.4(vitest@3.2.3)
      jsdom: 26.1.0
    transitivePeerDependencies:
      - jiti
      - less
      - lightningcss
      - msw
      - sass
      - sass-embedded
      - stylus
      - sugarss
      - supports-color
      - terser
      - tsx
      - yaml

  w3c-xmlserializer@5.0.0:
    dependencies:
      xml-name-validator: 5.0.0

  webidl-conversions@3.0.1: {}

  webidl-conversions@7.0.0: {}

  whatwg-encoding@3.1.1:
    dependencies:
      iconv-lite: 0.6.3

  whatwg-fetch@3.6.20: {}

  whatwg-mimetype@4.0.0: {}

  whatwg-url@14.2.0:
    dependencies:
      tr46: 5.1.1
      webidl-conversions: 7.0.0

  whatwg-url@5.0.0:
    dependencies:
      tr46: 0.0.3
      webidl-conversions: 3.0.1

  which-boxed-primitive@1.1.1:
    dependencies:
      is-bigint: 1.1.0
      is-boolean-object: 1.2.2
      is-number-object: 1.1.1
      is-string: 1.1.1
      is-symbol: 1.1.1

  which-builtin-type@1.2.1:
    dependencies:
      call-bound: 1.0.4
      function.prototype.name: 1.1.8
      has-tostringtag: 1.0.2
      is-async-function: 2.1.1
      is-date-object: 1.1.0
      is-finalizationregistry: 1.1.1
      is-generator-function: 1.1.0
      is-regex: 1.2.1
      is-weakref: 1.1.1
      isarray: 2.0.5
      which-boxed-primitive: 1.1.1
      which-collection: 1.0.2
      which-typed-array: 1.1.19

  which-collection@1.0.2:
    dependencies:
      is-map: 2.0.3
      is-set: 2.0.3
      is-weakmap: 2.0.2
      is-weakset: 2.0.4

  which-typed-array@1.1.19:
    dependencies:
      available-typed-arrays: 1.0.7
      call-bind: 1.0.8
      call-bound: 1.0.4
      for-each: 0.3.5
      get-proto: 1.0.1
      gopd: 1.2.0
      has-tostringtag: 1.0.2

  which@2.0.2:
    dependencies:
      isexe: 2.0.0

  why-is-node-running@2.3.0:
    dependencies:
      siginfo: 2.0.0
      stackback: 0.0.2

  word-wrap@1.2.5: {}

  wrap-ansi@7.0.0:
    dependencies:
      ansi-styles: 4.3.0
      string-width: 4.2.3
      strip-ansi: 6.0.1

  wrap-ansi@8.1.0:
    dependencies:
      ansi-styles: 6.2.1
      string-width: 5.1.2
      strip-ansi: 7.1.0

  wrappy@1.0.2: {}

  ws@8.18.3: {}

  xml-name-validator@5.0.0: {}

  xmlchars@2.2.0: {}

  xss@1.0.15:
    dependencies:
      commander: 2.20.3
      cssfilter: 0.0.10

  xtend@4.0.2: {}

  y18n@5.0.8: {}

  yallist@3.1.1: {}

  yaml@1.10.2: {}

  yaml@2.8.0: {}

  yargs-parser@20.2.9: {}

  yargs@16.2.0:
    dependencies:
      cliui: 7.0.4
      escalade: 3.2.0
      get-caller-file: 2.0.5
      require-directory: 2.1.1
      string-width: 4.2.3
      y18n: 5.0.8
      yargs-parser: 20.2.9

  yjs@13.6.27:
    dependencies:
      lib0: 0.2.114

  yocto-queue@0.1.0: {}

<<<<<<< HEAD
  yocto-queue@1.2.1: {}

  zod@4.0.5: {}
=======
  zod@3.25.76: {}

  zod@4.0.10: {}

  zustand@4.5.7(@types/react@19.1.0)(react@19.1.0):
    dependencies:
      use-sync-external-store: 1.5.0(react@19.1.0)
    optionalDependencies:
      '@types/react': 19.1.0
      react: 19.1.0
>>>>>>> 1f2d01a5

  zwitch@2.0.4: {}<|MERGE_RESOLUTION|>--- conflicted
+++ resolved
@@ -62,11 +62,6 @@
       '@radix-ui/react-slot':
         specifier: ^1.0.2
         version: 1.2.3(@types/react@19.1.0)(react@19.1.0)
-<<<<<<< HEAD
-      chalk:
-        specifier: ^5.4.1
-        version: 5.4.1
-=======
       '@tanstack/react-query':
         specifier: ^5.83.0
         version: 5.83.0(react@19.1.0)
@@ -76,7 +71,9 @@
       better-auth-harmony:
         specifier: ^1.2.5
         version: 1.2.5(better-auth@1.3.4(react-dom@19.1.0(react@19.1.0))(react@19.1.0))
->>>>>>> 1f2d01a5
+      chalk:
+        specifier: ^5.4.1
+        version: 5.4.1
       class-variance-authority:
         specifier: ^0.7.0
         version: 0.7.1
@@ -124,7 +121,7 @@
         version: 3.45.0(graphql@16.11.0)(typescript@5.7.3)
       payload-auth:
         specifier: ^1.6.4
-        version: 1.6.4(@payloadcms/ui@3.45.0(@types/react@19.1.0)(monaco-editor@0.52.2)(next@15.3.3(@babel/core@7.28.0)(@playwright/test@1.50.0)(react-dom@19.1.0(react@19.1.0))(react@19.1.0)(sass@1.77.4))(payload@3.45.0(graphql@16.11.0)(typescript@5.7.3))(react-dom@19.1.0(react@19.1.0))(react@19.1.0)(typescript@5.7.3))(@types/react@19.1.0)(better-auth@1.3.4(react-dom@19.1.0(react@19.1.0))(react@19.1.0))(next@15.3.3(@babel/core@7.28.0)(@playwright/test@1.50.0)(react-dom@19.1.0(react@19.1.0))(react@19.1.0)(sass@1.77.4))(payload@3.45.0(graphql@16.11.0)(typescript@5.7.3))(react-dom@19.1.0(react@19.1.0))(react@19.1.0)(zod@4.0.10)
+        version: 1.6.4(@payloadcms/ui@3.45.0(@types/react@19.1.0)(monaco-editor@0.52.2)(next@15.3.3(@babel/core@7.28.0)(@playwright/test@1.50.0)(react-dom@19.1.0(react@19.1.0))(react@19.1.0)(sass@1.77.4))(payload@3.45.0(graphql@16.11.0)(typescript@5.7.3))(react-dom@19.1.0(react@19.1.0))(react@19.1.0)(typescript@5.7.3))(@types/react@19.1.0)(better-auth@1.3.4(react-dom@19.1.0(react@19.1.0))(react@19.1.0))(next@15.3.3(@babel/core@7.28.0)(@playwright/test@1.50.0)(react-dom@19.1.0(react@19.1.0))(react@19.1.0)(sass@1.77.4))(payload@3.45.0(graphql@16.11.0)(typescript@5.7.3))(react-dom@19.1.0(react@19.1.0))(react@19.1.0)(zod@4.0.5)
       prism-react-renderer:
         specifier: ^2.3.1
         version: 2.4.1(react@19.1.0)
@@ -1604,10 +1601,6 @@
     engines: {node: '>=18'}
     hasBin: true
 
-<<<<<<< HEAD
-  '@polka/url@1.0.0-next.29':
-    resolution: {integrity: sha512-wwQAWhWSuHaag8c4q/KN/vCoeOJYshAIvMQwD4GpSb3OiZklFfvAgmj0VCBBImRpuF/aFgIRzllXlVX93Jevww==}
-=======
   '@polar-sh/better-auth@0.1.2':
     resolution: {integrity: sha512-vGutiT/TpctSe3zCJ7HXy+rk4FmgCTGqJcKmSRGmlrQK4KN21cAPrW1HIANIE+ADYuJt5CQZ934mDIcKiY+I0w==}
     engines: {node: '>=16'}
@@ -1624,7 +1617,9 @@
     peerDependenciesMeta:
       '@modelcontextprotocol/sdk':
         optional: true
->>>>>>> 1f2d01a5
+
+  '@polka/url@1.0.0-next.29':
+    resolution: {integrity: sha512-wwQAWhWSuHaag8c4q/KN/vCoeOJYshAIvMQwD4GpSb3OiZklFfvAgmj0VCBBImRpuF/aFgIRzllXlVX93Jevww==}
 
   '@radix-ui/number@1.1.1':
     resolution: {integrity: sha512-MkKCwxlXTgz6CFoJx3pCwn07GKp36+aZyu/u2Ln2VrA5DcdyCZkASEDBTd8x5whTQQL5CiYf4prXKLcgQdv29g==}
@@ -2854,16 +2849,14 @@
   '@vitest/utils@3.2.3':
     resolution: {integrity: sha512-4zFBCU5Pf+4Z6v+rwnZ1HU1yzOKKvDkMXZrymE2PBlbjKJRlrOxbvpfPSvJTGRIwGoahaOGvp+kbCoxifhzJ1Q==}
 
-<<<<<<< HEAD
   '@vitest/utils@3.2.4':
     resolution: {integrity: sha512-fB2V0JFrQSMsCo9HiSq3Ezpdv4iYaXRG1Sx8edX3MwxfyNn83mKiGzOcH+Fkxt4MHxr3y42fQi1oeAInqgX2QA==}
-=======
+
   '@zxcvbn-ts/core@3.0.4':
     resolution: {integrity: sha512-aQeiT0F09FuJaAqNrxynlAwZ2mW/1MdXakKWNmGM1Qp/VaY6CnB/GfnMS2T8gB2231Esp1/maCWd8vTG4OuShw==}
 
   '@zxcvbn-ts/language-common@3.0.4':
     resolution: {integrity: sha512-viSNNnRYtc7ULXzxrQIVUNwHAPSXRtoIwy/Tq4XQQdIknBzw4vz36lQLF6mvhMlTIlpjoN/Z1GFu/fwiAlUSsw==}
->>>>>>> 1f2d01a5
 
   acorn-jsx@5.3.2:
     resolution: {integrity: sha512-rq9s+JNhf0IChjtDXxllJ7g41oZk5SlXtp0LHwyA5cejwn7vKmKp4pPri6YEePv2PU65sAsegbXtIinmDFDXgQ==}
@@ -3167,14 +3160,12 @@
     resolution: {integrity: sha512-oKnbhFyRIXpUuez8iBMmyEa4nbj4IOQyuhc/wy9kY7/WVPcwIO9VA668Pu8RkO7+0G76SLROeyw9CpQ061i4mA==}
     engines: {node: '>=10'}
 
-<<<<<<< HEAD
   chalk@5.4.1:
     resolution: {integrity: sha512-zgVZuo2WcZgfUEmsn6eO3kINexW8RAE4maiQ8QNs8CtpPCSyMiYsULR3HQYkm3w8FIA3SberyMJMSldGsW+U3w==}
     engines: {node: ^12.17.0 || ^14.13 || >=16.0.0}
-=======
+
   change-case@5.4.4:
     resolution: {integrity: sha512-HRQyTk2/YPEkt9TnUPbOpr64Uw3KOicFWPVBb+xiHvd6eBx/qPr9xqfBFDT8P2vWsvvz4jbEkfDe71W3VyNu2w==}
->>>>>>> 1f2d01a5
 
   character-entities-html4@2.1.0:
     resolution: {integrity: sha512-1v7fgQRj6hnSwFpq1Eu0ynr/CDEw0rXo2B61qXrLNdHZmPKgb7fqS1a2JwF0rISo9q77jDI8VMEHoApn8qDoZA==}
@@ -3252,13 +3243,10 @@
     resolution: {integrity: sha512-FQN4MRfuJeHf7cBbBMJFXhKSDq+2kAArBlmRBvcvFE5BB1HZKXtSFASDhdlz9zOYwxh8lDdnvmMOe/+5cdoEdg==}
     engines: {node: '>= 0.8'}
 
-<<<<<<< HEAD
   commander@14.0.0:
     resolution: {integrity: sha512-2uM9rYjPvyq39NwLRqaiLtWHyDC1FvryJDa2ATTVims5YAS4PupsEQsDvP14FqhFr0P49CYDugi59xaxJlTXRA==}
     engines: {node: '>=20'}
 
-=======
->>>>>>> 1f2d01a5
   commander@2.20.3:
     resolution: {integrity: sha512-GpVkmM8vF2vQUkj2LvZmD35JxeJOLCwJ9cUkugyk2nuhbv3+mJvpLYYt+0+USMxE+oj+ey/lJEnhZw75x/OMcQ==}
 
@@ -3423,12 +3411,9 @@
     resolution: {integrity: sha512-8QmQKqEASLd5nx0U1B1okLElbUuuttJ/AnYmRXbbbGDWh6uS208EjD4Xqq/I9wK7u0v6O08XhTWnt5XtEbR6Dg==}
     engines: {node: '>= 0.4'}
 
-<<<<<<< HEAD
-=======
   defu@6.1.4:
     resolution: {integrity: sha512-mEQCMmwJu317oSz8CwdIOdwf3xMif1ttiM8LTufzc3g6kR+9Pe236twL8j3IYT1F7GfRgGcW6MWxzZjLIkuHIg==}
 
->>>>>>> 1f2d01a5
   delayed-stream@1.0.0:
     resolution: {integrity: sha512-ZySD7Nf91aLB0RxL4KGrKHBXl7Eds1DAmEdcoVawXnLD7SDhpNgtuII2aAkg7a7QS41jxPSZ17p4VdGnMHk3MQ==}
     engines: {node: '>=0.4.0'}
@@ -4350,14 +4335,12 @@
     engines: {node: '>=6'}
     hasBin: true
 
-<<<<<<< HEAD
   jsonfile@6.1.0:
     resolution: {integrity: sha512-5dgndWOriYSm5cnYaJNhalLNDKOqFwyDB/rr1E9ZsGciGvKPs8R2xYGCacuf3z6K1YKDz182fd+fY3cn3pMqXQ==}
-=======
+
   jsonwebtoken@9.0.2:
     resolution: {integrity: sha512-PRp66vJ865SSqOlgqS8hujT5U4AOgMfhrwYIuIhfKaoSCZcirrmASQr8CX7cUg+RMih+hgznrjp99o+W4pJLHQ==}
     engines: {node: '>=12', npm: '>=6'}
->>>>>>> 1f2d01a5
 
   jsox@1.2.121:
     resolution: {integrity: sha512-9Ag50tKhpTwS6r5wh3MJSAvpSof0UBr39Pto8OnzFT32Z/pAbxAsKHzyvsyMEHVslELvHyO/4/jaQELHk8wDcw==}
@@ -4632,13 +4615,10 @@
     resolution: {integrity: sha512-ZDY+bPm5zTTF+YpCrAU9nK0UgICYPT0QtT1NZWFv4s++TNkcgVaT0g6+4R2uI4MjQjzysHB1zxuWL50hzaeXiw==}
     engines: {node: '>= 0.6'}
 
-<<<<<<< HEAD
   mimic-function@5.0.1:
     resolution: {integrity: sha512-VP79XUPxV2CigYP3jWwAUFSku2aKqBH7uTAapFWCBqutsbmDo96KY5o8uh6U+/YSIn5OxJnXp73beVkpqMIGhA==}
     engines: {node: '>=18'}
 
-=======
->>>>>>> 1f2d01a5
   mimic-response@3.1.0:
     resolution: {integrity: sha512-z0yWI+4FDrrweS8Zmt4Ej5HdJmky15+L2e6Wgn3+iK5fWzb6T3fhNFq2+MeTRb064c6Wr4N/wv0DzQTjNzHNGQ==}
     engines: {node: '>=10'}
@@ -6235,19 +6215,18 @@
     resolution: {integrity: sha512-rVksvsnNCdJ/ohGc6xgPwyN8eheCxsiLM8mxuE/t/mOVqJewPuO1miLpTHQiRgTKCLexL4MeAFVagts7HmNZ2Q==}
     engines: {node: '>=10'}
 
-<<<<<<< HEAD
   yocto-queue@1.2.1:
     resolution: {integrity: sha512-AyeEbWOu/TAXdxlV9wmGcR0+yh2j3vYPGOECcIj2S7MkrLyC7ne+oye2BKTItt0ii2PHk4cDy+95+LshzbXnGg==}
     engines: {node: '>=12.20'}
 
+  zod@3.25.76:
+    resolution: {integrity: sha512-gzUt/qt81nXsFGKIFcC3YnfEAx5NkunCfnDlvuBSSFS02bcXu4Lmea0AFIUwbLWxWPx3d9p8S5QoaujKcNQxcQ==}
+
+  zod@4.0.10:
+    resolution: {integrity: sha512-3vB+UU3/VmLL2lvwcY/4RV2i9z/YU0DTV/tDuYjrwmx5WeJ7hwy+rGEEx8glHp6Yxw7ibRbKSaIFBgReRPe5KA==}
+
   zod@4.0.5:
     resolution: {integrity: sha512-/5UuuRPStvHXu7RS+gmvRf4NXrNxpSllGwDnCBcJZtQsKrviYXm54yDGV2KYNLT5kq0lHGcl7lqWJLgSaG+tgA==}
-=======
-  zod@3.25.76:
-    resolution: {integrity: sha512-gzUt/qt81nXsFGKIFcC3YnfEAx5NkunCfnDlvuBSSFS02bcXu4Lmea0AFIUwbLWxWPx3d9p8S5QoaujKcNQxcQ==}
-
-  zod@4.0.10:
-    resolution: {integrity: sha512-3vB+UU3/VmLL2lvwcY/4RV2i9z/YU0DTV/tDuYjrwmx5WeJ7hwy+rGEEx8glHp6Yxw7ibRbKSaIFBgReRPe5KA==}
 
   zustand@4.5.7:
     resolution: {integrity: sha512-CHOUy7mu3lbD6o6LJLfllpjkzhHXSBlX8B9+qPddUsIfeF5S/UZ5q0kmCsnRqT1UHFQZchNFDDzMbQsuesHWlw==}
@@ -6263,7 +6242,6 @@
         optional: true
       react:
         optional: true
->>>>>>> 1f2d01a5
 
   zwitch@2.0.4:
     resolution: {integrity: sha512-bXE4cR/kVZhKZX/RjPEflHaKVhUVl85noU3v6b8apfQEc1x4A+zBxjZ4lN8LqGd6WZ3dl98pY4o717VFmoPp+A==}
@@ -8169,20 +8147,18 @@
     dependencies:
       playwright: 1.50.0
 
-<<<<<<< HEAD
-  '@polka/url@1.0.0-next.29': {}
-=======
-  '@polar-sh/better-auth@0.1.2(@polar-sh/sdk@0.32.16(zod@4.0.10))(better-auth@1.3.4(react-dom@19.1.0(react@19.1.0))(react@19.1.0))':
-    dependencies:
-      '@polar-sh/sdk': 0.32.16(zod@4.0.10)
+  '@polar-sh/better-auth@0.1.2(@polar-sh/sdk@0.32.16(zod@4.0.5))(better-auth@1.3.4(react-dom@19.1.0(react@19.1.0))(react@19.1.0))':
+    dependencies:
+      '@polar-sh/sdk': 0.32.16(zod@4.0.5)
       better-auth: 1.3.4(react-dom@19.1.0(react@19.1.0))(react@19.1.0)
       zod: 3.25.76
 
-  '@polar-sh/sdk@0.32.16(zod@4.0.10)':
+  '@polar-sh/sdk@0.32.16(zod@4.0.5)':
     dependencies:
       standardwebhooks: 1.0.0
-      zod: 4.0.10
->>>>>>> 1f2d01a5
+      zod: 4.0.5
+
+  '@polka/url@1.0.0-next.29': {}
 
   '@radix-ui/number@1.1.1': {}
 
@@ -9503,19 +9479,17 @@
       loupe: 3.1.4
       tinyrainbow: 2.0.0
 
-<<<<<<< HEAD
   '@vitest/utils@3.2.4':
     dependencies:
       '@vitest/pretty-format': 3.2.4
       loupe: 3.1.4
       tinyrainbow: 2.0.0
-=======
+
   '@zxcvbn-ts/core@3.0.4':
     dependencies:
       fastest-levenshtein: 1.0.16
 
   '@zxcvbn-ts/language-common@3.0.4': {}
->>>>>>> 1f2d01a5
 
   acorn-jsx@5.3.2(acorn@8.15.0):
     dependencies:
@@ -9864,11 +9838,9 @@
       ansi-styles: 4.3.0
       supports-color: 7.2.0
 
-<<<<<<< HEAD
   chalk@5.4.1: {}
-=======
+
   change-case@5.4.4: {}
->>>>>>> 1f2d01a5
 
   character-entities-html4@2.1.0: {}
 
@@ -9942,11 +9914,8 @@
     dependencies:
       delayed-stream: 1.0.0
 
-<<<<<<< HEAD
   commander@14.0.0: {}
 
-=======
->>>>>>> 1f2d01a5
   commander@2.20.3: {}
 
   commander@4.1.1: {}
@@ -10095,11 +10064,8 @@
       has-property-descriptors: 1.0.2
       object-keys: 1.1.1
 
-<<<<<<< HEAD
-=======
   defu@6.1.4: {}
 
->>>>>>> 1f2d01a5
   delayed-stream@1.0.0: {}
 
   dequal@2.0.3: {}
@@ -11195,13 +11161,12 @@
 
   json5@2.2.3: {}
 
-<<<<<<< HEAD
   jsonfile@6.1.0:
     dependencies:
       universalify: 2.0.1
     optionalDependencies:
       graceful-fs: 4.2.11
-=======
+
   jsonwebtoken@9.0.2:
     dependencies:
       jws: 3.2.2
@@ -11214,7 +11179,6 @@
       lodash.once: 4.1.1
       ms: 2.1.3
       semver: 7.7.2
->>>>>>> 1f2d01a5
 
   jsox@1.2.121: {}
 
@@ -11594,11 +11558,8 @@
     dependencies:
       mime-db: 1.52.0
 
-<<<<<<< HEAD
   mimic-function@5.0.1: {}
 
-=======
->>>>>>> 1f2d01a5
   mimic-response@3.1.0: {}
 
   minimatch@3.1.2:
@@ -11906,7 +11867,7 @@
 
   pathval@2.0.1: {}
 
-  payload-auth@1.6.4(@payloadcms/ui@3.45.0(@types/react@19.1.0)(monaco-editor@0.52.2)(next@15.3.3(@babel/core@7.28.0)(@playwright/test@1.50.0)(react-dom@19.1.0(react@19.1.0))(react@19.1.0)(sass@1.77.4))(payload@3.45.0(graphql@16.11.0)(typescript@5.7.3))(react-dom@19.1.0(react@19.1.0))(react@19.1.0)(typescript@5.7.3))(@types/react@19.1.0)(better-auth@1.3.4(react-dom@19.1.0(react@19.1.0))(react@19.1.0))(next@15.3.3(@babel/core@7.28.0)(@playwright/test@1.50.0)(react-dom@19.1.0(react@19.1.0))(react@19.1.0)(sass@1.77.4))(payload@3.45.0(graphql@16.11.0)(typescript@5.7.3))(react-dom@19.1.0(react@19.1.0))(react@19.1.0)(zod@4.0.10):
+  payload-auth@1.6.4(@payloadcms/ui@3.45.0(@types/react@19.1.0)(monaco-editor@0.52.2)(next@15.3.3(@babel/core@7.28.0)(@playwright/test@1.50.0)(react-dom@19.1.0(react@19.1.0))(react@19.1.0)(sass@1.77.4))(payload@3.45.0(graphql@16.11.0)(typescript@5.7.3))(react-dom@19.1.0(react@19.1.0))(react@19.1.0)(typescript@5.7.3))(@types/react@19.1.0)(better-auth@1.3.4(react-dom@19.1.0(react@19.1.0))(react@19.1.0))(next@15.3.3(@babel/core@7.28.0)(@playwright/test@1.50.0)(react-dom@19.1.0(react@19.1.0))(react@19.1.0)(sass@1.77.4))(payload@3.45.0(graphql@16.11.0)(typescript@5.7.3))(react-dom@19.1.0(react@19.1.0))(react@19.1.0)(zod@4.0.5):
     dependencies:
       '@better-auth/stripe': 1.2.7(react-dom@19.1.0(react@19.1.0))(react@19.1.0)
       '@better-auth/utils': 0.2.4
@@ -11914,8 +11875,8 @@
       '@clerk/clerk-js': 5.77.0(@types/react@19.1.0)(react-dom@19.1.0(react@19.1.0))(react@19.1.0)
       '@clerk/nextjs': 6.27.1(next@15.3.3(@babel/core@7.28.0)(@playwright/test@1.50.0)(react-dom@19.1.0(react@19.1.0))(react@19.1.0)(sass@1.77.4))(react-dom@19.1.0(react@19.1.0))(react@19.1.0)
       '@payloadcms/ui': 3.45.0(@types/react@19.1.0)(monaco-editor@0.52.2)(next@15.3.3(@babel/core@7.28.0)(@playwright/test@1.50.0)(react-dom@19.1.0(react@19.1.0))(react@19.1.0)(sass@1.77.4))(payload@3.45.0(graphql@16.11.0)(typescript@5.7.3))(react-dom@19.1.0(react@19.1.0))(react@19.1.0)(typescript@5.7.3)
-      '@polar-sh/better-auth': 0.1.2(@polar-sh/sdk@0.32.16(zod@4.0.10))(better-auth@1.3.4(react-dom@19.1.0(react@19.1.0))(react@19.1.0))
-      '@polar-sh/sdk': 0.32.16(zod@4.0.10)
+      '@polar-sh/better-auth': 0.1.2(@polar-sh/sdk@0.32.16(zod@4.0.5))(better-auth@1.3.4(react-dom@19.1.0(react@19.1.0))(react@19.1.0))
+      '@polar-sh/sdk': 0.32.16(zod@4.0.5)
       '@tanstack/react-form': 1.4.0(react-dom@19.1.0(react@19.1.0))(react@19.1.0)
       better-auth: 1.3.4(react-dom@19.1.0(react@19.1.0))(react@19.1.0)
       class-variance-authority: 0.7.1
@@ -13409,14 +13370,13 @@
 
   yocto-queue@0.1.0: {}
 
-<<<<<<< HEAD
   yocto-queue@1.2.1: {}
 
+  zod@3.25.76: {}
+
+  zod@4.0.10: {}
+
   zod@4.0.5: {}
-=======
-  zod@3.25.76: {}
-
-  zod@4.0.10: {}
 
   zustand@4.5.7(@types/react@19.1.0)(react@19.1.0):
     dependencies:
@@ -13424,6 +13384,5 @@
     optionalDependencies:
       '@types/react': 19.1.0
       react: 19.1.0
->>>>>>> 1f2d01a5
 
   zwitch@2.0.4: {}